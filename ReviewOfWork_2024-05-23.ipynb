{
 "cells": [
  {
   "cell_type": "code",
   "execution_count": 25,
   "id": "initial_id",
   "metadata": {
    "ExecuteTime": {
     "end_time": "2023-11-16T23:21:20.608442900Z",
     "start_time": "2023-11-16T23:21:20.217442100Z"
    },
    "collapsed": true,
    "notebookRunGroups": {
     "groupValue": "1"
    }
   },
   "outputs": [
    {
     "name": "stdout",
     "output_type": "stream",
     "text": [
      "Automatic pdb calling has been turned OFF\n",
<<<<<<< HEAD
      "doc_output_parent_folder: /Users/pho/repo/Pho Secondary Workspace/Spike3DEnv/Spike3DWorkEnv/Spike3D/EXTERNAL/DEVELOPER_NOTES/DataStructureDocumentation\n",
      "DAY_DATE_STR: 2024-05-23, DAY_DATE_TO_USE: 2024-05-23\n",
      "NOW_DATETIME: 2024-05-23_0105PM, NOW_DATETIME_TO_USE: 2024-05-23_0105PM\n",
      "global_data_root_parent_path changed to /Users/pho/data\n"
=======
      "The autoreload extension is already loaded. To reload it, use:\n",
      "  %reload_ext autoreload\n"
     ]
    },
    {
     "data": {
      "text/plain": [
       "<function pyphocorehelpers.pprint.wide_pprint_jupyter(obj, p, cycle, **kwargs)>"
      ]
     },
     "execution_count": 25,
     "metadata": {},
     "output_type": "execute_result"
    },
    {
     "name": "stdout",
     "output_type": "stream",
     "text": [
      "doc_output_parent_folder: C:\\Users\\pho\\repos\\Spike3DWorkEnv\\Spike3D\\EXTERNAL\\DEVELOPER_NOTES\\DataStructureDocumentation\n",
      "DAY_DATE_STR: 2024-05-23, DAY_DATE_TO_USE: 2024-05-23\n",
      "NOW_DATETIME: 2024-05-23_0345PM, NOW_DATETIME_TO_USE: 2024-05-23_0345PM\n",
      "global_data_root_parent_path changed to W:\\Data\n"
>>>>>>> 7bc80779
     ]
    },
    {
     "data": {
      "application/vnd.jupyter.widget-view+json": {
<<<<<<< HEAD
       "model_id": "77fadd92aaed48918d58e27337f24d6c",
=======
       "model_id": "01dc4b9570d046da919658a05c95a0d2",
>>>>>>> 7bc80779
       "version_major": 2,
       "version_minor": 0
      },
      "text/plain": [
       "ToggleButtons(description='Data Root:', layout=Layout(width='auto'), options=(PosixPath('/Users/pho/data'),), style=ToggleButtonsStyle(button_width='max-content'), tooltip='global_data_root_parent_path', value=PosixPath('/Users/pho/data'))"
      ]
     },
     "execution_count": 25,
     "metadata": {},
     "output_type": "execute_result"
    }
   ],
   "source": [
    "%config IPCompleter.use_jedi = False\n",
    "# %xmode Verbose\n",
    "# %xmode context\n",
    "%pdb off\n",
    "# %load_ext viztracer\n",
    "# from viztracer import VizTracer\n",
    "%load_ext autoreload\n",
    "%autoreload 3\n",
    "import sys\n",
    "from pathlib import Path\n",
    "\n",
    "# required to enable non-blocking interaction:\n",
    "%gui qt5\n",
    "\n",
    "from copy import deepcopy\n",
    "from numba import jit\n",
    "import numpy as np\n",
    "import pandas as pd\n",
    "pd.options.mode.chained_assignment = None  # default='warn'\n",
    "# pd.options.mode.dtype_backend = 'pyarrow' # use new pyarrow backend instead of numpy\n",
    "from attrs import define, field, fields, Factory, make_class\n",
    "import tables as tb\n",
    "from datetime import datetime, timedelta\n",
    "\n",
    "# Pho's Formatting Preferences\n",
    "import builtins\n",
    "\n",
    "import IPython\n",
    "from IPython.core.formatters import PlainTextFormatter\n",
    "from IPython import get_ipython\n",
    "\n",
    "from pyphocorehelpers.preferences_helpers import set_pho_preferences, set_pho_preferences_concise, set_pho_preferences_verbose\n",
    "set_pho_preferences_concise()\n",
    "# Jupyter-lab enable printing for any line on its own (instead of just the last one in the cell)\n",
    "from IPython.core.interactiveshell import InteractiveShell\n",
    "InteractiveShell.ast_node_interactivity = \"all\"\n",
    "\n",
    "# BEGIN PPRINT CUSTOMIZATION ___________________________________________________________________________________________ #\n",
    "\n",
    "\n",
    "## IPython pprint\n",
    "from pyphocorehelpers.pprint import wide_pprint, wide_pprint_ipython, wide_pprint_jupyter, MAX_LINE_LENGTH\n",
    "\n",
    "# Override default pprint\n",
    "builtins.pprint = wide_pprint\n",
    "\n",
    "text_formatter: PlainTextFormatter = IPython.get_ipython().display_formatter.formatters['text/plain']\n",
    "text_formatter.max_width = MAX_LINE_LENGTH\n",
    "text_formatter.for_type(object, wide_pprint_jupyter)\n",
    "\n",
    "\n",
    "# END PPRINT CUSTOMIZATION ___________________________________________________________________________________________ #\n",
    "\n",
    "from pyphocorehelpers.print_helpers import get_now_time_str, get_now_day_str\n",
    "\n",
    "## Pho's Custom Libraries:\n",
    "from pyphocorehelpers.Filesystem.path_helpers import find_first_extant_path, file_uri_from_path\n",
    "from pyphocorehelpers.Filesystem.open_in_system_file_manager import reveal_in_system_file_manager\n",
    "import pyphocorehelpers.programming_helpers as programming_helpers\n",
    "\n",
    "# NeuroPy (Diba Lab Python Repo) Loading\n",
    "# from neuropy import core\n",
    "from typing import Dict, List, Tuple, Optional, Callable, Union, Any\n",
    "from typing_extensions import TypeAlias\n",
    "from nptyping import NDArray\n",
    "import neuropy.utils.type_aliases as types\n",
    "\n",
    "from neuropy.analyses.placefields import PlacefieldComputationParameters\n",
    "from neuropy.core.epoch import NamedTimerange, Epoch\n",
    "from neuropy.core.ratemap import Ratemap\n",
    "from neuropy.core.session.Formats.BaseDataSessionFormats import DataSessionFormatRegistryHolder\n",
    "from neuropy.core.session.Formats.Specific.KDibaOldDataSessionFormat import KDibaOldDataSessionFormatRegisteredClass\n",
    "from neuropy.utils.matplotlib_helpers import matplotlib_file_only, matplotlib_configuration, matplotlib_configuration_update\n",
    "from neuropy.core.neuron_identities import NeuronIdentityTable, neuronTypesList, neuronTypesEnum\n",
    "from neuropy.utils.mixins.AttrsClassHelpers import AttrsBasedClassHelperMixin, serialized_field, serialized_attribute_field, non_serialized_field, custom_define\n",
    "from neuropy.utils.mixins.HDF5_representable import HDF_DeserializationMixin, post_deserialize, HDF_SerializationMixin, HDFMixin, HDF_Converter\n",
    "\n",
    "## For computation parameters:\n",
    "from neuropy.analyses.placefields import PlacefieldComputationParameters\n",
    "from neuropy.utils.dynamic_container import DynamicContainer\n",
    "from neuropy.utils.result_context import IdentifyingContext\n",
    "from neuropy.core.session.Formats.BaseDataSessionFormats import find_local_session_paths\n",
    "from neuropy.core.neurons import NeuronType\n",
    "from neuropy.core.user_annotations import UserAnnotationsManager\n",
    "from neuropy.core.position import Position\n",
    "from neuropy.core.session.dataSession import DataSession\n",
    "from neuropy.analyses.time_dependent_placefields import PfND_TimeDependent, PlacefieldSnapshot\n",
    "from neuropy.utils.debug_helpers import debug_print_placefield, debug_print_subsession_neuron_differences, debug_print_ratemap, debug_print_spike_counts, debug_plot_2d_binning, print_aligned_columns, parameter_sweeps, _plot_parameter_sweep, compare_placefields_info\n",
    "from neuropy.utils.indexing_helpers import NumpyHelpers, union_of_arrays, intersection_of_arrays, find_desired_sort_indicies, paired_incremental_sorting\n",
    "from pyphocorehelpers.print_helpers import print_object_memory_usage, print_dataframe_memory_usage, print_value_overview_only, DocumentationFilePrinter, print_keys_if_possible, generate_html_string, document_active_variables\n",
    "\n",
    "## Pho Programming Helpers:\n",
    "import inspect\n",
    "from pyphocorehelpers.print_helpers import DocumentationFilePrinter, TypePrintMode, print_keys_if_possible, debug_dump_object_member_shapes, print_value_overview_only, document_active_variables\n",
    "from pyphocorehelpers.programming_helpers import IPythonHelpers, PythonDictionaryDefinitionFormat, MemoryManagement, inspect_callable_arguments, get_arguments_as_optional_dict, GeneratedClassDefinitionType, CodeConversion\n",
    "from pyphocorehelpers.gui.Qt.TopLevelWindowHelper import TopLevelWindowHelper, print_widget_hierarchy\n",
    "from pyphocorehelpers.indexing_helpers import reorder_columns, reorder_columns_relative, dict_to_full_array\n",
    "doc_output_parent_folder: Path = Path('EXTERNAL/DEVELOPER_NOTES/DataStructureDocumentation').resolve() # ../.\n",
    "print(f\"doc_output_parent_folder: {doc_output_parent_folder}\")\n",
    "assert doc_output_parent_folder.exists()\n",
    "\n",
    "# pyPhoPlaceCellAnalysis:\n",
    "from pyphoplacecellanalysis.General.Pipeline.NeuropyPipeline import NeuropyPipeline # get_neuron_identities\n",
    "from pyphoplacecellanalysis.General.Mixins.ExportHelpers import export_pyqtgraph_plot\n",
    "from pyphoplacecellanalysis.General.Batch.NonInteractiveProcessing import batch_load_session, batch_extended_computations, batch_evaluate_required_computations, batch_extended_programmatic_figures\n",
    "from pyphoplacecellanalysis.General.Pipeline.NeuropyPipeline import PipelineSavingScheme\n",
    "\n",
    "import pyphoplacecellanalysis.External.pyqtgraph as pg\n",
    "\n",
    "from pyphocorehelpers.exception_helpers import ExceptionPrintingContext, CapturedException\n",
    "from pyphoplacecellanalysis.General.Batch.NonInteractiveProcessing import batch_perform_all_plots\n",
    "from pyphoplacecellanalysis.General.Pipeline.Stages.ComputationFunctions.MultiContextComputationFunctions.LongShortTrackComputations import JonathanFiringRateAnalysisResult\n",
    "from pyphoplacecellanalysis.General.Mixins.CrossComputationComparisonHelpers import _find_any_context_neurons\n",
    "from pyphoplacecellanalysis.General.Batch.runBatch import BatchSessionCompletionHandler # for `post_compute_validate(...)`\n",
    "from pyphoplacecellanalysis.Analysis.Decoder.reconstruction import BasePositionDecoder\n",
    "from pyphoplacecellanalysis.SpecificResults.AcrossSessionResults import AcrossSessionsResults\n",
    "from pyphoplacecellanalysis.General.Pipeline.Stages.ComputationFunctions.SpikeAnalysis import SpikeRateTrends # for `_perform_long_short_instantaneous_spike_rate_groups_analysis`\n",
    "from pyphoplacecellanalysis.General.Pipeline.Stages.ComputationFunctions.MultiContextComputationFunctions.LongShortTrackComputations import SingleBarResult, InstantaneousSpikeRateGroupsComputation, TruncationCheckingResults # for `BatchSessionCompletionHandler`, `AcrossSessionsAggregator`\n",
    "from pyphoplacecellanalysis.General.Mixins.CrossComputationComparisonHelpers import SplitPartitionMembership\n",
    "from pyphoplacecellanalysis.General.Pipeline.Stages.ComputationFunctions.MultiContextComputationFunctions.DirectionalPlacefieldGlobalComputationFunctions import DirectionalPlacefieldGlobalComputationFunctions, DirectionalLapsResult, TrackTemplates, DecoderDecodedEpochsResult\n",
    "from pyphoplacecellanalysis.General.Pipeline.Stages.ComputationFunctions.MultiContextComputationFunctions.RankOrderComputations import RankOrderGlobalComputationFunctions,  RankOrderComputationsContainer, RankOrderResult, RankOrderAnalyses\n",
    "from pyphoplacecellanalysis.General.Pipeline.Stages.ComputationFunctions.MultiContextComputationFunctions.DirectionalPlacefieldGlobalComputationFunctions import TrackTemplates\n",
    "from pyphoplacecellanalysis.General.Pipeline.Stages.ComputationFunctions.ComputationFunctionRegistryHolder import ComputationFunctionRegistryHolder, computation_precidence_specifying_function, global_function\n",
    "\n",
    "\n",
    "# Plotting\n",
    "# import pylustrator # customization of figures\n",
    "import matplotlib\n",
    "import matplotlib as mpl\n",
    "import matplotlib.pyplot as plt\n",
    "_bak_rcParams = mpl.rcParams.copy()\n",
    "\n",
    "matplotlib.use('Qt5Agg')\n",
    "# %matplotlib inline\n",
    "# %matplotlib auto\n",
    "\n",
    "# _restore_previous_matplotlib_settings_callback = matplotlib_configuration_update(is_interactive=True, backend='Qt5Agg')\n",
    "_restore_previous_matplotlib_settings_callback = matplotlib_configuration_update(is_interactive=True, backend='Qt5Agg')\n",
    "\n",
    "# import pylustrator # call `pylustrator.start()` before creating your first figure in code.\n",
    "from pyphoplacecellanalysis.Pho2D.matplotlib.visualize_heatmap import visualize_heatmap\n",
    "from pyphoplacecellanalysis.Pho2D.matplotlib.visualize_heatmap import visualize_heatmap_pyqtgraph # used in `plot_kourosh_activity_style_figure`\n",
    "from pyphoplacecellanalysis.General.Pipeline.Stages.DisplayFunctions.SpikeRasters import plot_multiple_raster_plot, plot_raster_plot\n",
    "from pyphoplacecellanalysis.General.Mixins.DataSeriesColorHelpers import UnitColoringMode, DataSeriesColorHelpers\n",
    "from pyphoplacecellanalysis.General.Pipeline.Stages.DisplayFunctions.SpikeRasters import _build_default_tick, build_scatter_plot_kwargs\n",
    "from pyphoplacecellanalysis.GUI.PyQtPlot.Widgets.Mixins.Render2DScrollWindowPlot import Render2DScrollWindowPlotMixin, ScatterItemData\n",
    "from pyphoplacecellanalysis.General.Batch.NonInteractiveProcessing import batch_extended_programmatic_figures, batch_programmatic_figures\n",
    "from pyphoplacecellanalysis.General.Pipeline.Stages.ComputationFunctions.SpikeAnalysis import SpikeRateTrends\n",
    "from pyphoplacecellanalysis.General.Mixins.SpikesRenderingBaseMixin import SpikeEmphasisState\n",
    "\n",
    "from pyphoplacecellanalysis.SpecificResults.PhoDiba2023Paper import PAPER_FIGURE_figure_1_add_replay_epoch_rasters, PAPER_FIGURE_figure_1_full, PAPER_FIGURE_figure_3, main_complete_figure_generations\n",
    "# from pyphoplacecellanalysis.SpecificResults.fourthYearPresentation import *\n",
    "\n",
    "# Jupyter Widget Interactive\n",
    "import ipywidgets as widgets\n",
    "from IPython.display import display, HTML\n",
    "from pyphocorehelpers.Filesystem.open_in_system_file_manager import reveal_in_system_file_manager\n",
    "from pyphoplacecellanalysis.GUI.IPyWidgets.pipeline_ipywidgets import interactive_pipeline_widget, interactive_pipeline_files\n",
    "from pyphocorehelpers.gui.Jupyter.simple_widgets import fullwidth_path_widget, render_colors\n",
    "\n",
    "from datetime import datetime, date, timedelta\n",
    "from pyphocorehelpers.print_helpers import get_now_day_str, get_now_rounded_time_str\n",
    "\n",
    "DAY_DATE_STR: str = date.today().strftime(\"%Y-%m-%d\")\n",
    "DAY_DATE_TO_USE = f'{DAY_DATE_STR}' # used for filenames throught the notebook\n",
    "print(f'DAY_DATE_STR: {DAY_DATE_STR}, DAY_DATE_TO_USE: {DAY_DATE_TO_USE}')\n",
    "\n",
    "NOW_DATETIME: str = get_now_rounded_time_str()\n",
    "NOW_DATETIME_TO_USE = f'{NOW_DATETIME}' # used for filenames throught the notebook\n",
    "print(f'NOW_DATETIME: {NOW_DATETIME}, NOW_DATETIME_TO_USE: {NOW_DATETIME_TO_USE}')\n",
    "\n",
    "from pyphocorehelpers.gui.Jupyter.simple_widgets import build_global_data_root_parent_path_selection_widget\n",
    "all_paths = [Path('/Volumes/SwapSSD/Data'), Path('/Users/pho/data'), Path(r'/Users/pho/cloud/turbo/Data'), Path(r'/media/halechr/MAX/Data'), Path(r'/home/halechr/FastData'), Path(r'W:\\Data'), Path(r'/home/halechr/cloud/turbo/Data'), Path(r'/Volumes/MoverNew/data'), Path(r'/home/halechr/turbo/Data')] # Path('/Volumes/FedoraSSD/FastData'), \n",
    "global_data_root_parent_path = None\n",
    "def on_user_update_path_selection(new_path: Path):\n",
    "\tglobal global_data_root_parent_path\n",
    "\tnew_global_data_root_parent_path = new_path.resolve()\n",
    "\tglobal_data_root_parent_path = new_global_data_root_parent_path\n",
    "\tprint(f'global_data_root_parent_path changed to {global_data_root_parent_path}')\n",
    "\tassert global_data_root_parent_path.exists(), f\"global_data_root_parent_path: {global_data_root_parent_path} does not exist! Is the right computer's config commented out above?\"\n",
    "\t\t\t\n",
    "global_data_root_parent_path_widget = build_global_data_root_parent_path_selection_widget(all_paths, on_user_update_path_selection)\n",
    "global_data_root_parent_path_widget"
   ]
  },
  {
   "cell_type": "markdown",
   "id": "30db844b",
   "metadata": {},
   "source": [
    "# Load Pipeline"
   ]
  },
  {
   "cell_type": "code",
   "execution_count": 26,
   "id": "7f07773d",
   "metadata": {
    "notebookRunGroups": {
     "groupValue": "1"
    }
   },
   "outputs": [
    {
     "name": "stdout",
     "output_type": "stream",
     "text": [
      "basedir: /Users/pho/data/KDIBA/gor01/one/2006-6-09_1-22-43\n",
      "Computing loaded session pickle file results : /Users/pho/data/KDIBA/gor01/one/2006-6-09_1-22-43/loadedSessPickle.pkl... /Users/pho/data/KDIBA/gor01/one/2006-6-09_1-22-43/loadedSessPickle.pkl... failed to get the memory mapped file with err: '/nfs/turbo/umms-kdiba/Data/KDIBA/gor01/one/2006-6-09_1-22-43/2006-6-09_1-22-43.eeg' is not in the subpath of '/media/MAX/Data' OR one path is relative and the other is absolute.\n",
      "failed to get the memory mapped file with err: '/nfs/turbo/umms-kdiba/Data/KDIBA/gor01/one/2006-6-09_1-22-43/2006-6-09_1-22-43.eeg' is not in the subpath of '/media/MAX/Data' OR one path is relative and the other is absolute.\n",
      "failed to get the memory mapped file with err: '/nfs/turbo/umms-kdiba/Data/KDIBA/gor01/one/2006-6-09_1-22-43/2006-6-09_1-22-43.eeg' is not in the subpath of '/media/MAX/Data' OR one path is relative and the other is absolute.\n",
      "failed to get the memory mapped file with err: '/nfs/turbo/umms-kdiba/Data/KDIBA/gor01/one/2006-6-09_1-22-43/2006-6-09_1-22-43.eeg' is not in the subpath of '/media/MAX/Data' OR one path is relative and the other is absolute.\n",
      "failed to get the memory mapped file with err: '/nfs/turbo/umms-kdiba/Data/KDIBA/gor01/one/2006-6-09_1-22-43/2006-6-09_1-22-43.eeg' is not in the subpath of '/media/MAX/Data' OR one path is relative and the other is absolute.\n",
      "failed to get the memory mapped file with err: '/nfs/turbo/umms-kdiba/Data/KDIBA/gor01/one/2006-6-09_1-22-43/2006-6-09_1-22-43.eeg' is not in the subpath of '/media/MAX/Data' OR one path is relative and the other is absolute.\n",
      "failed to get the memory mapped file with err: '/nfs/turbo/umms-kdiba/Data/KDIBA/gor01/one/2006-6-09_1-22-43/2006-6-09_1-22-43.eeg' is not in the subpath of '/media/MAX/Data' OR one path is relative and the other is absolute.\n",
      "failed to get the memory mapped file with err: '/nfs/turbo/umms-kdiba/Data/KDIBA/gor01/one/2006-6-09_1-22-43/2006-6-09_1-22-43.eeg' is not in the subpath of '/media/MAX/Data' OR one path is relative and the other is absolute.\n",
      "failed to get the memory mapped file with err: '/nfs/turbo/umms-kdiba/Data/KDIBA/gor01/one/2006-6-09_1-22-43/2006-6-09_1-22-43.eeg' is not in the subpath of '/media/MAX/Data' OR one path is relative and the other is absolute.\n",
      "failed to get the memory mapped file with err: '/nfs/turbo/umms-kdiba/Data/KDIBA/gor01/one/2006-6-09_1-22-43/2006-6-09_1-22-43.eeg' is not in the subpath of '/media/MAX/Data' OR one path is relative and the other is absolute.\n",
      "failed to get the memory mapped file with err: '/nfs/turbo/umms-kdiba/Data/KDIBA/gor01/one/2006-6-09_1-22-43/2006-6-09_1-22-43.eeg' is not in the subpath of '/media/MAX/Data' OR one path is relative and the other is absolute.\n"
     ]
    },
    {
     "name": "stderr",
     "output_type": "stream",
     "text": [
<<<<<<< HEAD
      "INFO:2024-05-23_13-05-21.rMBP-16-2023.local.pipeline.kdiba.gor01.one.2006-6-09_1-22-43:==========================================================================================\n",
      "========== Logger INIT \"2024-05-23_13-05-21.rMBP-16-2023.local.pipeline.kdiba.gor01.one.2006-6-09_1-22-43\" ==============================\n",
      "INFO:2024-05-23_13-05-21.rMBP-16-2023.local.pipeline.kdiba.gor01.one.2006-6-09_1-22-43:NeuropyPipeline.__setstate__(state=\"{'pipeline_name': 'kdiba_pipeline', 'session_data_type': 'kdiba', '_stage': <pyphoplacecellanalysis.General.Pipeline.Stages.Display.DisplayPipelineStage object at 0x10a3898b0>}\")\n"
=======
      "INFO:2024-05-23_15-05-04.Apogee.pipeline.kdiba.gor01.two.2006-6-09_22-24-40:==========================================================================================\n",
      "========== Logger INIT \"2024-05-23_15-05-04.Apogee.pipeline.kdiba.gor01.two.2006-6-09_22-24-40\" ==============================\n",
      "INFO:2024-05-23_15-05-04.Apogee.pipeline.kdiba.gor01.two.2006-6-09_22-24-40:NeuropyPipeline.__setstate__(state=\"{'pipeline_name': 'kdiba_pipeline', 'session_data_type': 'kdiba', '_stage': <pyphoplacecellanalysis.General.Pipeline.Stages.Display.DisplayPipelineStage object at 0x000001E03449D640>}\")\n"
>>>>>>> 7bc80779
     ]
    },
    {
     "name": "stdout",
     "output_type": "stream",
     "text": [
<<<<<<< HEAD
      "build_logger(full_logger_string=\"2024-05-23_13-05-21.rMBP-16-2023.local.pipeline.kdiba.gor01.one.2006-6-09_1-22-43\", file_logging_dir: None):\n",
=======
      "build_logger(full_logger_string=\"2024-05-23_15-05-04.Apogee.pipeline.kdiba.gor01.two.2006-6-09_22-24-40\", file_logging_dir: None):\n",
>>>>>>> 7bc80779
      "done.\n",
      "Loading pickled pipeline success: /Users/pho/data/KDIBA/gor01/one/2006-6-09_1-22-43/loadedSessPickle.pkl.\n",
      "pipeline_needs_resave but skip_save_on_initial_load == True, so saving will be skipped entirely. Be sure to save manually if there are changes.\n",
      "pipeline load success!\n",
      "using provided computation_functions_name_includelist: ['lap_direction_determination', 'pf_computation', 'firing_rate_trends', 'position_decoding']\n"
     ]
    },
    {
     "name": "stderr",
     "output_type": "stream",
     "text": [
<<<<<<< HEAD
      "INFO:2024-05-23_13-05-21.rMBP-16-2023.local.pipeline.kdiba.gor01.one.2006-6-09_1-22-43:select_filters(...) with: []\n",
      "INFO:2024-05-23_13-05-21.rMBP-16-2023.local.pipeline.kdiba.gor01.one.2006-6-09_1-22-43:Performing perform_action_for_all_contexts with action EvaluationActions.EVALUATE_COMPUTATIONS on filtered_session with filter named \"maze1_odd\"...\n",
      "INFO:2024-05-23_13-05-21.rMBP-16-2023.local.pipeline.kdiba.gor01.one.2006-6-09_1-22-43:WARNING: skipping computation because overwrite_extant_results=False and active_computation_results[maze1_odd] already exists and is non-None\n",
      "INFO:2024-05-23_13-05-21.rMBP-16-2023.local.pipeline.kdiba.gor01.one.2006-6-09_1-22-43:\t TODO: this will prevent recomputation even when the excludelist/includelist or computation function definitions change. Rework so that this is smarter.\n",
      "INFO:2024-05-23_13-05-21.rMBP-16-2023.local.pipeline.kdiba.gor01.one.2006-6-09_1-22-43:Performing perform_action_for_all_contexts with action EvaluationActions.EVALUATE_COMPUTATIONS on filtered_session with filter named \"maze2_odd\"...\n",
      "INFO:2024-05-23_13-05-21.rMBP-16-2023.local.pipeline.kdiba.gor01.one.2006-6-09_1-22-43:WARNING: skipping computation because overwrite_extant_results=False and active_computation_results[maze2_odd] already exists and is non-None\n",
      "INFO:2024-05-23_13-05-21.rMBP-16-2023.local.pipeline.kdiba.gor01.one.2006-6-09_1-22-43:\t TODO: this will prevent recomputation even when the excludelist/includelist or computation function definitions change. Rework so that this is smarter.\n",
      "INFO:2024-05-23_13-05-21.rMBP-16-2023.local.pipeline.kdiba.gor01.one.2006-6-09_1-22-43:Performing perform_action_for_all_contexts with action EvaluationActions.EVALUATE_COMPUTATIONS on filtered_session with filter named \"maze_odd\"...\n",
      "INFO:2024-05-23_13-05-21.rMBP-16-2023.local.pipeline.kdiba.gor01.one.2006-6-09_1-22-43:WARNING: skipping computation because overwrite_extant_results=False and active_computation_results[maze_odd] already exists and is non-None\n",
      "INFO:2024-05-23_13-05-21.rMBP-16-2023.local.pipeline.kdiba.gor01.one.2006-6-09_1-22-43:\t TODO: this will prevent recomputation even when the excludelist/includelist or computation function definitions change. Rework so that this is smarter.\n",
      "INFO:2024-05-23_13-05-21.rMBP-16-2023.local.pipeline.kdiba.gor01.one.2006-6-09_1-22-43:Performing perform_action_for_all_contexts with action EvaluationActions.EVALUATE_COMPUTATIONS on filtered_session with filter named \"maze1_even\"...\n",
      "INFO:2024-05-23_13-05-21.rMBP-16-2023.local.pipeline.kdiba.gor01.one.2006-6-09_1-22-43:WARNING: skipping computation because overwrite_extant_results=False and active_computation_results[maze1_even] already exists and is non-None\n",
      "INFO:2024-05-23_13-05-21.rMBP-16-2023.local.pipeline.kdiba.gor01.one.2006-6-09_1-22-43:\t TODO: this will prevent recomputation even when the excludelist/includelist or computation function definitions change. Rework so that this is smarter.\n",
      "INFO:2024-05-23_13-05-21.rMBP-16-2023.local.pipeline.kdiba.gor01.one.2006-6-09_1-22-43:Performing perform_action_for_all_contexts with action EvaluationActions.EVALUATE_COMPUTATIONS on filtered_session with filter named \"maze2_even\"...\n",
      "INFO:2024-05-23_13-05-21.rMBP-16-2023.local.pipeline.kdiba.gor01.one.2006-6-09_1-22-43:WARNING: skipping computation because overwrite_extant_results=False and active_computation_results[maze2_even] already exists and is non-None\n",
      "INFO:2024-05-23_13-05-21.rMBP-16-2023.local.pipeline.kdiba.gor01.one.2006-6-09_1-22-43:\t TODO: this will prevent recomputation even when the excludelist/includelist or computation function definitions change. Rework so that this is smarter.\n",
      "INFO:2024-05-23_13-05-21.rMBP-16-2023.local.pipeline.kdiba.gor01.one.2006-6-09_1-22-43:Performing perform_action_for_all_contexts with action EvaluationActions.EVALUATE_COMPUTATIONS on filtered_session with filter named \"maze_even\"...\n",
      "INFO:2024-05-23_13-05-21.rMBP-16-2023.local.pipeline.kdiba.gor01.one.2006-6-09_1-22-43:WARNING: skipping computation because overwrite_extant_results=False and active_computation_results[maze_even] already exists and is non-None\n",
      "INFO:2024-05-23_13-05-21.rMBP-16-2023.local.pipeline.kdiba.gor01.one.2006-6-09_1-22-43:\t TODO: this will prevent recomputation even when the excludelist/includelist or computation function definitions change. Rework so that this is smarter.\n",
      "INFO:2024-05-23_13-05-21.rMBP-16-2023.local.pipeline.kdiba.gor01.one.2006-6-09_1-22-43:Performing perform_action_for_all_contexts with action EvaluationActions.EVALUATE_COMPUTATIONS on filtered_session with filter named \"maze1_any\"...\n",
      "INFO:2024-05-23_13-05-21.rMBP-16-2023.local.pipeline.kdiba.gor01.one.2006-6-09_1-22-43:WARNING: skipping computation because overwrite_extant_results=False and active_computation_results[maze1_any] already exists and is non-None\n",
      "INFO:2024-05-23_13-05-21.rMBP-16-2023.local.pipeline.kdiba.gor01.one.2006-6-09_1-22-43:\t TODO: this will prevent recomputation even when the excludelist/includelist or computation function definitions change. Rework so that this is smarter.\n",
      "INFO:2024-05-23_13-05-21.rMBP-16-2023.local.pipeline.kdiba.gor01.one.2006-6-09_1-22-43:Performing perform_action_for_all_contexts with action EvaluationActions.EVALUATE_COMPUTATIONS on filtered_session with filter named \"maze2_any\"...\n",
      "INFO:2024-05-23_13-05-21.rMBP-16-2023.local.pipeline.kdiba.gor01.one.2006-6-09_1-22-43:WARNING: skipping computation because overwrite_extant_results=False and active_computation_results[maze2_any] already exists and is non-None\n",
      "INFO:2024-05-23_13-05-21.rMBP-16-2023.local.pipeline.kdiba.gor01.one.2006-6-09_1-22-43:\t TODO: this will prevent recomputation even when the excludelist/includelist or computation function definitions change. Rework so that this is smarter.\n",
      "INFO:2024-05-23_13-05-21.rMBP-16-2023.local.pipeline.kdiba.gor01.one.2006-6-09_1-22-43:Performing perform_action_for_all_contexts with action EvaluationActions.EVALUATE_COMPUTATIONS on filtered_session with filter named \"maze_any\"...\n",
      "INFO:2024-05-23_13-05-21.rMBP-16-2023.local.pipeline.kdiba.gor01.one.2006-6-09_1-22-43:WARNING: skipping computation because overwrite_extant_results=False and active_computation_results[maze_any] already exists and is non-None\n",
      "INFO:2024-05-23_13-05-21.rMBP-16-2023.local.pipeline.kdiba.gor01.one.2006-6-09_1-22-43:\t TODO: this will prevent recomputation even when the excludelist/includelist or computation function definitions change. Rework so that this is smarter.\n",
      "INFO:2024-05-23_13-05-21.rMBP-16-2023.local.pipeline.kdiba.gor01.one.2006-6-09_1-22-43:Performing global computations...\n",
      "INFO:2024-05-23_13-05-21.rMBP-16-2023.local.pipeline.kdiba.gor01.one.2006-6-09_1-22-43:select_filters(...) with: []\n",
      "INFO:2024-05-23_13-05-21.rMBP-16-2023.local.pipeline.kdiba.gor01.one.2006-6-09_1-22-43:Performing perform_action_for_all_contexts with action EvaluationActions.EVALUATE_COMPUTATIONS on filtered_session with filter named \"maze1_odd\"...\n",
      "INFO:2024-05-23_13-05-21.rMBP-16-2023.local.pipeline.kdiba.gor01.one.2006-6-09_1-22-43:WARNING: skipping computation because overwrite_extant_results=False and active_computation_results[maze1_odd] already exists and is non-None\n",
      "INFO:2024-05-23_13-05-21.rMBP-16-2023.local.pipeline.kdiba.gor01.one.2006-6-09_1-22-43:\t TODO: this will prevent recomputation even when the excludelist/includelist or computation function definitions change. Rework so that this is smarter.\n",
      "INFO:2024-05-23_13-05-21.rMBP-16-2023.local.pipeline.kdiba.gor01.one.2006-6-09_1-22-43:Performing perform_action_for_all_contexts with action EvaluationActions.EVALUATE_COMPUTATIONS on filtered_session with filter named \"maze2_odd\"...\n"
=======
      "INFO:2024-05-23_15-05-04.Apogee.pipeline.kdiba.gor01.two.2006-6-09_22-24-40:select_filters(...) with: []\n",
      "INFO:2024-05-23_15-05-04.Apogee.pipeline.kdiba.gor01.two.2006-6-09_22-24-40:Performing perform_action_for_all_contexts with action EvaluationActions.EVALUATE_COMPUTATIONS on filtered_session with filter named \"maze1_odd\"...\n",
      "INFO:2024-05-23_15-05-04.Apogee.pipeline.kdiba.gor01.two.2006-6-09_22-24-40:WARNING: skipping computation because overwrite_extant_results=False and active_computation_results[maze1_odd] already exists and is non-None\n",
      "INFO:2024-05-23_15-05-04.Apogee.pipeline.kdiba.gor01.two.2006-6-09_22-24-40:\t TODO: this will prevent recomputation even when the excludelist/includelist or computation function definitions change. Rework so that this is smarter.\n",
      "INFO:2024-05-23_15-05-04.Apogee.pipeline.kdiba.gor01.two.2006-6-09_22-24-40:Performing perform_action_for_all_contexts with action EvaluationActions.EVALUATE_COMPUTATIONS on filtered_session with filter named \"maze2_odd\"...\n",
      "INFO:2024-05-23_15-05-04.Apogee.pipeline.kdiba.gor01.two.2006-6-09_22-24-40:WARNING: skipping computation because overwrite_extant_results=False and active_computation_results[maze2_odd] already exists and is non-None\n",
      "INFO:2024-05-23_15-05-04.Apogee.pipeline.kdiba.gor01.two.2006-6-09_22-24-40:\t TODO: this will prevent recomputation even when the excludelist/includelist or computation function definitions change. Rework so that this is smarter.\n",
      "INFO:2024-05-23_15-05-04.Apogee.pipeline.kdiba.gor01.two.2006-6-09_22-24-40:Performing perform_action_for_all_contexts with action EvaluationActions.EVALUATE_COMPUTATIONS on filtered_session with filter named \"maze_odd\"...\n",
      "INFO:2024-05-23_15-05-04.Apogee.pipeline.kdiba.gor01.two.2006-6-09_22-24-40:WARNING: skipping computation because overwrite_extant_results=False and active_computation_results[maze_odd] already exists and is non-None\n",
      "INFO:2024-05-23_15-05-04.Apogee.pipeline.kdiba.gor01.two.2006-6-09_22-24-40:\t TODO: this will prevent recomputation even when the excludelist/includelist or computation function definitions change. Rework so that this is smarter.\n",
      "INFO:2024-05-23_15-05-04.Apogee.pipeline.kdiba.gor01.two.2006-6-09_22-24-40:Performing perform_action_for_all_contexts with action EvaluationActions.EVALUATE_COMPUTATIONS on filtered_session with filter named \"maze1_even\"...\n",
      "INFO:2024-05-23_15-05-04.Apogee.pipeline.kdiba.gor01.two.2006-6-09_22-24-40:WARNING: skipping computation because overwrite_extant_results=False and active_computation_results[maze1_even] already exists and is non-None\n",
      "INFO:2024-05-23_15-05-04.Apogee.pipeline.kdiba.gor01.two.2006-6-09_22-24-40:\t TODO: this will prevent recomputation even when the excludelist/includelist or computation function definitions change. Rework so that this is smarter.\n",
      "INFO:2024-05-23_15-05-04.Apogee.pipeline.kdiba.gor01.two.2006-6-09_22-24-40:Performing perform_action_for_all_contexts with action EvaluationActions.EVALUATE_COMPUTATIONS on filtered_session with filter named \"maze2_even\"...\n",
      "INFO:2024-05-23_15-05-04.Apogee.pipeline.kdiba.gor01.two.2006-6-09_22-24-40:WARNING: skipping computation because overwrite_extant_results=False and active_computation_results[maze2_even] already exists and is non-None\n",
      "INFO:2024-05-23_15-05-04.Apogee.pipeline.kdiba.gor01.two.2006-6-09_22-24-40:\t TODO: this will prevent recomputation even when the excludelist/includelist or computation function definitions change. Rework so that this is smarter.\n",
      "INFO:2024-05-23_15-05-04.Apogee.pipeline.kdiba.gor01.two.2006-6-09_22-24-40:Performing perform_action_for_all_contexts with action EvaluationActions.EVALUATE_COMPUTATIONS on filtered_session with filter named \"maze_even\"...\n",
      "INFO:2024-05-23_15-05-04.Apogee.pipeline.kdiba.gor01.two.2006-6-09_22-24-40:WARNING: skipping computation because overwrite_extant_results=False and active_computation_results[maze_even] already exists and is non-None\n",
      "INFO:2024-05-23_15-05-04.Apogee.pipeline.kdiba.gor01.two.2006-6-09_22-24-40:\t TODO: this will prevent recomputation even when the excludelist/includelist or computation function definitions change. Rework so that this is smarter.\n",
      "INFO:2024-05-23_15-05-04.Apogee.pipeline.kdiba.gor01.two.2006-6-09_22-24-40:Performing perform_action_for_all_contexts with action EvaluationActions.EVALUATE_COMPUTATIONS on filtered_session with filter named \"maze1_any\"...\n",
      "INFO:2024-05-23_15-05-04.Apogee.pipeline.kdiba.gor01.two.2006-6-09_22-24-40:WARNING: skipping computation because overwrite_extant_results=False and active_computation_results[maze1_any] already exists and is non-None\n",
      "INFO:2024-05-23_15-05-04.Apogee.pipeline.kdiba.gor01.two.2006-6-09_22-24-40:\t TODO: this will prevent recomputation even when the excludelist/includelist or computation function definitions change. Rework so that this is smarter.\n",
      "INFO:2024-05-23_15-05-04.Apogee.pipeline.kdiba.gor01.two.2006-6-09_22-24-40:Performing perform_action_for_all_contexts with action EvaluationActions.EVALUATE_COMPUTATIONS on filtered_session with filter named \"maze2_any\"...\n",
      "INFO:2024-05-23_15-05-04.Apogee.pipeline.kdiba.gor01.two.2006-6-09_22-24-40:WARNING: skipping computation because overwrite_extant_results=False and active_computation_results[maze2_any] already exists and is non-None\n",
      "INFO:2024-05-23_15-05-04.Apogee.pipeline.kdiba.gor01.two.2006-6-09_22-24-40:\t TODO: this will prevent recomputation even when the excludelist/includelist or computation function definitions change. Rework so that this is smarter.\n",
      "INFO:2024-05-23_15-05-04.Apogee.pipeline.kdiba.gor01.two.2006-6-09_22-24-40:Performing perform_action_for_all_contexts with action EvaluationActions.EVALUATE_COMPUTATIONS on filtered_session with filter named \"maze_any\"...\n",
      "INFO:2024-05-23_15-05-04.Apogee.pipeline.kdiba.gor01.two.2006-6-09_22-24-40:WARNING: skipping computation because overwrite_extant_results=False and active_computation_results[maze_any] already exists and is non-None\n",
      "INFO:2024-05-23_15-05-04.Apogee.pipeline.kdiba.gor01.two.2006-6-09_22-24-40:\t TODO: this will prevent recomputation even when the excludelist/includelist or computation function definitions change. Rework so that this is smarter.\n",
      "INFO:2024-05-23_15-05-04.Apogee.pipeline.kdiba.gor01.two.2006-6-09_22-24-40:Performing global computations...\n",
      "INFO:2024-05-23_15-05-04.Apogee.pipeline.kdiba.gor01.two.2006-6-09_22-24-40:select_filters(...) with: []\n",
      "INFO:2024-05-23_15-05-04.Apogee.pipeline.kdiba.gor01.two.2006-6-09_22-24-40:Performing perform_action_for_all_contexts with action EvaluationActions.EVALUATE_COMPUTATIONS on filtered_session with filter named \"maze1_odd\"...\n",
      "INFO:2024-05-23_15-05-04.Apogee.pipeline.kdiba.gor01.two.2006-6-09_22-24-40:WARNING: skipping computation because overwrite_extant_results=False and active_computation_results[maze1_odd] already exists and is non-None\n",
      "INFO:2024-05-23_15-05-04.Apogee.pipeline.kdiba.gor01.two.2006-6-09_22-24-40:\t TODO: this will prevent recomputation even when the excludelist/includelist or computation function definitions change. Rework so that this is smarter.\n",
      "INFO:2024-05-23_15-05-04.Apogee.pipeline.kdiba.gor01.two.2006-6-09_22-24-40:Performing perform_action_for_all_contexts with action EvaluationActions.EVALUATE_COMPUTATIONS on filtered_session with filter named \"maze2_odd\"...\n",
      "INFO:2024-05-23_15-05-04.Apogee.pipeline.kdiba.gor01.two.2006-6-09_22-24-40:WARNING: skipping computation because overwrite_extant_results=False and active_computation_results[maze2_odd] already exists and is non-None\n",
      "INFO:2024-05-23_15-05-04.Apogee.pipeline.kdiba.gor01.two.2006-6-09_22-24-40:\t TODO: this will prevent recomputation even when the excludelist/includelist or computation function definitions change. Rework so that this is smarter.\n",
      "INFO:2024-05-23_15-05-04.Apogee.pipeline.kdiba.gor01.two.2006-6-09_22-24-40:Performing perform_action_for_all_contexts with action EvaluationActions.EVALUATE_COMPUTATIONS on filtered_session with filter named \"maze_odd\"...\n",
      "INFO:2024-05-23_15-05-04.Apogee.pipeline.kdiba.gor01.two.2006-6-09_22-24-40:WARNING: skipping computation because overwrite_extant_results=False and active_computation_results[maze_odd] already exists and is non-None\n",
      "INFO:2024-05-23_15-05-04.Apogee.pipeline.kdiba.gor01.two.2006-6-09_22-24-40:\t TODO: this will prevent recomputation even when the excludelist/includelist or computation function definitions change. Rework so that this is smarter.\n",
      "INFO:2024-05-23_15-05-04.Apogee.pipeline.kdiba.gor01.two.2006-6-09_22-24-40:Performing perform_action_for_all_contexts with action EvaluationActions.EVALUATE_COMPUTATIONS on filtered_session with filter named \"maze1_even\"...\n",
      "INFO:2024-05-23_15-05-04.Apogee.pipeline.kdiba.gor01.two.2006-6-09_22-24-40:WARNING: skipping computation because overwrite_extant_results=False and active_computation_results[maze1_even] already exists and is non-None\n",
      "INFO:2024-05-23_15-05-04.Apogee.pipeline.kdiba.gor01.two.2006-6-09_22-24-40:\t TODO: this will prevent recomputation even when the excludelist/includelist or computation function definitions change. Rework so that this is smarter.\n",
      "INFO:2024-05-23_15-05-04.Apogee.pipeline.kdiba.gor01.two.2006-6-09_22-24-40:Performing perform_action_for_all_contexts with action EvaluationActions.EVALUATE_COMPUTATIONS on filtered_session with filter named \"maze2_even\"...\n",
      "INFO:2024-05-23_15-05-04.Apogee.pipeline.kdiba.gor01.two.2006-6-09_22-24-40:WARNING: skipping computation because overwrite_extant_results=False and active_computation_results[maze2_even] already exists and is non-None\n",
      "INFO:2024-05-23_15-05-04.Apogee.pipeline.kdiba.gor01.two.2006-6-09_22-24-40:\t TODO: this will prevent recomputation even when the excludelist/includelist or computation function definitions change. Rework so that this is smarter.\n",
      "INFO:2024-05-23_15-05-04.Apogee.pipeline.kdiba.gor01.two.2006-6-09_22-24-40:Performing perform_action_for_all_contexts with action EvaluationActions.EVALUATE_COMPUTATIONS on filtered_session with filter named \"maze_even\"...\n",
      "INFO:2024-05-23_15-05-04.Apogee.pipeline.kdiba.gor01.two.2006-6-09_22-24-40:WARNING: skipping computation because overwrite_extant_results=False and active_computation_results[maze_even] already exists and is non-None\n",
      "INFO:2024-05-23_15-05-04.Apogee.pipeline.kdiba.gor01.two.2006-6-09_22-24-40:\t TODO: this will prevent recomputation even when the excludelist/includelist or computation function definitions change. Rework so that this is smarter.\n",
      "INFO:2024-05-23_15-05-04.Apogee.pipeline.kdiba.gor01.two.2006-6-09_22-24-40:Performing perform_action_for_all_contexts with action EvaluationActions.EVALUATE_COMPUTATIONS on filtered_session with filter named \"maze1_any\"...\n",
      "INFO:2024-05-23_15-05-04.Apogee.pipeline.kdiba.gor01.two.2006-6-09_22-24-40:WARNING: skipping computation because overwrite_extant_results=False and active_computation_results[maze1_any] already exists and is non-None\n",
      "INFO:2024-05-23_15-05-04.Apogee.pipeline.kdiba.gor01.two.2006-6-09_22-24-40:\t TODO: this will prevent recomputation even when the excludelist/includelist or computation function definitions change. Rework so that this is smarter.\n",
      "INFO:2024-05-23_15-05-04.Apogee.pipeline.kdiba.gor01.two.2006-6-09_22-24-40:Performing perform_action_for_all_contexts with action EvaluationActions.EVALUATE_COMPUTATIONS on filtered_session with filter named \"maze2_any\"...\n",
      "INFO:2024-05-23_15-05-04.Apogee.pipeline.kdiba.gor01.two.2006-6-09_22-24-40:WARNING: skipping computation because overwrite_extant_results=False and active_computation_results[maze2_any] already exists and is non-None\n",
      "INFO:2024-05-23_15-05-04.Apogee.pipeline.kdiba.gor01.two.2006-6-09_22-24-40:\t TODO: this will prevent recomputation even when the excludelist/includelist or computation function definitions change. Rework so that this is smarter.\n",
      "INFO:2024-05-23_15-05-04.Apogee.pipeline.kdiba.gor01.two.2006-6-09_22-24-40:Performing perform_action_for_all_contexts with action EvaluationActions.EVALUATE_COMPUTATIONS on filtered_session with filter named \"maze_any\"...\n",
      "INFO:2024-05-23_15-05-04.Apogee.pipeline.kdiba.gor01.two.2006-6-09_22-24-40:WARNING: skipping computation because overwrite_extant_results=False and active_computation_results[maze_any] already exists and is non-None\n",
      "INFO:2024-05-23_15-05-04.Apogee.pipeline.kdiba.gor01.two.2006-6-09_22-24-40:\t TODO: this will prevent recomputation even when the excludelist/includelist or computation function definitions change. Rework so that this is smarter.\n",
      "INFO:2024-05-23_15-05-04.Apogee.pipeline.kdiba.gor01.two.2006-6-09_22-24-40:Performing global computations...\n",
      "INFO:2024-05-23_15-05-04.Apogee.pipeline.kdiba.gor01.two.2006-6-09_22-24-40:select_filters(...) with: []\n",
      "INFO:2024-05-23_15-05-04.Apogee.pipeline.kdiba.gor01.two.2006-6-09_22-24-40:Performing perform_action_for_all_contexts with action EvaluationActions.EVALUATE_COMPUTATIONS on filtered_session with filter named \"maze1_odd\"...\n",
      "INFO:2024-05-23_15-05-04.Apogee.pipeline.kdiba.gor01.two.2006-6-09_22-24-40:WARNING: skipping computation because overwrite_extant_results=False and active_computation_results[maze1_odd] already exists and is non-None\n",
      "INFO:2024-05-23_15-05-04.Apogee.pipeline.kdiba.gor01.two.2006-6-09_22-24-40:\t TODO: this will prevent recomputation even when the excludelist/includelist or computation function definitions change. Rework so that this is smarter.\n",
      "INFO:2024-05-23_15-05-04.Apogee.pipeline.kdiba.gor01.two.2006-6-09_22-24-40:Performing perform_action_for_all_contexts with action EvaluationActions.EVALUATE_COMPUTATIONS on filtered_session with filter named \"maze2_odd\"...\n",
      "INFO:2024-05-23_15-05-04.Apogee.pipeline.kdiba.gor01.two.2006-6-09_22-24-40:WARNING: skipping computation because overwrite_extant_results=False and active_computation_results[maze2_odd] already exists and is non-None\n",
      "INFO:2024-05-23_15-05-04.Apogee.pipeline.kdiba.gor01.two.2006-6-09_22-24-40:\t TODO: this will prevent recomputation even when the excludelist/includelist or computation function definitions change. Rework so that this is smarter.\n",
      "INFO:2024-05-23_15-05-04.Apogee.pipeline.kdiba.gor01.two.2006-6-09_22-24-40:Performing perform_action_for_all_contexts with action EvaluationActions.EVALUATE_COMPUTATIONS on filtered_session with filter named \"maze_odd\"...\n",
      "INFO:2024-05-23_15-05-04.Apogee.pipeline.kdiba.gor01.two.2006-6-09_22-24-40:WARNING: skipping computation because overwrite_extant_results=False and active_computation_results[maze_odd] already exists and is non-None\n",
      "INFO:2024-05-23_15-05-04.Apogee.pipeline.kdiba.gor01.two.2006-6-09_22-24-40:\t TODO: this will prevent recomputation even when the excludelist/includelist or computation function definitions change. Rework so that this is smarter.\n",
      "INFO:2024-05-23_15-05-04.Apogee.pipeline.kdiba.gor01.two.2006-6-09_22-24-40:Performing perform_action_for_all_contexts with action EvaluationActions.EVALUATE_COMPUTATIONS on filtered_session with filter named \"maze1_even\"...\n",
      "INFO:2024-05-23_15-05-04.Apogee.pipeline.kdiba.gor01.two.2006-6-09_22-24-40:WARNING: skipping computation because overwrite_extant_results=False and active_computation_results[maze1_even] already exists and is non-None\n",
      "INFO:2024-05-23_15-05-04.Apogee.pipeline.kdiba.gor01.two.2006-6-09_22-24-40:\t TODO: this will prevent recomputation even when the excludelist/includelist or computation function definitions change. Rework so that this is smarter.\n",
      "INFO:2024-05-23_15-05-04.Apogee.pipeline.kdiba.gor01.two.2006-6-09_22-24-40:Performing perform_action_for_all_contexts with action EvaluationActions.EVALUATE_COMPUTATIONS on filtered_session with filter named \"maze2_even\"...\n",
      "INFO:2024-05-23_15-05-04.Apogee.pipeline.kdiba.gor01.two.2006-6-09_22-24-40:WARNING: skipping computation because overwrite_extant_results=False and active_computation_results[maze2_even] already exists and is non-None\n",
      "INFO:2024-05-23_15-05-04.Apogee.pipeline.kdiba.gor01.two.2006-6-09_22-24-40:\t TODO: this will prevent recomputation even when the excludelist/includelist or computation function definitions change. Rework so that this is smarter.\n",
      "INFO:2024-05-23_15-05-04.Apogee.pipeline.kdiba.gor01.two.2006-6-09_22-24-40:Performing perform_action_for_all_contexts with action EvaluationActions.EVALUATE_COMPUTATIONS on filtered_session with filter named \"maze_even\"...\n",
      "INFO:2024-05-23_15-05-04.Apogee.pipeline.kdiba.gor01.two.2006-6-09_22-24-40:WARNING: skipping computation because overwrite_extant_results=False and active_computation_results[maze_even] already exists and is non-None\n",
      "INFO:2024-05-23_15-05-04.Apogee.pipeline.kdiba.gor01.two.2006-6-09_22-24-40:\t TODO: this will prevent recomputation even when the excludelist/includelist or computation function definitions change. Rework so that this is smarter.\n",
      "INFO:2024-05-23_15-05-04.Apogee.pipeline.kdiba.gor01.two.2006-6-09_22-24-40:Performing perform_action_for_all_contexts with action EvaluationActions.EVALUATE_COMPUTATIONS on filtered_session with filter named \"maze1_any\"...\n",
      "INFO:2024-05-23_15-05-04.Apogee.pipeline.kdiba.gor01.two.2006-6-09_22-24-40:WARNING: skipping computation because overwrite_extant_results=False and active_computation_results[maze1_any] already exists and is non-None\n",
      "INFO:2024-05-23_15-05-04.Apogee.pipeline.kdiba.gor01.two.2006-6-09_22-24-40:\t TODO: this will prevent recomputation even when the excludelist/includelist or computation function definitions change. Rework so that this is smarter.\n",
      "INFO:2024-05-23_15-05-04.Apogee.pipeline.kdiba.gor01.two.2006-6-09_22-24-40:Performing perform_action_for_all_contexts with action EvaluationActions.EVALUATE_COMPUTATIONS on filtered_session with filter named \"maze2_any\"...\n",
      "INFO:2024-05-23_15-05-04.Apogee.pipeline.kdiba.gor01.two.2006-6-09_22-24-40:WARNING: skipping computation because overwrite_extant_results=False and active_computation_results[maze2_any] already exists and is non-None\n",
      "INFO:2024-05-23_15-05-04.Apogee.pipeline.kdiba.gor01.two.2006-6-09_22-24-40:\t TODO: this will prevent recomputation even when the excludelist/includelist or computation function definitions change. Rework so that this is smarter.\n",
      "INFO:2024-05-23_15-05-04.Apogee.pipeline.kdiba.gor01.two.2006-6-09_22-24-40:Performing perform_action_for_all_contexts with action EvaluationActions.EVALUATE_COMPUTATIONS on filtered_session with filter named \"maze_any\"...\n",
      "INFO:2024-05-23_15-05-04.Apogee.pipeline.kdiba.gor01.two.2006-6-09_22-24-40:WARNING: skipping computation because overwrite_extant_results=False and active_computation_results[maze_any] already exists and is non-None\n",
      "INFO:2024-05-23_15-05-04.Apogee.pipeline.kdiba.gor01.two.2006-6-09_22-24-40:\t TODO: this will prevent recomputation even when the excludelist/includelist or computation function definitions change. Rework so that this is smarter.\n",
      "INFO:2024-05-23_15-05-04.Apogee.pipeline.kdiba.gor01.two.2006-6-09_22-24-40:Performing global computations...\n",
      "INFO:2024-05-23_15-05-04.Apogee.pipeline.kdiba.gor01.two.2006-6-09_22-24-40:NeuropyPipeline.on_stage_changed(new_stage=\"PipelineStage.Displayed\")\n",
      "WARNING:2024-05-23_15-05-04.Apogee.pipeline.kdiba.gor01.two.2006-6-09_22-24-40:WARNING: saving_mode is SKIP_SAVING so pipeline will not be saved despite calling .save_pipeline(...).\n"
>>>>>>> 7bc80779
     ]
    },
    {
     "name": "stdout",
     "output_type": "stream",
     "text": [
      "WARNING: skipping computation because overwrite_extant_results=False and active_computation_results[maze1_odd] already exists and is non-None\n",
      "\t TODO: this will prevent recomputation even when the excludelist/includelist or computation function definitions change. Rework so that this is smarter.\n",
      "WARNING: skipping computation because overwrite_extant_results=False and active_computation_results[maze2_odd] already exists and is non-None\n",
      "\t TODO: this will prevent recomputation even when the excludelist/includelist or computation function definitions change. Rework so that this is smarter.\n",
      "WARNING: skipping computation because overwrite_extant_results=False and active_computation_results[maze_odd] already exists and is non-None\n",
      "\t TODO: this will prevent recomputation even when the excludelist/includelist or computation function definitions change. Rework so that this is smarter.\n",
      "WARNING: skipping computation because overwrite_extant_results=False and active_computation_results[maze1_even] already exists and is non-None\n",
      "\t TODO: this will prevent recomputation even when the excludelist/includelist or computation function definitions change. Rework so that this is smarter.\n",
      "WARNING: skipping computation because overwrite_extant_results=False and active_computation_results[maze2_even] already exists and is non-None\n",
      "\t TODO: this will prevent recomputation even when the excludelist/includelist or computation function definitions change. Rework so that this is smarter.\n",
      "WARNING: skipping computation because overwrite_extant_results=False and active_computation_results[maze_even] already exists and is non-None\n",
      "\t TODO: this will prevent recomputation even when the excludelist/includelist or computation function definitions change. Rework so that this is smarter.\n",
      "WARNING: skipping computation because overwrite_extant_results=False and active_computation_results[maze1_any] already exists and is non-None\n",
      "\t TODO: this will prevent recomputation even when the excludelist/includelist or computation function definitions change. Rework so that this is smarter.\n",
      "WARNING: skipping computation because overwrite_extant_results=False and active_computation_results[maze2_any] already exists and is non-None\n",
      "\t TODO: this will prevent recomputation even when the excludelist/includelist or computation function definitions change. Rework so that this is smarter.\n",
      "WARNING: skipping computation because overwrite_extant_results=False and active_computation_results[maze_any] already exists and is non-None\n",
      "\t TODO: this will prevent recomputation even when the excludelist/includelist or computation function definitions change. Rework so that this is smarter.\n",
      "WARNING: skipping computation because overwrite_extant_results=False and active_computation_results[maze1_odd] already exists and is non-None\n",
      "\t TODO: this will prevent recomputation even when the excludelist/includelist or computation function definitions change. Rework so that this is smarter.\n"
     ]
    },
    {
     "name": "stderr",
     "output_type": "stream",
     "text": [
      "INFO:2024-05-23_13-05-21.rMBP-16-2023.local.pipeline.kdiba.gor01.one.2006-6-09_1-22-43:WARNING: skipping computation because overwrite_extant_results=False and active_computation_results[maze2_odd] already exists and is non-None\n",
      "INFO:2024-05-23_13-05-21.rMBP-16-2023.local.pipeline.kdiba.gor01.one.2006-6-09_1-22-43:\t TODO: this will prevent recomputation even when the excludelist/includelist or computation function definitions change. Rework so that this is smarter.\n",
      "INFO:2024-05-23_13-05-21.rMBP-16-2023.local.pipeline.kdiba.gor01.one.2006-6-09_1-22-43:Performing perform_action_for_all_contexts with action EvaluationActions.EVALUATE_COMPUTATIONS on filtered_session with filter named \"maze_odd\"...\n",
      "INFO:2024-05-23_13-05-21.rMBP-16-2023.local.pipeline.kdiba.gor01.one.2006-6-09_1-22-43:WARNING: skipping computation because overwrite_extant_results=False and active_computation_results[maze_odd] already exists and is non-None\n",
      "INFO:2024-05-23_13-05-21.rMBP-16-2023.local.pipeline.kdiba.gor01.one.2006-6-09_1-22-43:\t TODO: this will prevent recomputation even when the excludelist/includelist or computation function definitions change. Rework so that this is smarter.\n",
      "INFO:2024-05-23_13-05-21.rMBP-16-2023.local.pipeline.kdiba.gor01.one.2006-6-09_1-22-43:Performing perform_action_for_all_contexts with action EvaluationActions.EVALUATE_COMPUTATIONS on filtered_session with filter named \"maze1_even\"...\n",
      "INFO:2024-05-23_13-05-21.rMBP-16-2023.local.pipeline.kdiba.gor01.one.2006-6-09_1-22-43:WARNING: skipping computation because overwrite_extant_results=False and active_computation_results[maze1_even] already exists and is non-None\n",
      "INFO:2024-05-23_13-05-21.rMBP-16-2023.local.pipeline.kdiba.gor01.one.2006-6-09_1-22-43:\t TODO: this will prevent recomputation even when the excludelist/includelist or computation function definitions change. Rework so that this is smarter.\n",
      "INFO:2024-05-23_13-05-21.rMBP-16-2023.local.pipeline.kdiba.gor01.one.2006-6-09_1-22-43:Performing perform_action_for_all_contexts with action EvaluationActions.EVALUATE_COMPUTATIONS on filtered_session with filter named \"maze2_even\"...\n",
      "INFO:2024-05-23_13-05-21.rMBP-16-2023.local.pipeline.kdiba.gor01.one.2006-6-09_1-22-43:WARNING: skipping computation because overwrite_extant_results=False and active_computation_results[maze2_even] already exists and is non-None\n",
      "INFO:2024-05-23_13-05-21.rMBP-16-2023.local.pipeline.kdiba.gor01.one.2006-6-09_1-22-43:\t TODO: this will prevent recomputation even when the excludelist/includelist or computation function definitions change. Rework so that this is smarter.\n",
      "INFO:2024-05-23_13-05-21.rMBP-16-2023.local.pipeline.kdiba.gor01.one.2006-6-09_1-22-43:Performing perform_action_for_all_contexts with action EvaluationActions.EVALUATE_COMPUTATIONS on filtered_session with filter named \"maze_even\"...\n",
      "INFO:2024-05-23_13-05-21.rMBP-16-2023.local.pipeline.kdiba.gor01.one.2006-6-09_1-22-43:WARNING: skipping computation because overwrite_extant_results=False and active_computation_results[maze_even] already exists and is non-None\n",
      "INFO:2024-05-23_13-05-21.rMBP-16-2023.local.pipeline.kdiba.gor01.one.2006-6-09_1-22-43:\t TODO: this will prevent recomputation even when the excludelist/includelist or computation function definitions change. Rework so that this is smarter.\n",
      "INFO:2024-05-23_13-05-21.rMBP-16-2023.local.pipeline.kdiba.gor01.one.2006-6-09_1-22-43:Performing perform_action_for_all_contexts with action EvaluationActions.EVALUATE_COMPUTATIONS on filtered_session with filter named \"maze1_any\"...\n",
      "INFO:2024-05-23_13-05-21.rMBP-16-2023.local.pipeline.kdiba.gor01.one.2006-6-09_1-22-43:WARNING: skipping computation because overwrite_extant_results=False and active_computation_results[maze1_any] already exists and is non-None\n",
      "INFO:2024-05-23_13-05-21.rMBP-16-2023.local.pipeline.kdiba.gor01.one.2006-6-09_1-22-43:\t TODO: this will prevent recomputation even when the excludelist/includelist or computation function definitions change. Rework so that this is smarter.\n",
      "INFO:2024-05-23_13-05-21.rMBP-16-2023.local.pipeline.kdiba.gor01.one.2006-6-09_1-22-43:Performing perform_action_for_all_contexts with action EvaluationActions.EVALUATE_COMPUTATIONS on filtered_session with filter named \"maze2_any\"...\n",
      "INFO:2024-05-23_13-05-21.rMBP-16-2023.local.pipeline.kdiba.gor01.one.2006-6-09_1-22-43:WARNING: skipping computation because overwrite_extant_results=False and active_computation_results[maze2_any] already exists and is non-None\n",
      "INFO:2024-05-23_13-05-21.rMBP-16-2023.local.pipeline.kdiba.gor01.one.2006-6-09_1-22-43:\t TODO: this will prevent recomputation even when the excludelist/includelist or computation function definitions change. Rework so that this is smarter.\n",
      "INFO:2024-05-23_13-05-21.rMBP-16-2023.local.pipeline.kdiba.gor01.one.2006-6-09_1-22-43:Performing perform_action_for_all_contexts with action EvaluationActions.EVALUATE_COMPUTATIONS on filtered_session with filter named \"maze_any\"...\n",
      "INFO:2024-05-23_13-05-21.rMBP-16-2023.local.pipeline.kdiba.gor01.one.2006-6-09_1-22-43:WARNING: skipping computation because overwrite_extant_results=False and active_computation_results[maze_any] already exists and is non-None\n",
      "INFO:2024-05-23_13-05-21.rMBP-16-2023.local.pipeline.kdiba.gor01.one.2006-6-09_1-22-43:\t TODO: this will prevent recomputation even when the excludelist/includelist or computation function definitions change. Rework so that this is smarter.\n",
      "INFO:2024-05-23_13-05-21.rMBP-16-2023.local.pipeline.kdiba.gor01.one.2006-6-09_1-22-43:Performing global computations...\n",
      "INFO:2024-05-23_13-05-21.rMBP-16-2023.local.pipeline.kdiba.gor01.one.2006-6-09_1-22-43:select_filters(...) with: []\n",
      "INFO:2024-05-23_13-05-21.rMBP-16-2023.local.pipeline.kdiba.gor01.one.2006-6-09_1-22-43:Performing perform_action_for_all_contexts with action EvaluationActions.EVALUATE_COMPUTATIONS on filtered_session with filter named \"maze1_odd\"...\n",
      "INFO:2024-05-23_13-05-21.rMBP-16-2023.local.pipeline.kdiba.gor01.one.2006-6-09_1-22-43:WARNING: skipping computation because overwrite_extant_results=False and active_computation_results[maze1_odd] already exists and is non-None\n",
      "INFO:2024-05-23_13-05-21.rMBP-16-2023.local.pipeline.kdiba.gor01.one.2006-6-09_1-22-43:\t TODO: this will prevent recomputation even when the excludelist/includelist or computation function definitions change. Rework so that this is smarter.\n",
      "INFO:2024-05-23_13-05-21.rMBP-16-2023.local.pipeline.kdiba.gor01.one.2006-6-09_1-22-43:Performing perform_action_for_all_contexts with action EvaluationActions.EVALUATE_COMPUTATIONS on filtered_session with filter named \"maze2_odd\"...\n",
      "INFO:2024-05-23_13-05-21.rMBP-16-2023.local.pipeline.kdiba.gor01.one.2006-6-09_1-22-43:WARNING: skipping computation because overwrite_extant_results=False and active_computation_results[maze2_odd] already exists and is non-None\n",
      "INFO:2024-05-23_13-05-21.rMBP-16-2023.local.pipeline.kdiba.gor01.one.2006-6-09_1-22-43:\t TODO: this will prevent recomputation even when the excludelist/includelist or computation function definitions change. Rework so that this is smarter.\n",
      "INFO:2024-05-23_13-05-21.rMBP-16-2023.local.pipeline.kdiba.gor01.one.2006-6-09_1-22-43:Performing perform_action_for_all_contexts with action EvaluationActions.EVALUATE_COMPUTATIONS on filtered_session with filter named \"maze_odd\"...\n",
      "INFO:2024-05-23_13-05-21.rMBP-16-2023.local.pipeline.kdiba.gor01.one.2006-6-09_1-22-43:WARNING: skipping computation because overwrite_extant_results=False and active_computation_results[maze_odd] already exists and is non-None\n",
      "INFO:2024-05-23_13-05-21.rMBP-16-2023.local.pipeline.kdiba.gor01.one.2006-6-09_1-22-43:\t TODO: this will prevent recomputation even when the excludelist/includelist or computation function definitions change. Rework so that this is smarter.\n",
      "INFO:2024-05-23_13-05-21.rMBP-16-2023.local.pipeline.kdiba.gor01.one.2006-6-09_1-22-43:Performing perform_action_for_all_contexts with action EvaluationActions.EVALUATE_COMPUTATIONS on filtered_session with filter named \"maze1_even\"...\n"
     ]
    },
    {
     "name": "stdout",
     "output_type": "stream",
     "text": [
      "WARNING: skipping computation because overwrite_extant_results=False and active_computation_results[maze2_odd] already exists and is non-None\n",
      "\t TODO: this will prevent recomputation even when the excludelist/includelist or computation function definitions change. Rework so that this is smarter.\n",
      "WARNING: skipping computation because overwrite_extant_results=False and active_computation_results[maze_odd] already exists and is non-None\n",
      "\t TODO: this will prevent recomputation even when the excludelist/includelist or computation function definitions change. Rework so that this is smarter.\n",
      "WARNING: skipping computation because overwrite_extant_results=False and active_computation_results[maze1_even] already exists and is non-None\n",
      "\t TODO: this will prevent recomputation even when the excludelist/includelist or computation function definitions change. Rework so that this is smarter.\n",
      "WARNING: skipping computation because overwrite_extant_results=False and active_computation_results[maze2_even] already exists and is non-None\n",
      "\t TODO: this will prevent recomputation even when the excludelist/includelist or computation function definitions change. Rework so that this is smarter.\n",
      "WARNING: skipping computation because overwrite_extant_results=False and active_computation_results[maze_even] already exists and is non-None\n",
      "\t TODO: this will prevent recomputation even when the excludelist/includelist or computation function definitions change. Rework so that this is smarter.\n",
      "WARNING: skipping computation because overwrite_extant_results=False and active_computation_results[maze1_any] already exists and is non-None\n",
      "\t TODO: this will prevent recomputation even when the excludelist/includelist or computation function definitions change. Rework so that this is smarter.\n",
      "WARNING: skipping computation because overwrite_extant_results=False and active_computation_results[maze2_any] already exists and is non-None\n",
      "\t TODO: this will prevent recomputation even when the excludelist/includelist or computation function definitions change. Rework so that this is smarter.\n",
      "WARNING: skipping computation because overwrite_extant_results=False and active_computation_results[maze_any] already exists and is non-None\n",
      "\t TODO: this will prevent recomputation even when the excludelist/includelist or computation function definitions change. Rework so that this is smarter.\n",
      "WARNING: skipping computation because overwrite_extant_results=False and active_computation_results[maze1_odd] already exists and is non-None\n",
      "\t TODO: this will prevent recomputation even when the excludelist/includelist or computation function definitions change. Rework so that this is smarter.\n",
      "WARNING: skipping computation because overwrite_extant_results=False and active_computation_results[maze2_odd] already exists and is non-None\n",
      "\t TODO: this will prevent recomputation even when the excludelist/includelist or computation function definitions change. Rework so that this is smarter.\n",
      "WARNING: skipping computation because overwrite_extant_results=False and active_computation_results[maze_odd] already exists and is non-None\n",
      "\t TODO: this will prevent recomputation even when the excludelist/includelist or computation function definitions change. Rework so that this is smarter.\n"
     ]
    },
    {
     "name": "stderr",
     "output_type": "stream",
     "text": [
      "INFO:2024-05-23_13-05-21.rMBP-16-2023.local.pipeline.kdiba.gor01.one.2006-6-09_1-22-43:WARNING: skipping computation because overwrite_extant_results=False and active_computation_results[maze1_even] already exists and is non-None\n",
      "INFO:2024-05-23_13-05-21.rMBP-16-2023.local.pipeline.kdiba.gor01.one.2006-6-09_1-22-43:\t TODO: this will prevent recomputation even when the excludelist/includelist or computation function definitions change. Rework so that this is smarter.\n",
      "INFO:2024-05-23_13-05-21.rMBP-16-2023.local.pipeline.kdiba.gor01.one.2006-6-09_1-22-43:Performing perform_action_for_all_contexts with action EvaluationActions.EVALUATE_COMPUTATIONS on filtered_session with filter named \"maze2_even\"...\n",
      "INFO:2024-05-23_13-05-21.rMBP-16-2023.local.pipeline.kdiba.gor01.one.2006-6-09_1-22-43:WARNING: skipping computation because overwrite_extant_results=False and active_computation_results[maze2_even] already exists and is non-None\n",
      "INFO:2024-05-23_13-05-21.rMBP-16-2023.local.pipeline.kdiba.gor01.one.2006-6-09_1-22-43:\t TODO: this will prevent recomputation even when the excludelist/includelist or computation function definitions change. Rework so that this is smarter.\n",
      "INFO:2024-05-23_13-05-21.rMBP-16-2023.local.pipeline.kdiba.gor01.one.2006-6-09_1-22-43:Performing perform_action_for_all_contexts with action EvaluationActions.EVALUATE_COMPUTATIONS on filtered_session with filter named \"maze_even\"...\n",
      "INFO:2024-05-23_13-05-21.rMBP-16-2023.local.pipeline.kdiba.gor01.one.2006-6-09_1-22-43:WARNING: skipping computation because overwrite_extant_results=False and active_computation_results[maze_even] already exists and is non-None\n",
      "INFO:2024-05-23_13-05-21.rMBP-16-2023.local.pipeline.kdiba.gor01.one.2006-6-09_1-22-43:\t TODO: this will prevent recomputation even when the excludelist/includelist or computation function definitions change. Rework so that this is smarter.\n",
      "INFO:2024-05-23_13-05-21.rMBP-16-2023.local.pipeline.kdiba.gor01.one.2006-6-09_1-22-43:Performing perform_action_for_all_contexts with action EvaluationActions.EVALUATE_COMPUTATIONS on filtered_session with filter named \"maze1_any\"...\n",
      "INFO:2024-05-23_13-05-21.rMBP-16-2023.local.pipeline.kdiba.gor01.one.2006-6-09_1-22-43:WARNING: skipping computation because overwrite_extant_results=False and active_computation_results[maze1_any] already exists and is non-None\n",
      "INFO:2024-05-23_13-05-21.rMBP-16-2023.local.pipeline.kdiba.gor01.one.2006-6-09_1-22-43:\t TODO: this will prevent recomputation even when the excludelist/includelist or computation function definitions change. Rework so that this is smarter.\n",
      "INFO:2024-05-23_13-05-21.rMBP-16-2023.local.pipeline.kdiba.gor01.one.2006-6-09_1-22-43:Performing perform_action_for_all_contexts with action EvaluationActions.EVALUATE_COMPUTATIONS on filtered_session with filter named \"maze2_any\"...\n",
      "INFO:2024-05-23_13-05-21.rMBP-16-2023.local.pipeline.kdiba.gor01.one.2006-6-09_1-22-43:WARNING: skipping computation because overwrite_extant_results=False and active_computation_results[maze2_any] already exists and is non-None\n",
      "INFO:2024-05-23_13-05-21.rMBP-16-2023.local.pipeline.kdiba.gor01.one.2006-6-09_1-22-43:\t TODO: this will prevent recomputation even when the excludelist/includelist or computation function definitions change. Rework so that this is smarter.\n",
      "INFO:2024-05-23_13-05-21.rMBP-16-2023.local.pipeline.kdiba.gor01.one.2006-6-09_1-22-43:Performing perform_action_for_all_contexts with action EvaluationActions.EVALUATE_COMPUTATIONS on filtered_session with filter named \"maze_any\"...\n",
      "INFO:2024-05-23_13-05-21.rMBP-16-2023.local.pipeline.kdiba.gor01.one.2006-6-09_1-22-43:WARNING: skipping computation because overwrite_extant_results=False and active_computation_results[maze_any] already exists and is non-None\n",
      "INFO:2024-05-23_13-05-21.rMBP-16-2023.local.pipeline.kdiba.gor01.one.2006-6-09_1-22-43:\t TODO: this will prevent recomputation even when the excludelist/includelist or computation function definitions change. Rework so that this is smarter.\n",
      "INFO:2024-05-23_13-05-21.rMBP-16-2023.local.pipeline.kdiba.gor01.one.2006-6-09_1-22-43:Performing global computations...\n",
      "INFO:2024-05-23_13-05-21.rMBP-16-2023.local.pipeline.kdiba.gor01.one.2006-6-09_1-22-43:NeuropyPipeline.on_stage_changed(new_stage=\"PipelineStage.Displayed\")\n",
      "WARNING:2024-05-23_13-05-21.rMBP-16-2023.local.pipeline.kdiba.gor01.one.2006-6-09_1-22-43:WARNING: saving_mode is SKIP_SAVING so pipeline will not be saved despite calling .save_pipeline(...).\n",
      "WARNING:2024-05-23_13-05-21.rMBP-16-2023.local.pipeline.kdiba.gor01.one.2006-6-09_1-22-43:WARNING: saving_mode is SKIP_SAVING so pipeline will not be saved despite calling .save_pipeline(...).\n"
     ]
    },
    {
     "name": "stdout",
     "output_type": "stream",
     "text": [
      "WARNING: skipping computation because overwrite_extant_results=False and active_computation_results[maze1_even] already exists and is non-None\n",
      "\t TODO: this will prevent recomputation even when the excludelist/includelist or computation function definitions change. Rework so that this is smarter.\n",
      "WARNING: skipping computation because overwrite_extant_results=False and active_computation_results[maze2_even] already exists and is non-None\n",
      "\t TODO: this will prevent recomputation even when the excludelist/includelist or computation function definitions change. Rework so that this is smarter.\n",
      "WARNING: skipping computation because overwrite_extant_results=False and active_computation_results[maze_even] already exists and is non-None\n",
      "\t TODO: this will prevent recomputation even when the excludelist/includelist or computation function definitions change. Rework so that this is smarter.\n",
      "WARNING: skipping computation because overwrite_extant_results=False and active_computation_results[maze1_any] already exists and is non-None\n",
      "\t TODO: this will prevent recomputation even when the excludelist/includelist or computation function definitions change. Rework so that this is smarter.\n",
      "WARNING: skipping computation because overwrite_extant_results=False and active_computation_results[maze2_any] already exists and is non-None\n",
      "\t TODO: this will prevent recomputation even when the excludelist/includelist or computation function definitions change. Rework so that this is smarter.\n",
      "WARNING: skipping computation because overwrite_extant_results=False and active_computation_results[maze_any] already exists and is non-None\n",
      "\t TODO: this will prevent recomputation even when the excludelist/includelist or computation function definitions change. Rework so that this is smarter.\n",
      "WARNING: saving_mode is SKIP_SAVING so pipeline will not be saved despite calling .save_pipeline(...).\n",
      "saving_mode.shouldSave == False, so not saving at the end of batch_load_session\n",
      "DEPRICATION WARNING: workaround to allow subscripting ComputationResult objects. Will be depricated. key: computed_data\n",
      "DEPRICATION WARNING: workaround to allow subscripting ComputationResult objects. Will be depricated. key: computed_data\n",
      "DEPRICATION WARNING: workaround to allow subscripting ComputationResult objects. Will be depricated. key: computed_data\n",
      "DEPRICATION WARNING: workaround to allow subscripting ComputationResult objects. Will be depricated. key: computed_data\n",
      "DEPRICATION WARNING: workaround to allow subscripting ComputationResult objects. Will be depricated. key: computed_data\n",
      "DEPRICATION WARNING: workaround to allow subscripting ComputationResult objects. Will be depricated. key: computed_data\n",
      "were pipeline preprocessing parameters missing and updated?: False\n",
      "WARNING: filtered_contexts['maze1_odd']'s actual context name is incorrect. \n",
      "\ta_filtered_ctxt.filter_name: 'maze2' != desired_filter_name: 'maze1_odd'\n",
      "\tUpdating it. (THIS IS A HACK)\n",
      "WARNING: filtered_contexts['maze2_odd']'s actual context name is incorrect. \n",
      "\ta_filtered_ctxt.filter_name: 'maze2' != desired_filter_name: 'maze2_odd'\n",
      "\tUpdating it. (THIS IS A HACK)\n",
      "WARNING: filtered_contexts['maze_odd']'s actual context name is incorrect. \n",
      "\ta_filtered_ctxt.filter_name: 'maze' != desired_filter_name: 'maze_odd'\n",
      "\tUpdating it. (THIS IS A HACK)\n",
      "WARNING: filtered_contexts['maze1_even']'s actual context name is incorrect. \n",
      "\ta_filtered_ctxt.filter_name: 'maze2' != desired_filter_name: 'maze1_even'\n",
      "\tUpdating it. (THIS IS A HACK)\n",
      "WARNING: filtered_contexts['maze2_even']'s actual context name is incorrect. \n",
      "\ta_filtered_ctxt.filter_name: 'maze2' != desired_filter_name: 'maze2_even'\n",
      "\tUpdating it. (THIS IS A HACK)\n",
      "WARNING: filtered_contexts['maze_even']'s actual context name is incorrect. \n",
      "\ta_filtered_ctxt.filter_name: 'maze' != desired_filter_name: 'maze_even'\n",
      "\tUpdating it. (THIS IS A HACK)\n",
      "WARNING: filtered_contexts['maze1_any']'s actual context name is incorrect. \n",
      "\ta_filtered_ctxt.filter_name: 'maze2' != desired_filter_name: 'maze1_any'\n",
      "\tUpdating it. (THIS IS A HACK)\n",
      "WARNING: filtered_contexts['maze2_any']'s actual context name is incorrect. \n",
      "\ta_filtered_ctxt.filter_name: 'maze2' != desired_filter_name: 'maze2_any'\n",
      "\tUpdating it. (THIS IS A HACK)\n",
      "WARNING: filtered_contexts['maze_any']'s actual context name is incorrect. \n",
      "\ta_filtered_ctxt.filter_name: 'maze' != desired_filter_name: 'maze_any'\n",
      "\tUpdating it. (THIS IS A HACK)\n",
      "was_updated: True\n",
      "WARNING: saving_mode is SKIP_SAVING so pipeline will not be saved despite calling .save_pipeline(...).\n"
     ]
    }
   ],
   "source": [
    "# ==================================================================================================================== #\n",
    "# Load Data                                                                                                            #\n",
    "# ==================================================================================================================== #\n",
    "\n",
    "active_data_mode_name = 'kdiba'\n",
    "local_session_root_parent_context = IdentifyingContext(format_name=active_data_mode_name) # , animal_name='', configuration_name='one', session_name=a_sess.session_name\n",
    "local_session_root_parent_path = global_data_root_parent_path.joinpath('KDIBA')\n",
    "\n",
    "# [*] - indicates bad or session with a problem\n",
    "# 0, 1, 2, 3, 4, 5, 6, 7, [8], [9], 10, 11, [12], 13, 14, [15], [16], 17, \n",
    "# curr_context: IdentifyingContext = good_contexts_list[1] # select the session from all of the good sessions here.\n",
    "# curr_context = IdentifyingContext(format_name='kdiba',animal='gor01',exper_name='one',session_name='2006-6-08_14-26-15') # 2024-04-30 - Completely cleaned.\n",
    "curr_context = IdentifyingContext(format_name='kdiba',animal='gor01',exper_name='one',session_name='2006-6-09_1-22-43') # DONE, might be the BEST SESSION, good example session with lots of place cells, clean replays, and clear bar graphs.\n",
    "# curr_context = IdentifyingContext(format_name='kdiba',animal='gor01',exper_name='one',session_name='2006-6-12_15-55-31') # DONE, Good Pfs but no good replays ---- VERY weird effect of the replays, a sharp drop to strongly negative values more than 3/4 through the experiment.\n",
    "\n",
    "# curr_context = IdentifyingContext(format_name='kdiba',animal='gor01',exper_name='one',session_name='2006-6-13_14-42-6') # BAD, 2023-07-14, unsure why still.\n",
    "# curr_context = IdentifyingContext(format_name='kdiba',animal='gor01',exper_name='two',session_name='2006-6-07_16-40-19') # DONE, GREAT, both good Pfs and replays! Interesting see-saw!\n",
    "\n",
    "# curr_context = IdentifyingContext(format_name='kdiba',animal='gor01',exper_name='two',session_name='2006-6-08_21-16-25') # DONE, Added replay selections. Very \"jumpy\" between the starts and ends of the track.\n",
    "# curr_context = IdentifyingContext(format_name='kdiba',animal='gor01',exper_name='two',session_name='2006-6-09_22-24-40') # 2024-01-10 new RANKORDER APOGEE | DONE, Added replay selections. A TON of putative replays in general, most bad, but some good. LOOKIN GOOD!\n",
    "# curr_context = IdentifyingContext(format_name='kdiba',animal='gor01',exper_name='twolong_LR_pf1Dsession_name='2006-4-12_15-25-59') # BAD, No Epochs\n",
    "# curr_context = IdentifyingContext(format_name='kdiba',animal='vvp01',exper_name='two',session_name='2006-4-16_18-47-52')\n",
    "# curr_context = IdentifyingContext(format_name='kdiba',animal='vvp01',exper_name='two',session_name='2006-4-17_12-52-15')\n",
    "# curr_context = IdentifyingContext(format_name='kdiba',animal='vvp01',exper_name='two',session_name='2006-4-25_13-20-55')\n",
    "# curr_context = IdentifyingContext(format_name='kdiba',animal='vvp01',exper_name='two',session_name='2006-4-28_12-38-13')\n",
    "# curr_context = IdentifyingContext(format_name='kdiba',animal='pin01',exper_name='one',session_name='11-02_17-46-44') # BAD: Confirmed frequent jumping off of the track in this session. DONE, good. Many good pfs, many good replays. Noticed very strange jumping off the track in the 3D behavior/spikes viewer. Is there something wrong with this session?\n",
    "# curr_context = IdentifyingContext(format_name='kdiba',animal='pin01',exper_name='one',session_name='11-02_19-28-0') # DONE, good?, replays selected, few  # BAD: Seems like in 3D view there's also jumping off of the track in this session.\n",
    "# curr_context = IdentifyingContext(format_name='kdiba',animal='pin01',exper_name='one',session_name='11-03_12-3-25') # DONE, very few replays\n",
    "\n",
    "# curr_context = IdentifyingContext(format_name='kdiba',animal='pin01',exper_name='one',session_name='11-09_12-15-3') ### KeyError: 'maze1_odd'\n",
    "# curr_context = IdentifyingContext(format_name='kdiba',animal='pin01',exper_name='one',session_name='11-09_22-4-5') ### \n",
    "\n",
    "# curr_context = IdentifyingContext(format_name='kdiba',animal='pin01',exper_name='one',session_name='fet11-01_12-58-54') # NEWDONE, replays selected, quite a few replays but few are very good.\n",
    "\n",
    "# curr_context = IdentifyingContext(format_name='kdiba',animal='gor01',exper_name='two',session_name='2006-6-08_21-16-25')\n",
    "\n",
    "local_session_parent_path: Path = local_session_root_parent_path.joinpath(curr_context.animal, curr_context.exper_name) # 'gor01', 'one' - probably not needed anymore\n",
    "basedir: Path = local_session_parent_path.joinpath(curr_context.session_name).resolve()\n",
    "print(f'basedir: {str(basedir)}')\n",
    "\n",
    "# Read if possible:\n",
    "saving_mode = PipelineSavingScheme.SKIP_SAVING\n",
    "force_reload = False\n",
    "\n",
    "# \n",
    "# # Force write:\n",
    "# saving_mode = PipelineSavingScheme.TEMP_THEN_OVERWRITE\n",
    "# saving_mode = PipelineSavingScheme.OVERWRITE_IN_PLACE\n",
    "# force_reload = True\n",
    "\n",
    "## TODO: if loading is not possible, we need to change the `saving_mode` so that the new results are properly saved.\n",
    "\n",
    "# ==================================================================================================================== #\n",
    "# Load Pipeline                                                                                                        #\n",
    "# ==================================================================================================================== #\n",
    "# with VizTracer(output_file=f\"viztracer_{get_now_time_str()}-full_session_LOO_decoding_analysis.json\", min_duration=200, tracer_entries=3000000, ignore_frozen=True) as tracer:\n",
    "# epoch_name_includelist = ['maze']\n",
    "epoch_name_includelist = None\n",
    "active_computation_functions_name_includelist=['lap_direction_determination', 'pf_computation',\n",
    "                                            #    'pfdt_computation',\n",
    "                                                'firing_rate_trends',\n",
    "                                                # 'pf_dt_sequential_surprise', \n",
    "                                            #    'ratemap_peaks_prominence2d',\n",
    "                                                'position_decoding', \n",
    "                                                # 'position_decoding_two_step', \n",
    "                                            #    'long_short_decoding_analyses', 'jonathan_firing_rate_analysis', 'long_short_fr_indicies_analyses', 'short_long_pf_overlap_analyses', 'long_short_post_decoding', 'long_short_rate_remapping',\n",
    "                                            #     'long_short_inst_spike_rate_groups',\n",
    "                                            #     'long_short_endcap_analysis',\n",
    "                                            # 'split_to_directional_laps',\n",
    "]\n",
    "\n",
    "curr_active_pipeline: NeuropyPipeline = batch_load_session(global_data_root_parent_path, active_data_mode_name, basedir, epoch_name_includelist=epoch_name_includelist,\n",
    "                                        computation_functions_name_includelist=active_computation_functions_name_includelist,\n",
    "                                        saving_mode=saving_mode, force_reload=force_reload,\n",
    "                                        skip_extended_batch_computations=True, debug_print=False, fail_on_exception=True) # , active_pickle_filename = 'loadedSessPickle_withParameters.pkl'\n",
    "\n",
    "\n",
    "\n",
    "## Post Compute Validate 2023-05-16:\n",
    "was_updated = BatchSessionCompletionHandler.post_compute_validate(curr_active_pipeline) ## TODO: need to potentially re-save if was_updated. This will fail because constained versions not ran yet.\n",
    "if was_updated:\n",
    "    print(f'was_updated: {was_updated}')\n",
    "    try:\n",
    "        curr_active_pipeline.save_pipeline(saving_mode=saving_mode)\n",
    "    except Exception as e:\n",
    "        ## TODO: catch/log saving error and indicate that it isn't saved.\n",
    "        exception_info = sys.exc_info()\n",
    "        e = CapturedException(e, exception_info)\n",
    "        print(f'ERROR RE-SAVING PIPELINE after update. error: {e}')\n"
   ]
  },
  {
   "cell_type": "code",
   "execution_count": null,
   "id": "188ed6fa",
   "metadata": {
    "notebookRunGroups": {
     "groupValue": "2"
    }
   },
   "outputs": [],
   "source": [
    "# BATCH_DATE_TO_USE: str = f'{DAY_DATE_TO_USE}_GL'\n",
    "BATCH_DATE_TO_USE: str = f'{DAY_DATE_TO_USE}_Apogee' # TODO: Change this as needed, templating isn't actually doing anything rn.\n",
    "\n",
    "known_collected_output_paths = [Path(v).resolve() for v in ['/nfs/turbo/umms-kdiba/Data/Output/collected_outputs', '/home/halechr/FastData/collected_outputs/',\n",
    "                                                           '/home/halechr/cloud/turbo/Data/Output/collected_outputs',\n",
    "                                                           r'C:\\Users\\pho\\repos\\Spike3DWorkEnv\\Spike3D\\output\\collected_outputs',\n",
    "                                                          'output/gen_scripts/']]\n",
    "collected_outputs_path = find_first_extant_path(known_collected_output_paths)\n",
    "assert collected_outputs_path.exists(), f\"collected_outputs_path: {collected_outputs_path} does not exist! Is the right computer's config commented out above?\"\n",
    "# fullwidth_path_widget(scripts_output_path, file_name_label='Scripts Output Path:')\n",
    "print(f'collected_outputs_path: {collected_outputs_path}')\n",
    "# collected_outputs_path.mkdir(exist_ok=True)\n",
    "# assert collected_outputs_path.exists()\n",
    "\n",
    "## Build the output prefix from the session context:\n",
    "active_context = curr_active_pipeline.get_session_context()\n",
    "curr_session_name: str = curr_active_pipeline.session_name # '2006-6-08_14-26-15'\n",
    "CURR_BATCH_OUTPUT_PREFIX: str = f\"{BATCH_DATE_TO_USE}-{curr_session_name}\"\n",
    "print(f'CURR_BATCH_OUTPUT_PREFIX: \"{CURR_BATCH_OUTPUT_PREFIX}\"')"
   ]
  },
  {
   "cell_type": "code",
   "execution_count": null,
   "id": "122bf3d1",
   "metadata": {},
   "outputs": [],
   "source": [
    "\n",
    "\n",
    "list(curr_active_pipeline.global_computation_results.computed_data.keys())\n",
    "\n",
    "\n",
    "# 2024-01-22 ERROR: when the pipeline is manually saved, its global_computations seem to be saved to the pickle too. After modifying how global computations are loaded from pickle, the following global computations code block no longer appropriately overwrites the existing results."
   ]
  },
  {
   "cell_type": "code",
   "execution_count": null,
   "id": "1597f339",
   "metadata": {},
   "outputs": [],
   "source": [
    "# pickle_problem_result_names = ['directional_decoders_evaluate_epochs', 'directional_decoders_decode_continuous']\n",
    "pickle_problem_global_result_key_names = ['DirectionalDecodersDecoded', 'DirectionalDecodersEpochsEvaluations']\n",
    "# pickle_problem_global_result_key_names = ['DirectionalLaps', 'DirectionalMergedDecoders', 'RankOrder', 'DirectionalDecodersDecoded']\n",
    "global_dropped_keys, local_dropped_keys = curr_active_pipeline.perform_drop_computed_result(computed_data_keys_to_drop=pickle_problem_global_result_key_names, debug_print=True)"
   ]
  },
  {
   "cell_type": "markdown",
   "id": "acba46b6",
   "metadata": {
    "ExecuteTime": {
     "end_time": "2023-11-16T23:21:40.574268400Z",
     "start_time": "2023-11-16T23:21:35.966373700Z"
    },
    "notebookRunGroups": {
     "groupValue": "1"
    }
   },
   "source": [
    "#### GLOBAL COMPUTE via `batch_extended_computations(...)`:"
   ]
  },
  {
   "cell_type": "code",
   "execution_count": 27,
   "id": "05b6c927",
   "metadata": {
    "notebookRunGroups": {
     "groupValue": "1"
    }
   },
   "outputs": [],
   "source": [
    "# extended_computations_include_includelist = ['lap_direction_determination', 'pf_computation', 'firing_rate_trends', 'pfdt_computation',\n",
    "#     'extended_stats',\n",
    "#     # 'pf_dt_sequential_surprise',\n",
    "#     #  'ratemap_peaks_prominence2d',\n",
    "#     'long_short_decoding_analyses', 'jonathan_firing_rate_analysis', 'long_short_fr_indicies_analyses', 'short_long_pf_overlap_analyses', \n",
    "#     'long_short_post_decoding', # #TODO 2024-01-19 05:49: - [ ] `'long_short_post_decoding' is broken for some reason `AttributeError: 'NoneType' object has no attribute 'active_filter_epochs'``\n",
    "#     # 'long_short_rate_remapping',\n",
    "#     'long_short_inst_spike_rate_groups',\n",
    "#     'long_short_endcap_analysis',\n",
    "#     # 'spike_burst_detection',\n",
    "#     'split_to_directional_laps',\n",
    "#     'merged_directional_placefields',\n",
    "#     # 'rank_order_shuffle_analysis',\n",
    "#     # 'directional_train_test_split',\n",
    "#     # 'directional_decoders_decode_continuous',\n",
    "#     # 'directional_decoders_evaluate_epochs',\n",
    "#     # 'directional_decoders_epoch_heuristic_scoring',\n",
    "# ] # do only specified\n",
    "\n",
    "\n",
    "extended_computations_include_includelist = ['lap_direction_determination', 'pf_computation', 'firing_rate_trends', 'pfdt_computation',\n",
    "    'extended_stats',\n",
    "    # 'pf_dt_sequential_surprise',\n",
    "     'ratemap_peaks_prominence2d',\n",
    "    'long_short_decoding_analyses', 'jonathan_firing_rate_analysis', 'long_short_fr_indicies_analyses', 'short_long_pf_overlap_analyses', \n",
    "    'long_short_post_decoding', # #TODO 2024-01-19 05:49: - [ ] `'long_short_post_decoding' is broken for some reason `AttributeError: 'NoneType' object has no attribute 'active_filter_epochs'``\n",
    "    # 'long_short_rate_remapping',\n",
    "    'long_short_inst_spike_rate_groups',\n",
    "    'long_short_endcap_analysis',\n",
    "    # 'spike_burst_detection',\n",
    "    'split_to_directional_laps',\n",
    "    'merged_directional_placefields',\n",
    "    'rank_order_shuffle_analysis',\n",
    "    'directional_train_test_split',\n",
    "    'directional_decoders_decode_continuous',\n",
    "    'directional_decoders_evaluate_epochs',\n",
    "    'directional_decoders_epoch_heuristic_scoring',\n",
    "] # do only specified\n",
    "\n",
    "\n",
    "\n",
    "# extended_computations_include_includelist = ['lap_direction_determination', # needs to be first. Directly changes the laps\n",
    "# \t\t\t\t\t\t\t\t\t\t\t  'pf_computation',\n",
    "#     'split_to_directional_laps', # must come after `lap_direction_determination`\n",
    "#     'merged_directional_placefields',\n",
    "# \t] # do only specified\n",
    "\n",
    "\n",
    "\n",
    "force_recompute_override_computations_includelist = None\n",
    "# force_recompute_override_computations_includelist = ['merged_directional_placefields']\n",
    "# force_recompute_override_computations_includelist = ['split_to_directional_laps', 'merged_directional_placefields', 'rank_order_shuffle_analysis'] # , 'directional_decoders_decode_continuous'\n",
    "# force_recompute_override_computations_includelist = ['directional_decoders_decode_continuous'] # \n"
   ]
  },
  {
   "cell_type": "code",
   "execution_count": 28,
   "id": "cb47e03a",
   "metadata": {
    "notebookRunGroups": {
     "groupValue": "1"
    }
   },
   "outputs": [
    {
     "name": "stdout",
     "output_type": "stream",
     "text": [
      "included includelist is specified: ['lap_direction_determination', 'pf_computation', 'firing_rate_trends', 'pfdt_computation', 'extended_stats', 'ratemap_peaks_prominence2d', 'long_short_decoding_analyses', 'jonathan_firing_rate_analysis', 'long_short_fr_indicies_analyses', 'short_long_pf_overlap_analyses', 'long_short_post_decoding', 'long_short_inst_spike_rate_groups', 'long_short_endcap_analysis', 'split_to_directional_laps', 'merged_directional_placefields', 'rank_order_shuffle_analysis', 'directional_train_test_split', 'directional_decoders_decode_continuous', 'directional_decoders_evaluate_epochs', 'directional_decoders_epoch_heuristic_scoring'], so only performing these extended computations.\n",
      "Running batch_evaluate_required_computations(...) with global_epoch_name: \"maze_any\"\n",
      "WARNING: FIXME TODO 2024-05-08 08:20: - [ ] Disabled checking for 'combined_best_direction_indicies', which is missing from both the laps and ripple dataframes after fresh computation for some reason.\n",
      "Missing required columns in DataFrame (DataFrame Identifier: long_LR): {'integral_second_derivative', 'stddev_of_diff', 'total_variation'}\n",
      "done with all batch_evaluate_required_computations(...).\n",
      "Pre-load global computations: needs_computation_output_dict: ['directional_decoders_epoch_heuristic_scoring']\n"
     ]
    }
   ],
   "source": [
    "force_recompute_global = force_reload\n",
    "needs_computation_output_dict, valid_computed_results_output_list, remaining_include_function_names = batch_evaluate_required_computations(curr_active_pipeline, include_includelist=extended_computations_include_includelist, include_global_functions=True, fail_on_exception=False, progress_print=True,\n",
    "                                                    force_recompute=force_recompute_global, force_recompute_override_computations_includelist=force_recompute_override_computations_includelist, debug_print=False)\n",
    "print(f'Pre-load global computations: needs_computation_output_dict: {[k for k,v in needs_computation_output_dict.items() if (v is not None)]}')\n",
    "# valid_computed_results_output_list"
   ]
  },
  {
   "cell_type": "code",
   "execution_count": 29,
   "id": "28cf10d2",
   "metadata": {
    "notebookRunGroups": {
     "groupValue": "1"
    }
   },
   "outputs": [
    {
     "name": "stdout",
     "output_type": "stream",
     "text": [
      "Computing loaded session pickle file results : /Users/pho/data/KDIBA/gor01/one/2006-6-09_1-22-43/output/global_computation_results.pkl... /Users/pho/data/KDIBA/gor01/one/2006-6-09_1-22-43/output/global_computation_results.pkl... failed to get the memory mapped file with err: '/nfs/turbo/umms-kdiba/Data/KDIBA/gor01/one/2006-6-09_1-22-43/2006-6-09_1-22-43.eeg' is not in the subpath of '/media/MAX/Data' OR one path is relative and the other is absolute.\n",
      "done.\n",
      "sucessfully_updated_keys: ['DirectionalLaps', 'DirectionalMergedDecoders', 'RankOrder', 'long_short_leave_one_out_decoding_analysis', 'short_long_pf_overlap_analyses', 'long_short_fr_indicies_analysis', 'jonathan_firing_rate_analysis', 'long_short_post_decoding', 'TrainTestSplit', 'DirectionalDecodersDecoded', 'long_short_inst_spike_rate_groups', 'long_short_endcap', 'DirectionalDecodersEpochsEvaluations']\n",
      "successfully_loaded_keys: ['DirectionalLaps', 'DirectionalMergedDecoders', 'RankOrder', 'long_short_leave_one_out_decoding_analysis', 'short_long_pf_overlap_analyses', 'long_short_fr_indicies_analysis', 'jonathan_firing_rate_analysis', 'long_short_post_decoding', 'TrainTestSplit', 'DirectionalDecodersDecoded', 'long_short_inst_spike_rate_groups', 'long_short_endcap', 'DirectionalDecodersEpochsEvaluations']\n"
     ]
    }
   ],
   "source": [
    "if not force_reload: # not just force_reload, needs to recompute whenever the computation fails.\n",
    "    try:\n",
    "        # curr_active_pipeline.load_pickled_global_computation_results()\n",
    "        sucessfully_updated_keys, successfully_loaded_keys = curr_active_pipeline.load_pickled_global_computation_results(allow_overwrite_existing=True, allow_overwrite_existing_allow_keys=extended_computations_include_includelist) # is new\n",
    "        print(f'sucessfully_updated_keys: {sucessfully_updated_keys}\\nsuccessfully_loaded_keys: {successfully_loaded_keys}')\n",
    "    except FileNotFoundError as e:\n",
    "        exception_info = sys.exc_info()\n",
    "        e = CapturedException(e, exception_info)\n",
    "        print(f'cannot load global results because pickle file does not exist! Maybe it has never been created? {e}')\n",
    "    except BaseException as e:\n",
    "        exception_info = sys.exc_info()\n",
    "        e = CapturedException(e, exception_info)\n",
    "        print(f'Unhandled exception: cannot load global results: {e}')\n",
    "        raise\n"
   ]
  },
  {
   "cell_type": "code",
   "execution_count": null,
   "id": "8e0d5ec4",
   "metadata": {},
   "outputs": [],
   "source": [
    "curr_active_pipeline.global_computation_results.computed_data['RankOrder'].ripple_most_likely_result_tuple, curr_active_pipeline.global_computation_results.computed_data['RankOrder'].laps_most_likely_result_tuple = RankOrderAnalyses.most_likely_directional_rank_order_shuffling(curr_active_pipeline)"
   ]
  },
  {
   "cell_type": "code",
   "execution_count": 30,
   "id": "02cdcca0",
   "metadata": {
    "notebookRunGroups": {
     "groupValue": "1"
    }
   },
   "outputs": [
    {
     "name": "stdout",
     "output_type": "stream",
     "text": [
      "included includelist is specified: ['lap_direction_determination', 'pf_computation', 'firing_rate_trends', 'pfdt_computation', 'extended_stats', 'ratemap_peaks_prominence2d', 'long_short_decoding_analyses', 'jonathan_firing_rate_analysis', 'long_short_fr_indicies_analyses', 'short_long_pf_overlap_analyses', 'long_short_post_decoding', 'long_short_inst_spike_rate_groups', 'long_short_endcap_analysis', 'split_to_directional_laps', 'merged_directional_placefields', 'rank_order_shuffle_analysis', 'directional_train_test_split', 'directional_decoders_decode_continuous', 'directional_decoders_evaluate_epochs', 'directional_decoders_epoch_heuristic_scoring'], so only performing these extended computations.\n",
      "Running batch_evaluate_required_computations(...) with global_epoch_name: \"maze_any\"\n",
      "WARNING: FIXME TODO 2024-05-08 08:20: - [ ] Disabled checking for 'combined_best_direction_indicies', which is missing from both the laps and ripple dataframes after fresh computation for some reason.\n",
      "Missing required columns in DataFrame (DataFrame Identifier: long_LR): {'integral_second_derivative', 'stddev_of_diff', 'total_variation'}\n",
      "done with all batch_evaluate_required_computations(...).\n",
      "Post-load global computations: needs_computation_output_dict: ['directional_decoders_epoch_heuristic_scoring']\n"
     ]
    }
   ],
   "source": [
    "force_recompute_global = force_reload\n",
    "needs_computation_output_dict, valid_computed_results_output_list, remaining_include_function_names = batch_evaluate_required_computations(curr_active_pipeline, include_includelist=extended_computations_include_includelist, include_global_functions=True, fail_on_exception=False, progress_print=True,\n",
    "                                                    force_recompute=force_recompute_global, force_recompute_override_computations_includelist=force_recompute_override_computations_includelist, debug_print=False)\n",
    "print(f'Post-load global computations: needs_computation_output_dict: {[k for k,v in needs_computation_output_dict.items() if (v is not None)]}')"
   ]
  },
  {
   "cell_type": "code",
   "execution_count": null,
   "id": "81782608",
   "metadata": {},
   "outputs": [],
   "source": [
    "# ['split_to_directional_laps', 'rank_order_shuffle_analysis', 'extended_stats', 'pfdt_computation']\n",
    "# ['split_to_directional_laps', 'extended_stats', 'pfdt_computation']"
   ]
  },
  {
   "cell_type": "code",
   "execution_count": null,
   "id": "76313826",
   "metadata": {},
   "outputs": [],
   "source": [
    "needs_computation_output_dict"
   ]
  },
  {
   "cell_type": "code",
   "execution_count": 31,
   "id": "9e0fe66c",
   "metadata": {
    "notebookRunGroups": {
     "groupValue": "1"
    }
   },
   "outputs": [
    {
     "name": "stdout",
     "output_type": "stream",
     "text": [
      "included includelist is specified: ['lap_direction_determination', 'pf_computation', 'firing_rate_trends', 'pfdt_computation', 'extended_stats', 'ratemap_peaks_prominence2d', 'long_short_decoding_analyses', 'jonathan_firing_rate_analysis', 'long_short_fr_indicies_analyses', 'short_long_pf_overlap_analyses', 'long_short_post_decoding', 'long_short_inst_spike_rate_groups', 'long_short_endcap_analysis', 'split_to_directional_laps', 'merged_directional_placefields', 'rank_order_shuffle_analysis', 'directional_train_test_split', 'directional_decoders_decode_continuous', 'directional_decoders_evaluate_epochs', 'directional_decoders_epoch_heuristic_scoring'], so only performing these extended computations.\n",
      "Running batch_extended_computations(...) with global_epoch_name: \"maze_any\"\n",
      "WARNING: FIXME TODO 2024-05-08 08:20: - [ ] Disabled checking for 'combined_best_direction_indicies', which is missing from both the laps and ripple dataframes after fresh computation for some reason.\n",
      "Missing required columns in DataFrame (DataFrame Identifier: long_LR): {'integral_second_derivative', 'stddev_of_diff', 'total_variation'}\n",
      "directional_decoders_epoch_heuristic_scoring missing.\n",
      "\t Recomputing directional_decoders_epoch_heuristic_scoring...\n",
      "\t done.\n",
      "done with all batch_extended_computations(...).\n",
      "newly_computed_values: [('directional_decoders_epoch_heuristic_scoring', 'maze_any')].\n",
      "\n",
      "\n",
      "!!WARNING!!: changes to global results have been made but they will not be saved since saving_mode.value == \"skip_saving\"\n",
      "\tthe global results are currently unsaved! proceed with caution and save as soon as you can!\n",
      "\n",
      "\n",
      "\n"
     ]
    }
   ],
   "source": [
    "curr_active_pipeline.reload_default_computation_functions()\n",
    "force_recompute_global = force_reload\n",
    "# force_recompute_global = True\n",
    "newly_computed_values = batch_extended_computations(curr_active_pipeline, include_includelist=extended_computations_include_includelist, include_global_functions=True, fail_on_exception=True, progress_print=True,\n",
    "                                                    force_recompute=force_recompute_global, force_recompute_override_computations_includelist=force_recompute_override_computations_includelist, debug_print=False)\n",
    "if (len(newly_computed_values) > 0):\n",
    "    print(f'newly_computed_values: {newly_computed_values}.')\n",
    "    if (saving_mode.value != 'skip_saving'):\n",
    "        print(f'Saving global results...')\n",
    "        try:\n",
    "            # curr_active_pipeline.global_computation_results.persist_time = datetime.now()\n",
    "            # Try to write out the global computation function results:\n",
    "            curr_active_pipeline.save_global_computation_results()\n",
    "        except Exception as e:\n",
    "            exception_info = sys.exc_info()\n",
    "            e = CapturedException(e, exception_info)\n",
    "            print(f'\\n\\n!!WARNING!!: saving the global results threw the exception: {e}')\n",
    "            print(f'\\tthe global results are currently unsaved! proceed with caution and save as soon as you can!\\n\\n\\n')\n",
    "    else:\n",
    "        print(f'\\n\\n!!WARNING!!: changes to global results have been made but they will not be saved since saving_mode.value == \"skip_saving\"')\n",
    "        print(f'\\tthe global results are currently unsaved! proceed with caution and save as soon as you can!\\n\\n\\n')\n",
    "else:\n",
    "    print(f'no changes in global results.')\n",
    "\n",
    "# except Exception as e:\n",
    "#     exception_info = sys.exc_info()\n",
    "#     e = CapturedException(e, exception_info)\n",
    "#     print(f'second half threw: {e}')\n",
    "\n",
    "# 4m 5.2s for inst fr computations\n",
    "\n",
    "#34m 6.7s"
   ]
  },
  {
   "cell_type": "code",
   "execution_count": 32,
   "id": "7b4793f3",
   "metadata": {
    "notebookRunGroups": {
     "groupValue": "1"
    }
   },
   "outputs": [
    {
     "name": "stdout",
     "output_type": "stream",
     "text": [
      "included includelist is specified: ['lap_direction_determination', 'pf_computation', 'firing_rate_trends', 'pfdt_computation', 'extended_stats', 'ratemap_peaks_prominence2d', 'long_short_decoding_analyses', 'jonathan_firing_rate_analysis', 'long_short_fr_indicies_analyses', 'short_long_pf_overlap_analyses', 'long_short_post_decoding', 'long_short_inst_spike_rate_groups', 'long_short_endcap_analysis', 'split_to_directional_laps', 'merged_directional_placefields', 'rank_order_shuffle_analysis', 'directional_train_test_split', 'directional_decoders_decode_continuous', 'directional_decoders_evaluate_epochs', 'directional_decoders_epoch_heuristic_scoring'], so only performing these extended computations.\n",
      "Running batch_evaluate_required_computations(...) with global_epoch_name: \"maze_any\"\n",
      "WARNING: FIXME TODO 2024-05-08 08:20: - [ ] Disabled checking for 'combined_best_direction_indicies', which is missing from both the laps and ripple dataframes after fresh computation for some reason.\n",
      "done with all batch_evaluate_required_computations(...).\n",
      "Post-compute validation: needs_computation_output_dict: []\n"
     ]
    }
   ],
   "source": [
    "# Post-hoc verification that the computations worked and that the validators reflect that. The list should be empty now.\n",
    "needs_computation_output_dict, valid_computed_results_output_list, remaining_include_function_names = batch_evaluate_required_computations(curr_active_pipeline, include_includelist=extended_computations_include_includelist, include_global_functions=True, fail_on_exception=False, progress_print=True,\n",
    "                                                    force_recompute=False, force_recompute_override_computations_includelist=[], debug_print=True)\n",
    "print(f'Post-compute validation: needs_computation_output_dict: {[k for k,v in needs_computation_output_dict.items() if (v is not None)]}')"
   ]
  },
  {
   "cell_type": "markdown",
   "id": "d42e0148",
   "metadata": {},
   "source": [
    "## Specific Recomputations"
   ]
  },
  {
   "cell_type": "code",
   "execution_count": null,
   "id": "f010d1a9",
   "metadata": {},
   "outputs": [],
   "source": [
    "any_most_recent_computation_time, each_epoch_latest_computation_time, each_epoch_each_result_computation_completion_times, (global_computations_latest_computation_time, global_computation_completion_times) = curr_active_pipeline.get_computation_times(debug_print=False)\n",
    "# each_epoch_latest_computation_time\n",
    "each_epoch_each_result_computation_completion_times"
   ]
  },
  {
   "cell_type": "code",
   "execution_count": null,
   "id": "ee3d4f61",
   "metadata": {},
   "outputs": [],
   "source": [
    "curr_active_pipeline.reload_default_computation_functions()"
   ]
  },
  {
   "cell_type": "code",
   "execution_count": null,
   "id": "a8ff30b7",
   "metadata": {},
   "outputs": [],
   "source": [
    "curr_active_pipeline.global_computation_results.computation_config.instantaneous_time_bin_size_seconds = 0.01"
   ]
  },
  {
   "cell_type": "code",
   "execution_count": null,
   "id": "47820977",
   "metadata": {},
   "outputs": [],
   "source": [
    "extended_computations_include_includelist=['lap_direction_determination', 'pf_computation', 'firing_rate_trends', 'pfdt_computation',\n",
    "    # 'pf_dt_sequential_surprise',\n",
    "    #  'ratemap_peaks_prominence2d',\n",
    "    'extended_stats',\n",
    "    'long_short_decoding_analyses',\n",
    "    'jonathan_firing_rate_analysis',\n",
    "    'long_short_fr_indicies_analyses',\n",
    "    'short_long_pf_overlap_analyses',\n",
    "    'long_short_post_decoding',\n",
    "    # 'long_short_rate_remapping',\n",
    "    'long_short_inst_spike_rate_groups',\n",
    "    'long_short_endcap_analysis',\n",
    "    # 'spike_burst_detection',\n",
    "    'split_to_directional_laps',\n",
    "    'merged_directional_placefields',\n",
    "    # 'rank_order_shuffle_analysis',\n",
    "    # 'directional_decoders_decode_continuous',\n",
    "    # 'directional_decoders_evaluate_epochs',\n",
    "    # 'directional_decoders_epoch_heuristic_scoring',\n",
    "] # do only specified\n",
    "\n",
    "force_recompute_override_computations_includelist = [\n",
    "    # 'directional_decoders_evaluate_epochs', 'directional_decoders_epoch_heuristic_scoring',\n",
    "    # 'lap_direction_determination', 'DirectionalLaps',\n",
    "    # 'merged_directional_placefields',\n",
    "    # 'directional_decoders_decode_continuous',\n",
    "]\n",
    "# force_recompute_override_computations_includelist = None\n",
    "\n",
    "newly_computed_values = batch_extended_computations(curr_active_pipeline, include_includelist=extended_computations_include_includelist, include_global_functions=True, fail_on_exception=True, progress_print=True,\n",
    "                                                    force_recompute=force_recompute_global, force_recompute_override_computations_includelist=force_recompute_override_computations_includelist, debug_print=False)\n",
    "newly_computed_values\n"
   ]
  },
  {
   "cell_type": "code",
   "execution_count": null,
   "id": "db62d145",
   "metadata": {},
   "outputs": [],
   "source": [
    "force_recompute_global"
   ]
  },
  {
   "cell_type": "code",
   "execution_count": null,
   "id": "272e20f8",
   "metadata": {},
   "outputs": [],
   "source": [
    "# curr_active_pipeline.reload_default_computation_functions()\n",
    "# force_recompute_override_computations_includelist = ['_decode_continuous_using_directional_decoders']\n",
    "# curr_active_pipeline.perform_specific_computation(computation_functions_name_includelist=['_decode_continuous_using_directional_decoders'], force_recompute_override_computations_includelist=force_recompute_override_computations_includelist,\n",
    "# \t\t\t\t\t\t\t\t\t\t\t\t   enabled_filter_names=None, fail_on_exception=True, debug_print=False)\n",
    "# curr_active_pipeline.perform_specific_computation(computation_functions_name_includelist=['_decode_continuous_using_directional_decoders'], computation_kwargs_list=[{'time_bin_size': 0.025}], enabled_filter_names=None, fail_on_exception=True, debug_print=False)\n",
    "# curr_active_pipeline.perform_specific_computation(extended_computations_include_includelist=['_decode_continuous_using_directional_decoders'], computation_kwargs_list=[{'time_bin_size': 0.02}], enabled_filter_names=None, fail_on_exception=True, debug_print=False)\n",
    "# curr_active_pipeline.perform_specific_computation(computation_functions_name_includelist=['merged_directional_placefields', 'directional_decoders_decode_continuous'], computation_kwargs_list=[{'laps_decoding_time_bin_size': 0.20}, {'time_bin_size': 0.20}], enabled_filter_names=None, fail_on_exception=True, debug_print=False)\n",
    "\n",
    "curr_active_pipeline.perform_specific_computation(computation_functions_name_includelist=['merged_directional_placefields'], computation_kwargs_list=[{'laps_decoding_time_bin_size': 0.025}], enabled_filter_names=None, fail_on_exception=True, debug_print=False)\n",
    "\n",
    "# 2024-04-20 - HACK -- FIXME: Invert the 'is_LR_dir' column since it is clearly reversed. No clue why.\n",
    "# fails due to some types thing?\n",
    "# \terr: Length of values (82) does not match length of index (80)\n"
   ]
  },
  {
   "cell_type": "code",
   "execution_count": null,
   "id": "bfd3dca2",
   "metadata": {},
   "outputs": [],
   "source": [
    "curr_active_pipeline.reload_default_computation_functions()"
   ]
  },
  {
   "cell_type": "code",
   "execution_count": null,
   "id": "f748deeb",
   "metadata": {},
   "outputs": [],
   "source": [
    "curr_active_pipeline.perform_specific_computation(computation_functions_name_includelist=['directional_decoders_evaluate_epochs'], computation_kwargs_list=[{'should_skip_radon_transform': False}], enabled_filter_names=None, fail_on_exception=True, debug_print=True)"
   ]
  },
  {
   "cell_type": "code",
   "execution_count": null,
   "id": "fe380f10",
   "metadata": {
    "notebookRunGroups": {
     "groupValue": ""
    }
   },
   "outputs": [],
   "source": [
    "curr_active_pipeline.perform_specific_computation(computation_functions_name_includelist=['directional_decoders_epoch_heuristic_scoring'], enabled_filter_names=None, fail_on_exception=True, debug_print=False) # OK FOR PICKLE"
   ]
  },
  {
   "cell_type": "code",
   "execution_count": null,
   "id": "f372737e",
   "metadata": {
    "notebookRunGroups": {
     "groupValue": ""
    }
   },
   "outputs": [],
   "source": [
    "curr_active_pipeline.perform_specific_computation(computation_functions_name_includelist=['ratemap_peaks_prominence2d'], enabled_filter_names=None, fail_on_exception=True, debug_print=False)"
   ]
  },
  {
   "cell_type": "code",
   "execution_count": null,
   "id": "39417243",
   "metadata": {},
   "outputs": [],
   "source": [
    "curr_active_pipeline.perform_specific_computation(computation_functions_name_includelist=['lap_direction_determination'], enabled_filter_names=None, fail_on_exception=True, debug_print=False)"
   ]
  },
  {
   "cell_type": "code",
   "execution_count": null,
   "id": "89757a66",
   "metadata": {},
   "outputs": [],
   "source": [
    "curr_active_pipeline.perform_specific_computation(computation_functions_name_includelist=['extended_stats'], enabled_filter_names=None, fail_on_exception=True, debug_print=False)"
   ]
  },
  {
   "cell_type": "code",
   "execution_count": null,
   "id": "a52a8eb8",
   "metadata": {},
   "outputs": [],
   "source": [
    "curr_active_pipeline.perform_specific_computation(computation_functions_name_includelist=['merged_directional_placefields', 'directional_decoders_decode_continuous', 'directional_decoders_evaluate_epochs', 'directional_decoders_epoch_heuristic_scoring'], computation_kwargs_list=[{'laps_decoding_time_bin_size': 0.2}, {'time_bin_size': 0.025}, {'should_skip_radon_transform': False}, {}], enabled_filter_names=None, fail_on_exception=True, debug_print=False)"
   ]
  },
  {
   "cell_type": "code",
   "execution_count": null,
   "id": "62493eb3",
   "metadata": {},
   "outputs": [],
   "source": [
    "curr_active_pipeline.perform_specific_computation(computation_functions_name_includelist=['long_short_decoding_analyses',\n",
    "    'jonathan_firing_rate_analysis',\n",
    "    'long_short_fr_indicies_analyses',\n",
    "    'short_long_pf_overlap_analyses',\n",
    "    'long_short_post_decoding',\n",
    "    'long_short_rate_remapping',\n",
    "    'long_short_inst_spike_rate_groups',\n",
    "    'long_short_endcap_analysis',\n",
    "    ], enabled_filter_names=None, fail_on_exception=True, debug_print=False) # , computation_kwargs_list=[{'should_skip_radon_transform': False}]"
   ]
  },
  {
   "cell_type": "code",
   "execution_count": 9,
   "id": "c267dae5",
   "metadata": {
    "notebookRunGroups": {
     "groupValue": "1"
    }
   },
   "outputs": [
    {
     "name": "stderr",
     "output_type": "stream",
     "text": [
      "OMP: Info #273: omp_set_nested routine deprecated, please use omp_set_max_active_levels instead.\n"
     ]
    }
   ],
   "source": [
    "# directional_merged_decoders_result = deepcopy(directional_decoders_epochs_decode_result)\n",
    "from pyphoplacecellanalysis.General.Pipeline.Stages.ComputationFunctions.MultiContextComputationFunctions.DirectionalPlacefieldGlobalComputationFunctions import DirectionalPseudo2DDecodersResult\n",
    "\n",
    "spikes_df = deepcopy(curr_active_pipeline.sess.spikes_df)\n",
    "\n",
    "global_computation_results = curr_active_pipeline.global_computation_results\n",
    "\n",
    " # spikes_df = curr_active_pipeline.sess.spikes_df\n",
    "rank_order_results = global_computation_results.computed_data['RankOrder'] # : \"RankOrderComputationsContainer\"\n",
    "minimum_inclusion_fr_Hz: float = rank_order_results.minimum_inclusion_fr_Hz\n",
    "# included_qclu_values: List[int] = rank_order_results.included_qclu_values\n",
    "directional_laps_results: DirectionalLapsResult = global_computation_results.computed_data['DirectionalLaps']\n",
    "track_templates: TrackTemplates = directional_laps_results.get_templates(minimum_inclusion_fr_Hz=minimum_inclusion_fr_Hz) # non-shared-only -- !! Is minimum_inclusion_fr_Hz=None the issue/difference?\n",
    "# print(f'minimum_inclusion_fr_Hz: {minimum_inclusion_fr_Hz}')\n",
    "# print(f'included_qclu_values: {included_qclu_values}')\n",
    "\n",
    "# DirectionalMergedDecoders: Get the result after computation:\n",
    "directional_merged_decoders_result: DirectionalPseudo2DDecodersResult = global_computation_results.computed_data['DirectionalMergedDecoders']\n",
    "ripple_decoding_time_bin_size: float = directional_merged_decoders_result.ripple_decoding_time_bin_size\n",
    "laps_decoding_time_bin_size: float = directional_merged_decoders_result.laps_decoding_time_bin_size\n",
    "# pos_bin_size = _recover_position_bin_size(track_templates.get_decoders()[0]) # 3.793023081021702\n",
    "# print(f'laps_decoding_time_bin_size: {laps_decoding_time_bin_size}, ripple_decoding_time_bin_size: {ripple_decoding_time_bin_size}, pos_bin_size: {pos_bin_size}')\n",
    "# pos_bin_size: float = directional_decoders_epochs_decode_result.pos_bin_size\n",
    "\n",
    "## Simple Pearson Correlation\n",
    "assert spikes_df is not None\n",
    "(laps_simple_pf_pearson_merged_df, ripple_simple_pf_pearson_merged_df), corr_column_names = directional_merged_decoders_result.compute_simple_spike_time_v_pf_peak_x_by_epoch(track_templates=track_templates, spikes_df=deepcopy(spikes_df))\n",
    "## OUTPUTS: (laps_simple_pf_pearson_merged_df, ripple_simple_pf_pearson_merged_df), corr_column_names\n",
    "## Computes the highest-valued decoder for this score:\n",
    "best_decoder_index_col_name: str = 'best_decoder_index'\n",
    "laps_simple_pf_pearson_merged_df[best_decoder_index_col_name] = laps_simple_pf_pearson_merged_df[corr_column_names].abs().apply(lambda row: np.argmax(row.values), axis=1)\n",
    "ripple_simple_pf_pearson_merged_df[best_decoder_index_col_name] = ripple_simple_pf_pearson_merged_df[corr_column_names].abs().apply(lambda row: np.argmax(row.values), axis=1)\n"
   ]
  },
  {
   "cell_type": "code",
   "execution_count": 10,
   "id": "2a452a66",
   "metadata": {
    "notebookRunGroups": {
     "groupValue": "1"
    }
   },
   "outputs": [
    {
     "name": "stdout",
     "output_type": "stream",
     "text": [
      "len(active_epochs_df): 412\n",
      "min_num_unique_aclu_inclusions: 18\n",
      "len(active_epochs_df): 136\n",
      "pos_bin_size: 3.8054171165052444\n",
      "ripple_decoding_time_bin_size: 0.025\n",
      "laps_decoding_time_bin_size: 0.025\n"
     ]
    }
   ],
   "source": [
    "from pyphoplacecellanalysis.Analysis.Decoder.reconstruction import DecodedFilterEpochsResult, SingleEpochDecodedResult\n",
    "from pyphoplacecellanalysis.General.Pipeline.Stages.ComputationFunctions.MultiContextComputationFunctions.DirectionalPlacefieldGlobalComputationFunctions import DecoderDecodedEpochsResult\n",
    "\n",
    "directional_decoders_epochs_decode_result: DecoderDecodedEpochsResult = curr_active_pipeline.global_computation_results.computed_data['DirectionalDecodersEpochsEvaluations']\n",
    "directional_decoders_epochs_decode_result.add_all_extra_epoch_columns(curr_active_pipeline, track_templates=track_templates, required_min_percentage_of_active_cells=0.33333333, debug_print=False)\n",
    "\n",
    "pos_bin_size: float = directional_decoders_epochs_decode_result.pos_bin_size\n",
    "ripple_decoding_time_bin_size: float = directional_decoders_epochs_decode_result.ripple_decoding_time_bin_size\n",
    "laps_decoding_time_bin_size: float = directional_decoders_epochs_decode_result.laps_decoding_time_bin_size\n",
    "decoder_laps_filter_epochs_decoder_result_dict: Dict[str, DecodedFilterEpochsResult] = directional_decoders_epochs_decode_result.decoder_laps_filter_epochs_decoder_result_dict\n",
    "decoder_ripple_filter_epochs_decoder_result_dict: Dict[str, DecodedFilterEpochsResult] = directional_decoders_epochs_decode_result.decoder_ripple_filter_epochs_decoder_result_dict\n",
    "\n",
    "print(f'pos_bin_size: {pos_bin_size}')\n",
    "print(f'ripple_decoding_time_bin_size: {ripple_decoding_time_bin_size}')\n",
    "print(f'laps_decoding_time_bin_size: {laps_decoding_time_bin_size}')\n",
    "\n",
    "# Radon Transforms:\n",
    "decoder_laps_radon_transform_df_dict = directional_decoders_epochs_decode_result.decoder_laps_radon_transform_df_dict\n",
    "decoder_ripple_radon_transform_df_dict = directional_decoders_epochs_decode_result.decoder_ripple_radon_transform_df_dict\n",
    "decoder_laps_radon_transform_extras_dict = directional_decoders_epochs_decode_result.decoder_laps_radon_transform_extras_dict\n",
    "decoder_ripple_radon_transform_extras_dict = directional_decoders_epochs_decode_result.decoder_ripple_radon_transform_extras_dict\n",
    "\n",
    "# Weighted correlations:\n",
    "laps_weighted_corr_merged_df: pd.DataFrame = directional_decoders_epochs_decode_result.laps_weighted_corr_merged_df\n",
    "ripple_weighted_corr_merged_df: pd.DataFrame = directional_decoders_epochs_decode_result.ripple_weighted_corr_merged_df\n",
    "decoder_laps_weighted_corr_df_dict: Dict[str, pd.DataFrame] = directional_decoders_epochs_decode_result.decoder_laps_weighted_corr_df_dict\n",
    "decoder_ripple_weighted_corr_df_dict: Dict[str, pd.DataFrame] = directional_decoders_epochs_decode_result.decoder_ripple_weighted_corr_df_dict\n",
    "\n",
    "# Pearson's correlations:\n",
    "laps_simple_pf_pearson_merged_df: pd.DataFrame = directional_decoders_epochs_decode_result.laps_simple_pf_pearson_merged_df\n",
    "ripple_simple_pf_pearson_merged_df: pd.DataFrame = directional_decoders_epochs_decode_result.ripple_simple_pf_pearson_merged_df\n",
    "\n",
    "# laps_simple_pf_pearson_merged_df\n",
    "# ripple_simple_pf_pearson_merged_df\n",
    "\n",
    "## Drop rows where all are missing\n",
    "corr_column_names = ['long_LR_pf_peak_x_pearsonr', 'long_RL_pf_peak_x_pearsonr', 'short_LR_pf_peak_x_pearsonr', 'short_RL_pf_peak_x_pearsonr']\n",
    "# ripple_simple_pf_pearson_merged_df.dropna(subset=corr_column_names, axis='index', how='all') # 350/412 rows\n",
    "filtered_laps_simple_pf_pearson_merged_df: pd.DataFrame = laps_simple_pf_pearson_merged_df.dropna(subset=corr_column_names, axis='index', how='any') # 320/412 rows\n",
    "filtered_ripple_simple_pf_pearson_merged_df: pd.DataFrame = ripple_simple_pf_pearson_merged_df.dropna(subset=corr_column_names, axis='index', how='any') # 320/412 rows\n",
    "\n",
    "## Update the `decoder_ripple_filter_epochs_decoder_result_dict` with the included epochs:\n",
    "# decoder_ripple_filter_epochs_decoder_result_dict: Dict[str, DecodedFilterEpochsResult] = {a_name:decoder_ripple_filter_epochs_decoder_result_dict[a_name].filtered_by_epochs(filtered_ripple_simple_pf_pearson_merged_df.index) for a_name, a_df in decoder_ripple_filter_epochs_decoder_result_dict.items()}\n",
    "# decoder_laps_filter_epochs_decoder_result_dict: Dict[str, DecodedFilterEpochsResult] = {a_name:decoder_laps_filter_epochs_decoder_result_dict[a_name].filtered_by_epochs(filtered_laps_simple_pf_pearson_merged_df.index) for a_name, a_df in decoder_laps_filter_epochs_decoder_result_dict.items()}\n",
    "# decoder_ripple_filter_epochs_decoder_result_dict: Dict[str, DecodedFilterEpochsResult] = {a_name:decoder_ripple_filter_epochs_decoder_result_dict[a_name].filtered_by_epoch_times(filtered_ripple_simple_pf_pearson_merged_df[['start', 'stop']].to_numpy()) for a_name, a_df in decoder_ripple_filter_epochs_decoder_result_dict.items()}\n",
    "# decoder_laps_filter_epochs_decoder_result_dict: Dict[str, DecodedFilterEpochsResult] = {a_name:decoder_laps_filter_epochs_decoder_result_dict[a_name].filtered_by_epoch_times(filtered_laps_simple_pf_pearson_merged_df[['start', 'stop']].to_numpy()) for a_name, a_df in decoder_laps_filter_epochs_decoder_result_dict.items()}\n",
    "# decoder_ripple_filter_epochs_decoder_result_dict: Dict[str, DecodedFilterEpochsResult] = {a_name:decoder_ripple_filter_epochs_decoder_result_dict[a_name].filtered_by_epoch_times(filtered_ripple_simple_pf_pearson_merged_df['start'].to_numpy()) for a_name, a_df in decoder_ripple_filter_epochs_decoder_result_dict.items()}\n",
    "# decoder_laps_filter_epochs_decoder_result_dict: Dict[str, DecodedFilterEpochsResult] = {a_name:decoder_laps_filter_epochs_decoder_result_dict[a_name].filtered_by_epoch_times(filtered_laps_simple_pf_pearson_merged_df['start'].to_numpy()) for a_name, a_df in decoder_laps_filter_epochs_decoder_result_dict.items()}\n"
   ]
  },
  {
   "cell_type": "code",
   "execution_count": null,
   "id": "6ed38171",
   "metadata": {},
   "outputs": [],
   "source": [
    "from pyphoplacecellanalysis.General.Pipeline.Stages.Loading import saveData\n",
    "\n",
    "# directional_decoders_epochs_decode_result\n",
    "# save_path = Path(\"/Users/pho/data/KDIBA/gor01/one/2006-6-09_1-22-43/output/2024-04-25_CustomDecodingResults.pkl\").resolve()\n",
    "# save_path = curr_active_pipeline.get_output_path().joinpath(\"2024-04-28_CustomDecodingResults.pkl\").resolve()\n",
    "save_path = curr_active_pipeline.get_output_path().joinpath(f\"{DAY_DATE_TO_USE}_CustomDecodingResults.pkl\").resolve()\n",
    "\n",
    "xbin = deepcopy(long_pf2D.xbin)\n",
    "xbin_centers = deepcopy(long_pf2D.xbin_centers)\n",
    "ybin = deepcopy(long_pf2D.ybin)\n",
    "ybin_centers = deepcopy(long_pf2D.ybin_centers)\n",
    "\n",
    "print(xbin_centers)\n",
    "save_dict = {\n",
    "'directional_decoders_epochs_decode_result': directional_decoders_epochs_decode_result.__getstate__(),\n",
    "'xbin': xbin, 'xbin_centers': xbin_centers}\n",
    "\n",
    "saveData(save_path, save_dict)\n",
    "print(f'save_path: {save_path}')"
   ]
  },
  {
   "cell_type": "code",
   "execution_count": null,
   "id": "464b4531",
   "metadata": {
    "notebookRunGroups": {
     "groupValue": "2"
    }
   },
   "outputs": [],
   "source": [
    "# 💾 Export CSVs: \n",
    "## INPUTS: directional_decoders_epochs_decode_result,\n",
    "\n",
    "extracted_merged_scores_df = directional_decoders_epochs_decode_result.build_complete_all_scores_merged_df()\n",
    "# extracted_merged_scores_df\n",
    "\n",
    "print(f'\\tAll scores df CSV exporting...')\n",
    "\n",
    "## Export CSVs:\n",
    "t_start, t_delta, t_end = curr_active_pipeline.find_LongShortDelta_times()\n",
    "export_df_dict = {'ripple_all_scores_merged_df': extracted_merged_scores_df}\n",
    "_csv_export_paths = directional_decoders_epochs_decode_result.perform_export_dfs_dict_to_csvs(extracted_dfs_dict=export_df_dict, parent_output_path=collected_outputs_path.resolve(), active_context=active_context, session_name=curr_session_name, curr_session_t_delta=t_delta,\n",
    "                                                                            #   user_annotation_selections={'ripple': any_good_selected_epoch_times},\n",
    "                                                                            #   valid_epochs_selections={'ripple': filtered_valid_epoch_times},\n",
    "                                                                            )\n",
    "\n",
    "print(f'\\t\\tsuccessfully exported ripple_all_scores_merged_df to {collected_outputs_path}!')\n",
    "_output_csv_paths_info_str: str = '\\n'.join([f'{a_name}: \"{file_uri_from_path(a_path)}\"' for a_name, a_path in _csv_export_paths.items()])\n",
    "print(f'\\t\\t\\tCSV Paths: {_output_csv_paths_info_str}\\n')"
   ]
  },
  {
   "cell_type": "code",
   "execution_count": null,
   "id": "1a98fc6f",
   "metadata": {},
   "outputs": [],
   "source": [
    "\n",
    "# extracted_merged_scores_df.to_csv('test_(ripple_all_scores_merged_df).csv')"
   ]
  },
  {
   "cell_type": "code",
   "execution_count": null,
   "id": "16a860a1",
   "metadata": {},
   "outputs": [],
   "source": [
    " decoder_ripple_radon_transform_df_dict\n",
    "decoder_ripple_radon_transform_extras_dict"
   ]
  },
  {
   "cell_type": "code",
   "execution_count": null,
   "id": "74cbf34d",
   "metadata": {},
   "outputs": [],
   "source": [
    "decoder_ripple_radon_transform_df_dict\n",
    "decoder_ripple_radon_transform_extras_dict"
   ]
  },
  {
   "cell_type": "code",
   "execution_count": null,
   "id": "bbbcbb0c",
   "metadata": {},
   "outputs": [],
   "source": [
    "# filtered_laps_simple_pf_pearson_merged_df\n",
    "# filtered_ripple_simple_pf_pearson_merged_df\n",
    "# decoder_ripple_weighted_corr_df_dict\n",
    "ripple_weighted_corr_merged_df['ripple_start_t']\n"
   ]
  },
  {
   "cell_type": "code",
   "execution_count": null,
   "id": "76a95450",
   "metadata": {},
   "outputs": [],
   "source": [
    "wcorr_column_names = ['wcorr_long_LR', 'wcorr_long_RL', 'wcorr_short_LR', 'wcorr_short_RL']\n",
    "filtered_ripple_simple_pf_pearson_merged_df.label = filtered_ripple_simple_pf_pearson_merged_df.label.astype('int64')\n",
    "ripple_weighted_corr_merged_df['label'] = ripple_weighted_corr_merged_df['ripple_idx'].astype('int64')\n",
    "\n",
    "filtered_ripple_simple_pf_pearson_merged_df.join(ripple_weighted_corr_merged_df[wcorr_column_names], on='start') # , on='label'\n",
    "# filtered_ripple_simple_pf_pearson_merged_df.merge"
   ]
  },
  {
   "cell_type": "code",
   "execution_count": null,
   "id": "ca4bc77f",
   "metadata": {},
   "outputs": [],
   "source": [
    "ripple_weighted_corr_merged_df"
   ]
  },
  {
   "cell_type": "code",
   "execution_count": null,
   "id": "ac433aac",
   "metadata": {},
   "outputs": [],
   "source": [
    "print(list(ripple_weighted_corr_merged_df.columns))"
   ]
  },
  {
   "cell_type": "code",
   "execution_count": null,
   "id": "d98e2381",
   "metadata": {},
   "outputs": [],
   "source": [
    "a_decoded_filter_epochs_decoder_result_dict: Dict[str, DecodedFilterEpochsResult] = deepcopy(decoder_ripple_filter_epochs_decoder_result_dict)\n",
    "a_decoded_filter_epochs_decoder_result_dict"
   ]
  },
  {
   "cell_type": "code",
   "execution_count": null,
   "id": "8e3599f8",
   "metadata": {},
   "outputs": [],
   "source": [
    "# paginated_multi_decoder_decoded_epochs_window.save_selections()\n",
    "\n",
    "a_decoded_filter_epochs_decoder_result_dict.epochs.find_data_indicies_from_epoch_times([380.75])"
   ]
  },
  {
   "cell_type": "markdown",
   "id": "77babf98",
   "metadata": {},
   "source": [
    "## 💾 Continue Saving/Exporting stuff"
   ]
  },
  {
   "cell_type": "code",
   "execution_count": null,
   "id": "ea89da89",
   "metadata": {},
   "outputs": [],
   "source": [
    "curr_active_pipeline.save_global_computation_results() # newly_computed_values: [('pfdt_computation', 'maze_any')]"
   ]
  },
  {
   "cell_type": "code",
   "execution_count": null,
   "id": "ec7af96d",
   "metadata": {},
   "outputs": [],
   "source": [
    "split_save_folder, split_save_paths, split_save_output_types, failed_keys = curr_active_pipeline.save_split_global_computation_results(debug_print=True)"
   ]
  },
  {
   "cell_type": "code",
   "execution_count": null,
   "id": "c2a869b1",
   "metadata": {},
   "outputs": [],
   "source": [
    "curr_active_pipeline.export_pipeline_to_h5()"
   ]
  },
  {
   "cell_type": "code",
   "execution_count": null,
   "id": "e3f06d1f",
   "metadata": {},
   "outputs": [],
   "source": [
    "curr_active_pipeline.clear_display_outputs()\n",
    "curr_active_pipeline.clear_registered_output_files()"
   ]
  },
  {
   "cell_type": "code",
   "execution_count": null,
   "id": "837f39f2",
   "metadata": {},
   "outputs": [],
   "source": [
    "curr_active_pipeline.save_pipeline(saving_mode=PipelineSavingScheme.TEMP_THEN_OVERWRITE) ## #TODO 2024-02-16 14:25: - [ ] PicklingError: Can't pickle <function make_set_closure_cell.<locals>.set_closure_cell at 0x7fd35e66b700>: it's not found as attr._compat.make_set_closure_cell.<locals>.set_closure_cell\n"
   ]
  },
  {
   "cell_type": "markdown",
   "id": "a10989b4",
   "metadata": {},
   "source": [
    "#### Get computation times/info:"
   ]
  },
  {
   "cell_type": "code",
   "execution_count": null,
   "id": "f31cab8e",
   "metadata": {},
   "outputs": [],
   "source": [
    "any_most_recent_computation_time, each_epoch_latest_computation_time, each_epoch_each_result_computation_completion_times, (global_computations_latest_computation_time, global_computation_completion_times) = curr_active_pipeline.get_computation_times(debug_print=False)\n",
    "# each_epoch_latest_computation_time\n",
    "# each_epoch_each_result_computation_completion_times\n",
    "# global_computation_completion_times\n",
    "\n",
    "# curr_active_pipeline.get_merged_computation_function_validators()\n",
    "# Get the names of the global and non-global computations:\n",
    "all_validators_dict = curr_active_pipeline.get_merged_computation_function_validators()\n",
    "global_only_validators_dict = {k:v for k, v in all_validators_dict.items() if v.is_global}\n",
    "non_global_only_validators_dict = {k:v for k, v in all_validators_dict.items() if (not v.is_global)}\n",
    "non_global_comp_names: List[str] = [v.short_name for k, v in non_global_only_validators_dict.items() if (not v.short_name.startswith('_DEP'))] # ['firing_rate_trends', 'spike_burst_detection', 'pf_dt_sequential_surprise', 'extended_stats', 'placefield_overlap', 'ratemap_peaks_prominence2d', 'velocity_vs_pf_simplified_count_density', 'EloyAnalysis', '_perform_specific_epochs_decoding', 'recursive_latent_pf_decoding', 'position_decoding_two_step', 'position_decoding', 'lap_direction_determination', 'pfdt_computation', 'pf_computation']\n",
    "global_comp_names: List[str] = [v.short_name for k, v in global_only_validators_dict.items() if (not v.short_name.startswith('_DEP'))] # ['long_short_endcap_analysis', 'long_short_inst_spike_rate_groups', 'long_short_post_decoding', 'jonathan_firing_rate_analysis', 'long_short_fr_indicies_analyses', 'short_long_pf_overlap_analyses', 'long_short_decoding_analyses', 'PBE_stats', 'rank_order_shuffle_analysis', 'directional_decoders_epoch_heuristic_scoring', 'directional_decoders_evaluate_epochs', 'directional_decoders_decode_continuous', 'merged_directional_placefields', 'split_to_directional_laps']\n",
    "\n",
    "# mappings between the long computation function names and their short names:\n",
    "non_global_comp_names_map: Dict[str, str] = {v.computation_fn_name:v.short_name for k, v in non_global_only_validators_dict.items() if (not v.short_name.startswith('_DEP'))}\n",
    "global_comp_names_map: Dict[str, str] = {v.computation_fn_name:v.short_name for k, v in global_only_validators_dict.items() if (not v.short_name.startswith('_DEP'))} # '_perform_long_short_endcap_analysis': 'long_short_endcap_analysis', '_perform_long_short_instantaneous_spike_rate_groups_analysis': 'long_short_inst_spike_rate_groups', ...}\n",
    "\n",
    "# convert long function names to short-names:\n",
    "each_epoch_each_result_computation_completion_times = {an_epoch:{non_global_comp_names_map.get(k, k):v for k,v in a_results_dict.items()} for an_epoch, a_results_dict in each_epoch_each_result_computation_completion_times.items()}\n",
    "global_computation_completion_times = {global_comp_names_map.get(k, k):v for k,v in global_computation_completion_times.items()}\n",
    "\n",
    "each_epoch_each_result_computation_completion_times\n",
    "global_computation_completion_times"
   ]
  },
  {
   "cell_type": "code",
   "execution_count": null,
   "id": "967369f1",
   "metadata": {},
   "outputs": [],
   "source": [
    "from pyphoplacecellanalysis.General.Batch.NonInteractiveProcessing import batch_evaluate_required_computations\n",
    "\n",
    "force_recompute_global = force_reload\n",
    "\n",
    "active_probe_includelist = extended_computations_include_includelist\n",
    "# active_probe_includelist = ['lap_direction_determination']\n",
    "needs_computation_output_dict, valid_computed_results_output_list, remaining_include_function_names = batch_evaluate_required_computations(curr_active_pipeline, include_includelist=active_probe_includelist, include_global_functions=True, fail_on_exception=False, progress_print=True,\n",
    "                                                    force_recompute=force_recompute_global, force_recompute_override_computations_includelist=force_recompute_override_computations_includelist, debug_print=False)\n",
    "needs_computation_output_dict\n",
    "# valid_computed_results_output_list\n",
    "# remaining_include_function_names"
   ]
  },
  {
   "cell_type": "code",
   "execution_count": null,
   "id": "59374622",
   "metadata": {},
   "outputs": [],
   "source": [
    "'lap_direction_determination'"
   ]
  },
  {
   "cell_type": "code",
   "execution_count": null,
   "id": "3799ab99",
   "metadata": {},
   "outputs": [],
   "source": [
    "\n",
    "recompute_earlier_than_date = datetime(2024, 4, 1, 0, 0, 0)\n",
    "recompute_earlier_than_date\n",
    "\n",
    "each_epoch_needing_recompute = [an_epoch for an_epoch, last_computed_datetime in each_epoch_latest_computation_time.items() if (last_computed_datetime < recompute_earlier_than_date)]\n",
    "each_epoch_needing_recompute\n",
    "each_epoch_each_result_needing_recompute = {an_epoch:{a_computation_name:last_computed_datetime for a_computation_name, last_computed_datetime in last_computed_datetimes_dict.items() if (last_computed_datetime < recompute_earlier_than_date)} for an_epoch, last_computed_datetimes_dict in each_epoch_each_result_computation_completion_times.items()}\n",
    "each_epoch_each_result_needing_recompute"
   ]
  },
  {
   "cell_type": "code",
   "execution_count": null,
   "id": "7d7ffa0a",
   "metadata": {},
   "outputs": [],
   "source": [
    "curr_active_pipeline.global_computation_results.computation_times\n",
    "curr_active_pipeline.global_computation_results\n",
    "# curr_active_pipeline.try_load_split_pickled_global_computation_results\n",
    "\n",
    "global_computation_times = deepcopy(curr_active_pipeline.global_computation_results.computation_times.to_dict()) # DynamicParameters({'perform_rank_order_shuffle_analysis': datetime.datetime(2024, 4, 3, 5, 41, 31, 287680), '_decode_continuous_using_directional_decoders': datetime.datetime(2024, 4, 3, 5, 12, 7, 337326), '_perform_long_short_decoding_analyses': datetime.datetime(2024, 4, 3, 5, 43, 10, 361685), '_perform_long_short_pf_overlap_analyses': datetime.datetime(2024, 4, 3, 5, 43, 10, 489296), '_perform_long_short_firing_rate_analyses': datetime.datetime(2024, 4, 3, 5, 45, 3, 73472), '_perform_jonathan_replay_firing_rate_analyses': datetime.datetime(2024, 4, 3, 5, 45, 5, 168790), '_perform_long_short_post_decoding_analysis': datetime.datetime(2024, 2, 16, 18, 13, 4, 734621), '_perform_long_short_endcap_analysis': datetime.datetime(2024, 4, 3, 5, 45, 24, 274261), '_decode_and_evaluate_epochs_using_directional_decoders': datetime.datetime(2024, 4, 3, 5, 14, 37, 935482), '_perform_long_short_instantaneous_spike_rate_groups_analysis': datetime.datetime(2024, 4, 3, 5, 45, 24, 131955), '_split_to_directional_laps': datetime.datetime(2024, 4, 3, 5, 11, 22, 627789), '_build_merged_directional_placefields': datetime.datetime(2024, 4, 3, 5, 11, 28, 376078)})\n",
    "global_computation_times"
   ]
  },
  {
   "cell_type": "markdown",
   "id": "693db067",
   "metadata": {},
   "source": [
    "# Pho Interactive Pipeline Jupyter Widget"
   ]
  },
  {
   "cell_type": "code",
   "execution_count": 11,
   "id": "e275e3bb",
   "metadata": {
    "notebookRunGroups": {
     "groupValue": "1"
    }
   },
   "outputs": [
    {
     "data": {
      "application/vnd.jupyter.widget-view+json": {
<<<<<<< HEAD
       "model_id": "37b34afabc2040d68ce2d80dcee43912",
=======
       "model_id": "25ef6788e2f346c7a42fb8267a79248e",
>>>>>>> 7bc80779
       "version_major": 2,
       "version_minor": 0
      },
      "text/plain": [
       "VBox(children=(Box(children=(Label(value='session path:', layout=Layout(width='auto')), HTML(value=\"<b style='font-size: larger;'>/Users/pho/data/KDIBA/gor01/one/2006-6-09_1-22-43/output</b>\", layout=Layout(flex='1 1 auto', margin='2px', width='auto')), Button(button_style='info', description='Copy', icon='clipboard', layout=Layout(flex='0 1 auto', margin='1px', width='auto'), style=ButtonStyle(), tooltip='Copy to Clipboard'), Button(button_style='info', description='Reveal', icon='folder-open-o', layout=Layout(flex='0 1 auto', margin='1px', width='auto'), style=ButtonStyle(), tooltip='Reveal in System Explorer')), layout=Layout(align_items='center', display='flex', flex_flow='row nowrap', justify_content='flex-start', width='70%')), HBox(children=(Button(description='Output Folder', style=ButtonStyle()), Button(description='global pickle', style=ButtonStyle()), Button(description='pipeline pickle', style=ButtonStyle()), Button(description='.h5 export', style=ButtonStyle()), Button(description='TEST - Dialog', style=ButtonStyle()), Button(description='Save Pipeline', style=ButtonStyle()))), HBox(children=(Button(description='Reload display functions...', style=ButtonStyle()), Button(description='Reload computation functions...', style=ButtonStyle()))), ToggleButton(value=True, description='Figures Displaying')))"
      ]
     },
     "execution_count": 11,
     "metadata": {},
     "output_type": "execute_result"
    }
   ],
   "source": [
    "import ipywidgets as widgets\n",
    "from IPython.display import display\n",
    "from pyphocorehelpers.Filesystem.open_in_system_file_manager import reveal_in_system_file_manager\n",
    "from pyphoplacecellanalysis.GUI.IPyWidgets.pipeline_ipywidgets import interactive_pipeline_widget, interactive_pipeline_files\n",
    "\n",
    "_pipeline_jupyter_widget = interactive_pipeline_widget(curr_active_pipeline=curr_active_pipeline)\n",
    "# display(_pipeline_jupyter_widget)\n",
    "_pipeline_jupyter_widget"
   ]
  },
  {
   "cell_type": "markdown",
   "id": "1fe54599",
   "metadata": {},
   "source": [
    "# End Run"
   ]
  },
  {
   "cell_type": "code",
   "execution_count": 12,
   "id": "1a533ba8",
   "metadata": {
    "ExecuteTime": {
     "end_time": "2023-11-16T23:21:40.700275900Z",
     "start_time": "2023-11-16T23:21:40.584273Z"
    },
    "notebookRunGroups": {
     "groupValue": "1"
    }
   },
   "outputs": [
    {
     "data": {
      "text/plain": [
       "(0.0, 1029.316608761903, 1737.1968310000375)"
      ]
     },
     "execution_count": 12,
     "metadata": {},
     "output_type": "execute_result"
    }
   ],
   "source": [
    "# (long_one_step_decoder_1D, short_one_step_decoder_1D), (long_one_step_decoder_2D, short_one_step_decoder_2D) = compute_short_long_constrained_decoders(curr_active_pipeline, recalculate_anyway=True)\n",
    "long_epoch_name, short_epoch_name, global_epoch_name = curr_active_pipeline.find_LongShortGlobal_epoch_names()\n",
    "long_epoch_context, short_epoch_context, global_epoch_context = [curr_active_pipeline.filtered_contexts[a_name] for a_name in (long_epoch_name, short_epoch_name, global_epoch_name)]\n",
    "long_epoch_obj, short_epoch_obj = [Epoch(curr_active_pipeline.sess.epochs.to_dataframe().epochs.label_slice(an_epoch_name.removesuffix('_any'))) for an_epoch_name in [long_epoch_name, short_epoch_name]] #TODO 2023-11-10 20:41: - [ ] Issue with getting actual Epochs from sess.epochs for directional laps: emerges because long_epoch_name: 'maze1_any' and the actual epoch label in curr_active_pipeline.sess.epochs is 'maze1' without the '_any' part.\n",
    "long_session, short_session, global_session = [curr_active_pipeline.filtered_sessions[an_epoch_name] for an_epoch_name in [long_epoch_name, short_epoch_name, global_epoch_name]]\n",
    "long_results, short_results, global_results = [curr_active_pipeline.computation_results[an_epoch_name].computed_data for an_epoch_name in [long_epoch_name, short_epoch_name, global_epoch_name]]\n",
    "long_computation_config, short_computation_config, global_computation_config = [curr_active_pipeline.computation_results[an_epoch_name].computation_config for an_epoch_name in [long_epoch_name, short_epoch_name, global_epoch_name]]\n",
    "long_pf1D, short_pf1D, global_pf1D = long_results.pf1D, short_results.pf1D, global_results.pf1D\n",
    "long_pf2D, short_pf2D, global_pf2D = long_results.pf2D, short_results.pf2D, global_results.pf2D\n",
    "\n",
    "assert short_epoch_obj.n_epochs > 0, f'long_epoch_obj: {long_epoch_obj}, short_epoch_obj: {short_epoch_obj}'\n",
    "assert long_epoch_obj.n_epochs > 0, f'long_epoch_obj: {long_epoch_obj}, short_epoch_obj: {short_epoch_obj}'\n",
    "\n",
    "t_start, t_delta, t_end = curr_active_pipeline.find_LongShortDelta_times()\n",
    "t_start, t_delta, t_end"
   ]
  },
  {
   "cell_type": "code",
   "execution_count": null,
   "id": "a8d0aba1",
   "metadata": {},
   "outputs": [],
   "source": [
    "global_epoch_name"
   ]
  },
  {
   "cell_type": "code",
   "execution_count": null,
   "id": "92b35196",
   "metadata": {},
   "outputs": [],
   "source": [
    "# I have several python variables I want to print: t_start, t_delta, t_end\n",
    "# I want to generate a print statement that explicitly lists the variable name prior to its value like `print(f't_start: {t_start}, t_delta: {t_delta}, t_end: {t_end}')`\n",
    "# Currently I have to t_start, t_delta, t_end\n",
    "curr_active_pipeline.get_session_context()\n",
    "\n",
    "print(f'{curr_active_pipeline.session_name}:\\tt_start: {t_start}, t_delta: {t_delta}, t_end: {t_end}')"
   ]
  },
  {
   "cell_type": "code",
   "execution_count": 13,
   "id": "9071e94f",
   "metadata": {
    "ExecuteTime": {
     "end_time": "2023-11-16T23:21:43.601382Z",
     "start_time": "2023-11-16T23:21:40.702275600Z"
    },
    "notebookRunGroups": {
     "groupValue": "1"
    }
   },
   "outputs": [
    {
     "name": "stdout",
     "output_type": "stream",
     "text": [
      "WARN: 2023-09-28 16:15: - [ ] fix the combination properties. Would work if we directly used the computed _is_L_only and _is_S_only above\n",
      "WARNING: PAPER_FIGURE_figure_1_add_replay_epoch_rasters(...): no user-assigned manually labeled replay epochs. Reeturning all epochs.\n",
      "WARN: 2023-09-28 16:15: - [ ] fix the combination properties. Would work if we directly used the computed _is_L_only and _is_S_only above\n"
     ]
    }
   ],
   "source": [
    "## long_short_decoding_analyses:\n",
    "from attrs import astuple\n",
    "from pyphoplacecellanalysis.General.Pipeline.Stages.ComputationFunctions.MultiContextComputationFunctions.LongShortTrackComputations import LeaveOneOutDecodingAnalysis\n",
    "\n",
    "curr_long_short_decoding_analyses: LeaveOneOutDecodingAnalysis = curr_active_pipeline.global_computation_results.computed_data['long_short_leave_one_out_decoding_analysis']\n",
    "long_one_step_decoder_1D, short_one_step_decoder_1D, long_replays, short_replays, global_replays, long_shared_aclus_only_decoder, short_shared_aclus_only_decoder, shared_aclus, long_short_pf_neurons_diff, n_neurons, long_results_obj, short_results_obj, is_global = curr_long_short_decoding_analyses.long_decoder, curr_long_short_decoding_analyses.short_decoder, curr_long_short_decoding_analyses.long_replays, curr_long_short_decoding_analyses.short_replays, curr_long_short_decoding_analyses.global_replays, curr_long_short_decoding_analyses.long_shared_aclus_only_decoder, curr_long_short_decoding_analyses.short_shared_aclus_only_decoder, curr_long_short_decoding_analyses.shared_aclus, curr_long_short_decoding_analyses.long_short_pf_neurons_diff, curr_long_short_decoding_analyses.n_neurons, curr_long_short_decoding_analyses.long_results_obj, curr_long_short_decoding_analyses.short_results_obj, curr_long_short_decoding_analyses.is_global \n",
    "decoding_time_bin_size = long_one_step_decoder_1D.time_bin_size # 1.0/30.0 # 0.03333333333333333\n",
    "\n",
    "## Get global `long_short_fr_indicies_analysis`:\n",
    "long_short_fr_indicies_analysis_results = curr_active_pipeline.global_computation_results.computed_data['long_short_fr_indicies_analysis']\n",
    "long_laps, long_replays, short_laps, short_replays, global_laps, global_replays = [long_short_fr_indicies_analysis_results[k] for k in ['long_laps', 'long_replays', 'short_laps', 'short_replays', 'global_laps', 'global_replays']]\n",
    "long_short_fr_indicies_df = long_short_fr_indicies_analysis_results['long_short_fr_indicies_df']\n",
    "\n",
    "## Get global 'long_short_post_decoding' results:\n",
    "curr_long_short_post_decoding = curr_active_pipeline.global_computation_results.computed_data['long_short_post_decoding']\n",
    "expected_v_observed_result, curr_long_short_rr = curr_long_short_post_decoding.expected_v_observed_result, curr_long_short_post_decoding.rate_remapping\n",
    "rate_remapping_df, high_remapping_cells_only = curr_long_short_rr.rr_df, curr_long_short_rr.high_only_rr_df\n",
    "Flat_epoch_time_bins_mean, Flat_decoder_time_bin_centers, num_neurons, num_timebins_in_epoch, num_total_flat_timebins, is_short_track_epoch, is_long_track_epoch, short_short_diff, long_long_diff = expected_v_observed_result.Flat_epoch_time_bins_mean, expected_v_observed_result.Flat_decoder_time_bin_centers, expected_v_observed_result.num_neurons, expected_v_observed_result.num_timebins_in_epoch, expected_v_observed_result.num_total_flat_timebins, expected_v_observed_result.is_short_track_epoch, expected_v_observed_result.is_long_track_epoch, expected_v_observed_result.short_short_diff, expected_v_observed_result.long_long_diff\n",
    "\n",
    "jonathan_firing_rate_analysis_result: JonathanFiringRateAnalysisResult = curr_active_pipeline.global_computation_results.computed_data.jonathan_firing_rate_analysis\n",
    "(epochs_df_L, epochs_df_S), (filter_epoch_spikes_df_L, filter_epoch_spikes_df_S), (good_example_epoch_indicies_L, good_example_epoch_indicies_S), (short_exclusive, long_exclusive, BOTH_subset, EITHER_subset, XOR_subset, NEITHER_subset), new_all_aclus_sort_indicies, assigning_epochs_obj = PAPER_FIGURE_figure_1_add_replay_epoch_rasters(curr_active_pipeline)\n",
    "neuron_replay_stats_df, short_exclusive, long_exclusive, BOTH_subset, EITHER_subset, XOR_subset, NEITHER_subset = jonathan_firing_rate_analysis_result.get_cell_track_partitions(frs_index_inclusion_magnitude=0.05)\n",
    "\n",
    "## Update long_exclusive/short_exclusive properties with `long_short_fr_indicies_df`\n",
    "# long_exclusive.refine_exclusivity_by_inst_frs_index(long_short_fr_indicies_df, frs_index_inclusion_magnitude=0.5)\n",
    "# short_exclusive.refine_exclusivity_by_inst_frs_index(long_short_fr_indicies_df, frs_index_inclusion_magnitude=0.5)\n"
   ]
  },
  {
   "cell_type": "code",
   "execution_count": 14,
   "id": "c49f5d4f",
   "metadata": {
    "notebookRunGroups": {
     "groupValue": "1"
    }
   },
   "outputs": [],
   "source": [
    "# Unpack all directional variables:\n",
    "## {\"even\": \"RL\", \"odd\": \"LR\"}\n",
    "long_LR_name, short_LR_name, global_LR_name, long_RL_name, short_RL_name, global_RL_name, long_any_name, short_any_name, global_any_name = ['maze1_odd', 'maze2_odd', 'maze_odd', 'maze1_even', 'maze2_even', 'maze_even', 'maze1_any', 'maze2_any', 'maze_any']\n",
    "\n",
    "# Most popular\n",
    "# long_LR_name, short_LR_name, long_RL_name, short_RL_name, global_any_name\n",
    "\n",
    "# Unpacking for `(long_LR_name, long_RL_name, short_LR_name, short_RL_name)`\n",
    "(long_LR_context, long_RL_context, short_LR_context, short_RL_context) = [curr_active_pipeline.filtered_contexts[a_name] for a_name in (long_LR_name, long_RL_name, short_LR_name, short_RL_name)]\n",
    "long_LR_epochs_obj, long_RL_epochs_obj, short_LR_epochs_obj, short_RL_epochs_obj, global_any_laps_epochs_obj = [curr_active_pipeline.computation_results[an_epoch_name].computation_config.pf_params.computation_epochs for an_epoch_name in (long_LR_name, long_RL_name, short_LR_name, short_RL_name, global_any_name)] # note has global also\n",
    "(long_LR_session, long_RL_session, short_LR_session, short_RL_session) = [curr_active_pipeline.filtered_sessions[an_epoch_name] for an_epoch_name in (long_LR_name, long_RL_name, short_LR_name, short_RL_name)] # sessions are correct at least, seems like just the computation parameters are messed up\n",
    "(long_LR_results, long_RL_results, short_LR_results, short_RL_results) = [curr_active_pipeline.computation_results[an_epoch_name].computed_data for an_epoch_name in (long_LR_name, long_RL_name, short_LR_name, short_RL_name)]\n",
    "(long_LR_computation_config, long_RL_computation_config, short_LR_computation_config, short_RL_computation_config) = [curr_active_pipeline.computation_results[an_epoch_name].computation_config for an_epoch_name in (long_LR_name, long_RL_name, short_LR_name, short_RL_name)]\n",
    "(long_LR_pf1D, long_RL_pf1D, short_LR_pf1D, short_RL_pf1D) = (long_LR_results.pf1D, long_RL_results.pf1D, short_LR_results.pf1D, short_RL_results.pf1D)\n",
    "(long_LR_pf2D, long_RL_pf2D, short_LR_pf2D, short_RL_pf2D) = (long_LR_results.pf2D, long_RL_results.pf2D, short_LR_results.pf2D, short_RL_results.pf2D)\n",
    "(long_LR_pf1D_Decoder, long_RL_pf1D_Decoder, short_LR_pf1D_Decoder, short_RL_pf1D_Decoder) = (long_LR_results.pf1D_Decoder, long_RL_results.pf1D_Decoder, short_LR_results.pf1D_Decoder, short_RL_results.pf1D_Decoder)\n"
   ]
  },
  {
   "cell_type": "code",
   "execution_count": 15,
   "id": "7104fc37",
   "metadata": {
    "notebookRunGroups": {
     "groupValue": "1"
    }
   },
   "outputs": [
    {
     "name": "stdout",
     "output_type": "stream",
     "text": [
      "minimum_inclusion_fr_Hz: 5.0\n",
      "included_qclu_values: [1, 2]\n"
     ]
    }
   ],
   "source": [
    "from pyphoplacecellanalysis.General.Pipeline.Stages.ComputationFunctions.MultiContextComputationFunctions.DirectionalPlacefieldGlobalComputationFunctions import DirectionalPseudo2DDecodersResult, DirectionalLapsResult, DirectionalDecodersContinuouslyDecodedResult\n",
    "\n",
    "directional_laps_results: DirectionalLapsResult = curr_active_pipeline.global_computation_results.computed_data['DirectionalLaps']\n",
    "directional_merged_decoders_result: DirectionalPseudo2DDecodersResult = curr_active_pipeline.global_computation_results.computed_data['DirectionalMergedDecoders']   \n",
    "rank_order_results: RankOrderComputationsContainer = curr_active_pipeline.global_computation_results.computed_data['RankOrder']\n",
    "minimum_inclusion_fr_Hz: float = rank_order_results.minimum_inclusion_fr_Hz\n",
    "included_qclu_values: float = rank_order_results.included_qclu_values\n",
    "print(f'minimum_inclusion_fr_Hz: {minimum_inclusion_fr_Hz}')\n",
    "print(f'included_qclu_values: {included_qclu_values}')"
   ]
  },
  {
   "cell_type": "code",
   "execution_count": null,
   "id": "93346114",
   "metadata": {},
   "outputs": [],
   "source": [
    "from pyphoplacecellanalysis.General.Batch.BatchJobCompletion.BatchCompletionHandler import BatchSessionCompletionHandler\n",
    "\n",
    "BatchSessionCompletionHandler.post_compute_validate(curr_active_pipeline=curr_active_pipeline)"
   ]
  },
  {
   "cell_type": "code",
   "execution_count": null,
   "id": "0617e7a3",
   "metadata": {},
   "outputs": [],
   "source": [
    "list(directional_laps_results.directional_lap_specific_configs.keys()) # ['maze1_odd', 'maze1_even', 'maze2_odd', 'maze2_even']\n",
    "\n"
   ]
  },
  {
   "cell_type": "code",
   "execution_count": null,
   "id": "912656a7",
   "metadata": {},
   "outputs": [],
   "source": [
    "from pyphoplacecellanalysis.General.Pipeline.Stages.ComputationFunctions.MultiContextComputationFunctions.DirectionalPlacefieldGlobalComputationFunctions import DecoderDecodedEpochsResult\n",
    "\n",
    "directional_decoders_epochs_decode_result: DecoderDecodedEpochsResult = curr_active_pipeline.global_computation_results.computed_data['DirectionalDecodersEpochsEvaluations']\n",
    "\n",
    "## UNPACK HERE via direct property access:\n",
    "pos_bin_size: float = directional_decoders_epochs_decode_result.pos_bin_size\n",
    "ripple_decoding_time_bin_size = directional_decoders_epochs_decode_result.ripple_decoding_time_bin_size\n",
    "laps_decoding_time_bin_size = directional_decoders_epochs_decode_result.laps_decoding_time_bin_size\n",
    "decoder_laps_filter_epochs_decoder_result_dict = directional_decoders_epochs_decode_result.decoder_laps_filter_epochs_decoder_result_dict\n",
    "decoder_ripple_filter_epochs_decoder_result_dict = directional_decoders_epochs_decode_result.decoder_ripple_filter_epochs_decoder_result_dict\n",
    "decoder_laps_radon_transform_df_dict = directional_decoders_epochs_decode_result.decoder_laps_radon_transform_df_dict\n",
    "decoder_ripple_radon_transform_df_dict = directional_decoders_epochs_decode_result.decoder_ripple_radon_transform_df_dict\n",
    "\n",
    "# New items:\n",
    "decoder_laps_radon_transform_extras_dict = directional_decoders_epochs_decode_result.decoder_laps_radon_transform_extras_dict\n",
    "decoder_ripple_radon_transform_extras_dict = directional_decoders_epochs_decode_result.decoder_ripple_radon_transform_extras_dict\n",
    "\n",
    "# Weighted correlations:\n",
    "laps_weighted_corr_merged_df = directional_decoders_epochs_decode_result.laps_weighted_corr_merged_df\n",
    "ripple_weighted_corr_merged_df = directional_decoders_epochs_decode_result.ripple_weighted_corr_merged_df\n",
    "decoder_laps_weighted_corr_df_dict = directional_decoders_epochs_decode_result.decoder_laps_weighted_corr_df_dict\n",
    "decoder_ripple_weighted_corr_df_dict = directional_decoders_epochs_decode_result.decoder_ripple_weighted_corr_df_dict\n",
    "\n",
    "# Pearson's correlations:\n",
    "laps_simple_pf_pearson_merged_df = directional_decoders_epochs_decode_result.laps_simple_pf_pearson_merged_df\n",
    "ripple_simple_pf_pearson_merged_df = directional_decoders_epochs_decode_result.ripple_simple_pf_pearson_merged_df"
   ]
  },
  {
   "cell_type": "code",
   "execution_count": null,
   "id": "06f1c291",
   "metadata": {},
   "outputs": [],
   "source": [
    "decoder_laps_filter_epochs_decoder_result_dict['long_LR'].filter_epochs"
   ]
  },
  {
   "cell_type": "code",
   "execution_count": 16,
   "id": "238f67cb",
   "metadata": {
    "notebookRunGroups": {
     "groupValue": "1"
    }
   },
   "outputs": [
    {
     "name": "stdout",
     "output_type": "stream",
     "text": [
      "previously_decoded time_bin_sizes: [0.025]\n"
     ]
    }
   ],
   "source": [
    "from pyphoplacecellanalysis.General.Pipeline.Stages.ComputationFunctions.MultiContextComputationFunctions.DirectionalPlacefieldGlobalComputationFunctions import DirectionalDecodersContinuouslyDecodedResult\n",
    "\n",
    "if 'DirectionalDecodersDecoded' in curr_active_pipeline.global_computation_results.computed_data:\n",
    "    directional_decoders_decode_result: DirectionalDecodersContinuouslyDecodedResult = curr_active_pipeline.global_computation_results.computed_data['DirectionalDecodersDecoded']\n",
    "    all_directional_pf1D_Decoder_dict: Dict[str, BasePositionDecoder] = directional_decoders_decode_result.pf1D_Decoder_dict\n",
    "    pseudo2D_decoder: BasePositionDecoder = directional_decoders_decode_result.pseudo2D_decoder\n",
    "    spikes_df = directional_decoders_decode_result.spikes_df\n",
    "    continuously_decoded_result_cache_dict = directional_decoders_decode_result.continuously_decoded_result_cache_dict\n",
    "    previously_decoded_keys: List[float] = list(continuously_decoded_result_cache_dict.keys()) # [0.03333]\n",
    "    print(F'previously_decoded time_bin_sizes: {previously_decoded_keys}')\n"
   ]
  },
  {
   "cell_type": "code",
   "execution_count": null,
   "id": "e3ed0870",
   "metadata": {},
   "outputs": [],
   "source": [
    "from pyphoplacecellanalysis.Analysis.Decoder.reconstruction import DecodedFilterEpochsResult\n",
    "\n",
    "\n",
    "most_recent_time_bin_size: float = directional_decoders_decode_result.most_recent_decoding_time_bin_size\n",
    "# most_recent_time_bin_size\n",
    "most_recent_continuously_decoded_dict = deepcopy(directional_decoders_decode_result.most_recent_continuously_decoded_dict)\n",
    "# most_recent_continuously_decoded_dict\n",
    "\n",
    "## Adds in the 'pseudo2D' decoder in:\n",
    "time_bin_size: float = directional_decoders_decode_result.most_recent_decoding_time_bin_size\n",
    "# time_bin_size: float = 0.01\n",
    "print(f'time_bin_size: {time_bin_size}')\n",
    "continuously_decoded_dict = continuously_decoded_result_cache_dict[time_bin_size]\n",
    "pseudo2D_decoder_continuously_decoded_result = continuously_decoded_dict.get('pseudo2D', None)\n",
    "if pseudo2D_decoder_continuously_decoded_result is None:\n",
    "\t# compute here...\n",
    "\t## Currently used for both cases to decode:\n",
    "\tt_start, t_delta, t_end = curr_active_pipeline.find_LongShortDelta_times()\n",
    "\tsingle_global_epoch_df: pd.DataFrame = pd.DataFrame({'start': [t_start], 'stop': [t_end], 'label': [0]}) # Build an Epoch object containing a single epoch, corresponding to the global epoch for the entire session:\n",
    "\tsingle_global_epoch: Epoch = Epoch(single_global_epoch_df)\n",
    "\tspikes_df = directional_decoders_decode_result.spikes_df\n",
    "\tpseudo2D_decoder_continuously_decoded_result: DecodedFilterEpochsResult = pseudo2D_decoder.decode_specific_epochs(spikes_df=deepcopy(spikes_df), filter_epochs=single_global_epoch, decoding_time_bin_size=time_bin_size, debug_print=False)\n",
    "\tcontinuously_decoded_dict['pseudo2D'] = pseudo2D_decoder_continuously_decoded_result\n",
    "\tcontinuously_decoded_dict"
   ]
  },
  {
   "cell_type": "code",
   "execution_count": 17,
   "id": "fa2dc5fe",
   "metadata": {
    "notebookRunGroups": {
     "groupValue": "1"
    }
   },
   "outputs": [],
   "source": [
    "# NEW 2023-11-22 method: Get the templates (which can be filtered by frate first) and the from those get the decoders):        \n",
    "# track_templates: TrackTemplates = directional_laps_results.get_shared_aclus_only_templates(minimum_inclusion_fr_Hz=minimum_inclusion_fr_Hz) # shared-only\n",
    "track_templates: TrackTemplates = directional_laps_results.get_templates(minimum_inclusion_fr_Hz=minimum_inclusion_fr_Hz) # non-shared-only\n",
    "long_LR_decoder, long_RL_decoder, short_LR_decoder, short_RL_decoder = track_templates.get_decoders()\n",
    "\n",
    "# Unpack all directional variables:\n",
    "## {\"even\": \"RL\", \"odd\": \"LR\"}\n",
    "long_LR_name, short_LR_name, global_LR_name, long_RL_name, short_RL_name, global_RL_name, long_any_name, short_any_name, global_any_name = ['maze1_odd', 'maze2_odd', 'maze_odd', 'maze1_even', 'maze2_even', 'maze_even', 'maze1_any', 'maze2_any', 'maze_any']\n",
    "# Unpacking for `(long_LR_name, long_RL_name, short_LR_name, short_RL_name)`\n",
    "(long_LR_context, long_RL_context, short_LR_context, short_RL_context) = [curr_active_pipeline.filtered_contexts[a_name] for a_name in (long_LR_name, long_RL_name, short_LR_name, short_RL_name)]\n",
    "long_LR_epochs_obj, long_RL_epochs_obj, short_LR_epochs_obj, short_RL_epochs_obj, global_any_laps_epochs_obj = [curr_active_pipeline.computation_results[an_epoch_name].computation_config.pf_params.computation_epochs for an_epoch_name in (long_LR_name, long_RL_name, short_LR_name, short_RL_name, global_any_name)] # note has global also\n",
    "(long_LR_session, long_RL_session, short_LR_session, short_RL_session) = [curr_active_pipeline.filtered_sessions[an_epoch_name] for an_epoch_name in (long_LR_name, long_RL_name, short_LR_name, short_RL_name)] # sessions are correct at least, seems like just the computation parameters are messed up\n",
    "(long_LR_results, long_RL_results, short_LR_results, short_RL_results) = [curr_active_pipeline.computation_results[an_epoch_name].computed_data for an_epoch_name in (long_LR_name, long_RL_name, short_LR_name, short_RL_name)]\n",
    "(long_LR_computation_config, long_RL_computation_config, short_LR_computation_config, short_RL_computation_config) = [curr_active_pipeline.computation_results[an_epoch_name].computation_config for an_epoch_name in (long_LR_name, long_RL_name, short_LR_name, short_RL_name)]\n",
    "(long_LR_pf1D, long_RL_pf1D, short_LR_pf1D, short_RL_pf1D) = (long_LR_results.pf1D, long_RL_results.pf1D, short_LR_results.pf1D, short_RL_results.pf1D)\n",
    "(long_LR_pf2D, long_RL_pf2D, short_LR_pf2D, short_RL_pf2D) = (long_LR_results.pf2D, long_RL_results.pf2D, short_LR_results.pf2D, short_RL_results.pf2D)\n",
    "(long_LR_pf1D_Decoder, long_RL_pf1D_Decoder, short_LR_pf1D_Decoder, short_RL_pf1D_Decoder) = (long_LR_results.pf1D_Decoder, long_RL_results.pf1D_Decoder, short_LR_results.pf1D_Decoder, short_RL_results.pf1D_Decoder)\n",
    "\n",
    "# `LongShortStatsItem` form (2024-01-02):\n",
    "# LR_results_real_values = np.array([(a_result_item.long_stats_z_scorer.real_value, a_result_item.short_stats_z_scorer.real_value) for epoch_id, a_result_item in rank_order_results.LR_ripple.ranked_aclus_stats_dict.items()])\n",
    "# RL_results_real_values = np.array([(a_result_item.long_stats_z_scorer.real_value, a_result_item.short_stats_z_scorer.real_value) for epoch_id, a_result_item in rank_order_results.RL_ripple.ranked_aclus_stats_dict.items()])\n",
    "LR_results_long_short_z_diffs = np.array([a_result_item.long_short_z_diff for epoch_id, a_result_item in rank_order_results.LR_ripple.ranked_aclus_stats_dict.items()])\n",
    "RL_results_long_short_z_diff = np.array([a_result_item.long_short_z_diff for epoch_id, a_result_item in rank_order_results.RL_ripple.ranked_aclus_stats_dict.items()])\n"
   ]
  },
  {
   "cell_type": "code",
   "execution_count": 18,
   "id": "c260739a4f36c662",
   "metadata": {
    "notebookRunGroups": {
     "groupValue": "1"
    }
   },
   "outputs": [],
   "source": [
    "from pyphoplacecellanalysis.General.Pipeline.Stages.ComputationFunctions.MultiContextComputationFunctions.DirectionalPlacefieldGlobalComputationFunctions import TrainTestSplitResult\n",
    "\n",
    "directional_train_test_split_result: TrainTestSplitResult = curr_active_pipeline.global_computation_results.computed_data.get('TrainTestSplit', None)\n",
    "training_data_portion: float = directional_train_test_split_result.training_data_portion\n",
    "test_data_portion: float = directional_train_test_split_result.test_data_portion\n",
    "test_epochs_dict: Dict[str, pd.DataFrame] = directional_train_test_split_result.test_epochs_dict\n",
    "train_epochs_dict: Dict[str, pd.DataFrame] = directional_train_test_split_result.train_epochs_dict\n",
    "train_lap_specific_pf1D_Decoder_dict: Dict[str, BasePositionDecoder] = directional_train_test_split_result.train_lap_specific_pf1D_Decoder_dict"
   ]
  },
  {
   "cell_type": "code",
   "execution_count": null,
   "id": "ec18cf18",
   "metadata": {},
   "outputs": [],
   "source": [
    "active_burst_intervals = curr_active_pipeline.computation_results[global_epoch_name].computed_data['burst_detection']['burst_intervals']\n",
    "# active_burst_intervals"
   ]
  },
  {
   "cell_type": "code",
   "execution_count": null,
   "id": "5d31f37d",
   "metadata": {},
   "outputs": [],
   "source": [
    "active_extended_stats = global_results['extended_stats']"
   ]
  },
  {
   "cell_type": "code",
   "execution_count": null,
   "id": "769a1c6006aba5b7",
   "metadata": {},
   "outputs": [],
   "source": [
    "# Relative Entropy/Surprise Results:\n",
    "active_extended_stats = global_results['extended_stats']\n",
    "active_relative_entropy_results = active_extended_stats['pf_dt_sequential_surprise'] # DynamicParameters\n",
    "historical_snapshots = active_relative_entropy_results['historical_snapshots']\n",
    "post_update_times: np.ndarray = active_relative_entropy_results['post_update_times'] # (4152,) = (n_post_update_times,)\n",
    "snapshot_differences_result_dict = active_relative_entropy_results['snapshot_differences_result_dict']\n",
    "time_intervals: np.ndarray = active_relative_entropy_results['time_intervals']\n",
    "surprise_time_bin_duration = (post_update_times[2]-post_update_times[1])\n",
    "long_short_rel_entr_curves_frames: np.ndarray = active_relative_entropy_results['long_short_rel_entr_curves_frames'] # (4152, 108, 63) = (n_post_update_times, n_neurons, n_xbins)\n",
    "short_long_rel_entr_curves_frames: np.ndarray = active_relative_entropy_results['short_long_rel_entr_curves_frames'] # (4152, 108, 63) = (n_post_update_times, n_neurons, n_xbins)\n",
    "flat_relative_entropy_results: np.ndarray = active_relative_entropy_results['flat_relative_entropy_results'] # (149, 63) - (nSnapshots, nXbins)\n",
    "flat_jensen_shannon_distance_results: np.ndarray = active_relative_entropy_results['flat_jensen_shannon_distance_results'] # (149, 63) - (nSnapshots, nXbins)\n",
    "flat_jensen_shannon_distance_across_all_positions: np.ndarray = np.sum(np.abs(flat_jensen_shannon_distance_results), axis=1) # sum across all position bins # (4152,) - (nSnapshots)\n",
    "flat_surprise_across_all_positions: np.ndarray = np.sum(np.abs(flat_relative_entropy_results), axis=1) # sum across all position bins # (4152,) - (nSnapshots)\n",
    "\n",
    "## Get the placefield dt matrix:\n",
    "if 'snapshot_occupancy_weighted_tuning_maps' not in active_relative_entropy_results:\n",
    "\t## Compute it if missing:\n",
    "\toccupancy_weighted_tuning_maps_over_time = np.stack([placefield_snapshot.occupancy_weighted_tuning_maps_matrix for placefield_snapshot in historical_snapshots.values()])\n",
    "\tactive_relative_entropy_results['snapshot_occupancy_weighted_tuning_maps'] = occupancy_weighted_tuning_maps_over_time\n",
    "else:\n",
    "\toccupancy_weighted_tuning_maps_over_time = active_relative_entropy_results['snapshot_occupancy_weighted_tuning_maps'] # (n_post_update_times, n_neurons, n_xbins)\n"
   ]
  },
  {
   "cell_type": "code",
   "execution_count": null,
   "id": "9554d3bf5955d9d3",
   "metadata": {},
   "outputs": [],
   "source": [
    "# Time-dependent\n",
    "long_pf1D_dt, short_pf1D_dt, global_pf1D_dt = long_results.pf1D_dt, short_results.pf1D_dt, global_results.pf1D_dt\n",
    "long_pf2D_dt, short_pf2D_dt, global_pf2D_dt = long_results.pf2D_dt, short_results.pf2D_dt, global_results.pf2D_dt\n",
    "global_pf1D_dt: PfND_TimeDependent = global_results.pf1D_dt\n",
    "global_pf2D_dt: PfND_TimeDependent = global_results.pf2D_dt"
   ]
  },
  {
   "cell_type": "code",
   "execution_count": null,
   "id": "8624c62d5c18c556",
   "metadata": {},
   "outputs": [],
   "source": [
    "## long_short_endcap_analysis: checks for cells localized to the endcaps that have their placefields truncated after shortening the track\n",
    "truncation_checking_result: TruncationCheckingResults = curr_active_pipeline.global_computation_results.computed_data.long_short_endcap\n",
    "disappearing_endcap_aclus = truncation_checking_result.disappearing_endcap_aclus\n",
    "# disappearing_endcap_aclus\n",
    "trivially_remapping_endcap_aclus = truncation_checking_result.minor_remapping_endcap_aclus\n",
    "# trivially_remapping_endcap_aclus\n",
    "significant_distant_remapping_endcap_aclus = truncation_checking_result.significant_distant_remapping_endcap_aclus\n",
    "# significant_distant_remapping_endcap_aclus\n",
    "appearing_aclus = jonathan_firing_rate_analysis_result.neuron_replay_stats_df[jonathan_firing_rate_analysis_result.neuron_replay_stats_df['track_membership'] == SplitPartitionMembership.RIGHT_ONLY].index\n",
    "# appearing_aclus"
   ]
  },
  {
   "cell_type": "markdown",
   "id": "f4ec24467335a760",
   "metadata": {},
   "source": [
    "# POST-Compute:"
   ]
  },
  {
   "cell_type": "code",
   "execution_count": 19,
   "id": "728c46e6",
   "metadata": {
    "notebookRunGroups": {
     "groupValue": "21"
    },
    "tags": [
     "unwrap"
    ]
   },
   "outputs": [
    {
     "name": "stdout",
     "output_type": "stream",
     "text": [
      "minimum_inclusion_fr_Hz: 5.0\n",
      "included_qclu_values: [1, 2]\n",
      "laps_decoding_time_bin_size: 0.025, ripple_decoding_time_bin_size: 0.025\n"
     ]
    }
   ],
   "source": [
    "from pyphoplacecellanalysis.General.Pipeline.Stages.ComputationFunctions.MultiContextComputationFunctions.DirectionalPlacefieldGlobalComputationFunctions import DirectionalPlacefieldGlobalDisplayFunctions\n",
    "from pyphoplacecellanalysis.General.Pipeline.Stages.DisplayFunctions.SpikeRasters import plot_multi_sort_raster_browser\n",
    "from pyphoplacecellanalysis.GUI.PyQtPlot.Widgets.ContainerBased.RankOrderRastersDebugger import RankOrderRastersDebugger\n",
    "\n",
    "from pyphoplacecellanalysis.General.Pipeline.Stages.DisplayFunctions.SpikeRasters import paired_separately_sort_neurons, paired_incremental_sort_neurons # _display_directional_template_debugger\n",
    "from neuropy.utils.indexing_helpers import paired_incremental_sorting, union_of_arrays, intersection_of_arrays, find_desired_sort_indicies\n",
    "from pyphoplacecellanalysis.GUI.Qt.Widgets.ScrollBarWithSpinBox.ScrollBarWithSpinBox import ScrollBarWithSpinBox\n",
    "\n",
    "from neuropy.utils.mixins.HDF5_representable import HDF_SerializationMixin\n",
    "from pyphoplacecellanalysis.General.Model.ComputationResults import ComputedResult\n",
    "from pyphoplacecellanalysis.General.Pipeline.Stages.ComputationFunctions.MultiContextComputationFunctions.DirectionalPlacefieldGlobalComputationFunctions import TrackTemplates\n",
    "from pyphoplacecellanalysis.General.Pipeline.Stages.ComputationFunctions.MultiContextComputationFunctions.RankOrderComputations import RankOrderAnalyses, RankOrderResult, ShuffleHelper, Zscorer, LongShortStatsTuple, DirectionalRankOrderLikelihoods, DirectionalRankOrderResult, RankOrderComputationsContainer\n",
    "from pyphoplacecellanalysis.General.Pipeline.Stages.ComputationFunctions.MultiContextComputationFunctions.RankOrderComputations import TimeColumnAliasesProtocol\n",
    "from pyphoplacecellanalysis.General.Pipeline.Stages.ComputationFunctions.MultiContextComputationFunctions.RankOrderComputations import RankOrderComputationsContainer\n",
    "from pyphoplacecellanalysis.General.Pipeline.Stages.ComputationFunctions.MultiContextComputationFunctions.RankOrderComputations import DirectionalRankOrderResult\n",
    "from pyphoplacecellanalysis.General.Pipeline.Stages.ComputationFunctions.MultiContextComputationFunctions.DirectionalPlacefieldGlobalComputationFunctions import DirectionalPseudo2DDecodersResult\n",
    "\n",
    "## Display Testing\n",
    "# from pyphoplacecellanalysis.External.pyqtgraph import QtGui\n",
    "from pyphoplacecellanalysis.Pho2D.PyQtPlots.Extensions.pyqtgraph_helpers import pyqtplot_build_image_bounds_extent, pyqtplot_plot_image\n",
    "\n",
    "spikes_df = curr_active_pipeline.sess.spikes_df\n",
    "rank_order_results: RankOrderComputationsContainer = curr_active_pipeline.global_computation_results.computed_data['RankOrder']\n",
    "minimum_inclusion_fr_Hz: float = rank_order_results.minimum_inclusion_fr_Hz\n",
    "included_qclu_values: List[int] = rank_order_results.included_qclu_values\n",
    "ripple_result_tuple, laps_result_tuple = rank_order_results.ripple_most_likely_result_tuple, rank_order_results.laps_most_likely_result_tuple\n",
    "directional_laps_results: DirectionalLapsResult = curr_active_pipeline.global_computation_results.computed_data['DirectionalLaps']\n",
    "track_templates: TrackTemplates = directional_laps_results.get_templates(minimum_inclusion_fr_Hz=minimum_inclusion_fr_Hz) # non-shared-only -- !! Is minimum_inclusion_fr_Hz=None the issue/difference?\n",
    "print(f'minimum_inclusion_fr_Hz: {minimum_inclusion_fr_Hz}')\n",
    "print(f'included_qclu_values: {included_qclu_values}')\n",
    "# ripple_result_tuple\n",
    "\n",
    "## Unpacks `rank_order_results`: \n",
    "# global_replays = Epoch(deepcopy(curr_active_pipeline.filtered_sessions[global_epoch_name].replay))\n",
    "# global_replays = TimeColumnAliasesProtocol.renaming_synonym_columns_if_needed(deepcopy(curr_active_pipeline.filtered_sessions[global_epoch_name].replay))\n",
    "# active_replay_epochs, active_epochs_df, active_selected_spikes_df = combine_rank_order_results(rank_order_results, global_replays, track_templates=track_templates)\n",
    "# active_epochs_df\n",
    "\n",
    "# ripple_result_tuple.directional_likelihoods_tuple.long_best_direction_indices\n",
    "dir_index_to_direction_name_map: Dict[int, str] = {0:'LR', 1:\"RL\"}\n",
    "\n",
    "\n",
    "## All three DataFrames are the same number of rows, each with one row corresponding to an Epoch:\n",
    "active_replay_epochs_df = deepcopy(rank_order_results.LR_ripple.epochs_df)\n",
    "# active_replay_epochs_df\n",
    "\n",
    "# Change column type to int8 for columns: 'long_best_direction_indices', 'short_best_direction_indices'\n",
    "# directional_likelihoods_df = pd.DataFrame.from_dict(ripple_result_tuple.directional_likelihoods_tuple._asdict()).astype({'long_best_direction_indices': 'int8', 'short_best_direction_indices': 'int8'})\n",
    "directional_likelihoods_df = ripple_result_tuple.directional_likelihoods_df\n",
    "# directional_likelihoods_df\n",
    "\n",
    "# 2023-12-15 - Newest method:\n",
    "# laps_combined_epoch_stats_df = rank_order_results.laps_combined_epoch_stats_df\n",
    "\n",
    "# ripple_combined_epoch_stats_df: pd.DataFrame  = rank_order_results.ripple_combined_epoch_stats_df\n",
    "# ripple_combined_epoch_stats_df\n",
    "\n",
    "\n",
    "# # Concatenate the three DataFrames along the columns axis:\n",
    "# # Assert that all DataFrames have the same number of rows:\n",
    "# assert len(active_replay_epochs_df) == len(directional_likelihoods_df) == len(ripple_combined_epoch_stats_df), \"DataFrames have different numbers of rows.\"\n",
    "# # Assert that all DataFrames have at least one row:\n",
    "# assert len(active_replay_epochs_df) > 0, \"active_replay_epochs_df is empty.\"\n",
    "# assert len(directional_likelihoods_df) > 0, \"directional_likelihoods_df is empty.\"\n",
    "# assert len(ripple_combined_epoch_stats_df) > 0, \"ripple_combined_epoch_stats_df is empty.\"\n",
    "# merged_complete_epoch_stats_df: pd.DataFrame = pd.concat([active_replay_epochs_df.reset_index(drop=True, inplace=False), directional_likelihoods_df.reset_index(drop=True, inplace=False), ripple_combined_epoch_stats_df.reset_index(drop=True, inplace=False)], axis=1)\n",
    "# merged_complete_epoch_stats_df = merged_complete_epoch_stats_df.set_index(active_replay_epochs_df.index, inplace=False)\n",
    "\n",
    "# merged_complete_epoch_stats_df: pd.DataFrame = rank_order_results.ripple_merged_complete_epoch_stats_df ## New method\n",
    "# merged_complete_epoch_stats_df.to_csv('output/2023-12-21_merged_complete_epoch_stats_df.csv')\n",
    "# merged_complete_epoch_stats_df\n",
    "\n",
    "laps_merged_complete_epoch_stats_df: pd.DataFrame = rank_order_results.laps_merged_complete_epoch_stats_df ## New method\n",
    "ripple_merged_complete_epoch_stats_df: pd.DataFrame = rank_order_results.ripple_merged_complete_epoch_stats_df ## New method\n",
    "\n",
    "# DirectionalMergedDecoders: Get the result after computation:\n",
    "directional_merged_decoders_result: DirectionalPseudo2DDecodersResult = curr_active_pipeline.global_computation_results.computed_data['DirectionalMergedDecoders']\n",
    "\n",
    "all_directional_decoder_dict_value = directional_merged_decoders_result.all_directional_decoder_dict\n",
    "all_directional_pf1D_Decoder_value = directional_merged_decoders_result.all_directional_pf1D_Decoder\n",
    "# long_directional_pf1D_Decoder_value = directional_merged_decoders_result.long_directional_pf1D_Decoder\n",
    "# long_directional_decoder_dict_value = directional_merged_decoders_result.long_directional_decoder_dict\n",
    "# short_directional_pf1D_Decoder_value = directional_merged_decoders_result.short_directional_pf1D_Decoder\n",
    "# short_directional_decoder_dict_value = directional_merged_decoders_result.short_directional_decoder_dict\n",
    "\n",
    "all_directional_laps_filter_epochs_decoder_result_value = directional_merged_decoders_result.all_directional_laps_filter_epochs_decoder_result\n",
    "all_directional_ripple_filter_epochs_decoder_result_value = directional_merged_decoders_result.all_directional_ripple_filter_epochs_decoder_result\n",
    "\n",
    "laps_directional_marginals, laps_directional_all_epoch_bins_marginal, laps_most_likely_direction_from_decoder, laps_is_most_likely_direction_LR_dir  = directional_merged_decoders_result.laps_directional_marginals_tuple\n",
    "laps_track_identity_marginals, laps_track_identity_all_epoch_bins_marginal, laps_most_likely_track_identity_from_decoder, laps_is_most_likely_track_identity_Long = directional_merged_decoders_result.laps_track_identity_marginals_tuple\n",
    "ripple_directional_marginals, ripple_directional_all_epoch_bins_marginal, ripple_most_likely_direction_from_decoder, ripple_is_most_likely_direction_LR_dir  = directional_merged_decoders_result.ripple_directional_marginals_tuple\n",
    "ripple_track_identity_marginals, ripple_track_identity_all_epoch_bins_marginal, ripple_most_likely_track_identity_from_decoder, ripple_is_most_likely_track_identity_Long = directional_merged_decoders_result.ripple_track_identity_marginals_tuple\n",
    "\n",
    "ripple_decoding_time_bin_size: float = directional_merged_decoders_result.ripple_decoding_time_bin_size\n",
    "laps_decoding_time_bin_size: float = directional_merged_decoders_result.laps_decoding_time_bin_size\n",
    "\n",
    "print(f'laps_decoding_time_bin_size: {laps_decoding_time_bin_size}, ripple_decoding_time_bin_size: {ripple_decoding_time_bin_size}')\n",
    "\n",
    "laps_all_epoch_bins_marginals_df = directional_merged_decoders_result.laps_all_epoch_bins_marginals_df\n",
    "ripple_all_epoch_bins_marginals_df = directional_merged_decoders_result.ripple_all_epoch_bins_marginals_df\n"
   ]
  },
  {
   "cell_type": "code",
   "execution_count": 20,
   "id": "753ca336",
   "metadata": {
    "notebookRunGroups": {
     "groupValue": "1"
    }
   },
   "outputs": [
    {
     "name": "stdout",
     "output_type": "stream",
     "text": [
      "len(active_epochs_df): 412\n",
      "min_num_unique_aclu_inclusions: 18\n",
      "len(active_epochs_df): 136\n",
      "df_column_names: [['start', 'stop', 'label', 'duration', 'score', 'velocity', 'intercept', 'speed', 'wcorr', 'P_decoder', 'pearsonr', 'travel', 'coverage', 'jump', 'sequential_correlation', 'monotonicity_score', 'laplacian_smoothness', 'longest_sequence_length', 'longest_sequence_length_ratio', 'direction_change_bin_ratio', 'congruent_dir_bins_ratio', 'total_congruent_direction_change', 'is_user_annotated_epoch', 'is_valid_epoch', 'total_variation', 'integral_second_derivative', 'stddev_of_diff'], ['start', 'stop', 'label', 'duration', 'score', 'velocity', 'intercept', 'speed', 'wcorr', 'P_decoder', 'pearsonr', 'travel', 'coverage', 'jump', 'sequential_correlation', 'monotonicity_score', 'laplacian_smoothness', 'longest_sequence_length', 'longest_sequence_length_ratio', 'direction_change_bin_ratio', 'congruent_dir_bins_ratio', 'total_congruent_direction_change', 'is_user_annotated_epoch', 'is_valid_epoch', 'total_variation', 'integral_second_derivative', 'stddev_of_diff'], ['start', 'stop', 'label', 'duration', 'score', 'velocity', 'intercept', 'speed', 'wcorr', 'P_decoder', 'pearsonr', 'travel', 'coverage', 'jump', 'sequential_correlation', 'monotonicity_score', 'laplacian_smoothness', 'longest_sequence_length', 'longest_sequence_length_ratio', 'direction_change_bin_ratio', 'congruent_dir_bins_ratio', 'total_congruent_direction_change', 'is_user_annotated_epoch', 'is_valid_epoch', 'total_variation', 'integral_second_derivative', 'stddev_of_diff'], ['start', 'stop', 'label', 'duration', 'score', 'velocity', 'intercept', 'speed', 'wcorr', 'P_decoder', 'pearsonr', 'travel', 'coverage', 'jump', 'sequential_correlation', 'monotonicity_score', 'laplacian_smoothness', 'longest_sequence_length', 'longest_sequence_length_ratio', 'direction_change_bin_ratio', 'congruent_dir_bins_ratio', 'total_congruent_direction_change', 'is_user_annotated_epoch', 'is_valid_epoch', 'total_variation', 'integral_second_derivative', 'stddev_of_diff']]\n"
     ]
    },
    {
     "data": {
      "text/html": [
       "<div>\n",
       "<style scoped>\n",
       "    .dataframe tbody tr th:only-of-type {\n",
       "        vertical-align: middle;\n",
       "    }\n",
       "\n",
       "    .dataframe tbody tr th {\n",
       "        vertical-align: top;\n",
       "    }\n",
       "\n",
       "    .dataframe thead th {\n",
       "        text-align: right;\n",
       "    }\n",
       "</style>\n",
       "<table border=\"1\" class=\"dataframe\">\n",
       "  <thead>\n",
       "    <tr style=\"text-align: right;\">\n",
       "      <th></th>\n",
       "      <th>start</th>\n",
       "      <th>stop</th>\n",
       "      <th>label</th>\n",
       "      <th>duration</th>\n",
       "      <th>n_unique_aclus</th>\n",
       "    </tr>\n",
       "  </thead>\n",
       "  <tbody>\n",
       "    <tr>\n",
       "      <th>0</th>\n",
       "      <td>105.400143</td>\n",
       "      <td>105.562560</td>\n",
       "      <td>8</td>\n",
       "      <td>0.162417</td>\n",
       "      <td>26</td>\n",
       "    </tr>\n",
       "    <tr>\n",
       "      <th>1</th>\n",
       "      <td>132.511389</td>\n",
       "      <td>132.791003</td>\n",
       "      <td>17</td>\n",
       "      <td>0.279613</td>\n",
       "      <td>33</td>\n",
       "    </tr>\n",
       "    <tr>\n",
       "      <th>2</th>\n",
       "      <td>149.959357</td>\n",
       "      <td>150.254392</td>\n",
       "      <td>28</td>\n",
       "      <td>0.295035</td>\n",
       "      <td>30</td>\n",
       "    </tr>\n",
       "    <tr>\n",
       "      <th>3</th>\n",
       "      <td>191.608560</td>\n",
       "      <td>191.948753</td>\n",
       "      <td>48</td>\n",
       "      <td>0.340193</td>\n",
       "      <td>34</td>\n",
       "    </tr>\n",
       "    <tr>\n",
       "      <th>4</th>\n",
       "      <td>251.416775</td>\n",
       "      <td>251.811957</td>\n",
       "      <td>62</td>\n",
       "      <td>0.395182</td>\n",
       "      <td>23</td>\n",
       "    </tr>\n",
       "    <tr>\n",
       "      <th>5</th>\n",
       "      <td>438.266686</td>\n",
       "      <td>438.448211</td>\n",
       "      <td>87</td>\n",
       "      <td>0.181524</td>\n",
       "      <td>21</td>\n",
       "    </tr>\n",
       "    <tr>\n",
       "      <th>...</th>\n",
       "      <td>...</td>\n",
       "      <td>...</td>\n",
       "      <td>...</td>\n",
       "      <td>...</td>\n",
       "      <td>...</td>\n",
       "    </tr>\n",
       "    <tr>\n",
       "      <th>33</th>\n",
       "      <td>1693.342058</td>\n",
       "      <td>1693.481926</td>\n",
       "      <td>400</td>\n",
       "      <td>0.139868</td>\n",
       "      <td>23</td>\n",
       "    </tr>\n",
       "    <tr>\n",
       "      <th>34</th>\n",
       "      <td>1699.225242</td>\n",
       "      <td>1699.356969</td>\n",
       "      <td>403</td>\n",
       "      <td>0.131727</td>\n",
       "      <td>31</td>\n",
       "    </tr>\n",
       "    <tr>\n",
       "      <th>35</th>\n",
       "      <td>1705.053099</td>\n",
       "      <td>1705.140866</td>\n",
       "      <td>405</td>\n",
       "      <td>0.087767</td>\n",
       "      <td>18</td>\n",
       "    </tr>\n",
       "    <tr>\n",
       "      <th>36</th>\n",
       "      <td>1707.712068</td>\n",
       "      <td>1707.918998</td>\n",
       "      <td>406</td>\n",
       "      <td>0.206930</td>\n",
       "      <td>24</td>\n",
       "    </tr>\n",
       "    <tr>\n",
       "      <th>37</th>\n",
       "      <td>1725.278891</td>\n",
       "      <td>1725.595092</td>\n",
       "      <td>414</td>\n",
       "      <td>0.316201</td>\n",
       "      <td>30</td>\n",
       "    </tr>\n",
       "    <tr>\n",
       "      <th>38</th>\n",
       "      <td>1731.111480</td>\n",
       "      <td>1731.287905</td>\n",
       "      <td>418</td>\n",
       "      <td>0.176425</td>\n",
       "      <td>21</td>\n",
       "    </tr>\n",
       "  </tbody>\n",
       "</table>\n",
       "<p>39 rows × 5 columns</p>\n",
       "</div>"
      ],
      "text/plain": [
       "          start         stop label  duration  n_unique_aclus\n",
       "0    105.400143   105.562560     8  0.162417              26\n",
       "1    132.511389   132.791003    17  0.279613              33\n",
       "2    149.959357   150.254392    28  0.295035              30\n",
       "3    191.608560   191.948753    48  0.340193              34\n",
       "4    251.416775   251.811957    62  0.395182              23\n",
       "5    438.266686   438.448211    87  0.181524              21\n",
       "..          ...          ...   ...       ...             ...\n",
       "33  1693.342058  1693.481926   400  0.139868              23\n",
       "34  1699.225242  1699.356969   403  0.131727              31\n",
       "35  1705.053099  1705.140866   405  0.087767              18\n",
       "36  1707.712068  1707.918998   406  0.206930              24\n",
       "37  1725.278891  1725.595092   414  0.316201              30\n",
       "38  1731.111480  1731.287905   418  0.176425              21\n",
       "\n",
       "[39 rows x 5 columns]"
      ]
     },
     "execution_count": 20,
     "metadata": {},
     "output_type": "execute_result"
    }
   ],
   "source": [
    "from pyphoplacecellanalysis.General.Pipeline.Stages.ComputationFunctions.MultiContextComputationFunctions.DirectionalPlacefieldGlobalComputationFunctions import filter_and_update_epochs_and_spikes\n",
    "# from pyphoplacecellanalysis.SpecificResults.PendingNotebookCode import HeuristicReplayScoring\n",
    "from neuropy.core.epoch import find_data_indicies_from_epoch_times\n",
    "from pyphoplacecellanalysis.SpecificResults.PendingNotebookCode import _perform_filter_replay_epochs\n",
    "\n",
    "filtered_epochs_df, filtered_decoder_filter_epochs_decoder_result_dict, filtered_ripple_all_epoch_bins_marginals_df = _perform_filter_replay_epochs(curr_active_pipeline, global_epoch_name, track_templates, decoder_ripple_filter_epochs_decoder_result_dict, ripple_all_epoch_bins_marginals_df, ripple_decoding_time_bin_size=ripple_decoding_time_bin_size)\n",
    "filtered_epochs_df\n",
    "# filtered_ripple_all_epoch_bins_marginals_df"
   ]
  },
  {
   "cell_type": "markdown",
   "id": "1ae6e077",
   "metadata": {},
   "source": [
    "### 2024-02-29 - 4pm - Filter the events for those meeting wcorr criteria:\n"
   ]
  },
  {
   "cell_type": "code",
   "execution_count": null,
   "id": "3ec8cd0c",
   "metadata": {},
   "outputs": [],
   "source": [
    "min_wcorr_threshold: float = 0.33\n",
    "min_wcorr_diff_threshold: float = 0.2\n",
    "\n",
    "is_included_large_wcorr_diff = np.any((filtered_ripple_all_epoch_bins_marginals_df[['wcorr_abs_diff']].abs() > min_wcorr_diff_threshold), axis=1)\n",
    "# is_included_large_wcorr_diff\n",
    "is_included_high_wcorr = np.any((filtered_ripple_all_epoch_bins_marginals_df[['long_best_wcorr', 'short_best_wcorr']].abs() > min_wcorr_threshold), axis=1)\n",
    "\n",
    "df = filtered_ripple_all_epoch_bins_marginals_df[is_included_large_wcorr_diff]\n",
    "# df = filtered_ripple_all_epoch_bins_marginals_df[is_included_high_wcorr]\n",
    "df\n",
    "\n",
    "# delta_aligned_start_t\n",
    "\n",
    "significant_epochs_start_ts = np.squeeze(df['ripple_start_t'].to_numpy()) ## for filtering\n",
    "\n",
    "filtered_decoder_filter_epochs_decoder_result_dict: Dict[str, DecodedFilterEpochsResult] = {a_name:a_result.filtered_by_epoch_times(significant_epochs_start_ts) for a_name, a_result in filtered_decoder_filter_epochs_decoder_result_dict.items()} # working filtered\n",
    "filtered_decoder_filter_epochs_decoder_result_dict\n",
    "filtered_epochs_df = filtered_epochs_df.epochs.matching_epoch_times_slice(significant_epochs_start_ts)\n",
    "# filtered_ripple_all_epoch_bins_marginals_df = filtered_ripple_all_epoch_bins_marginals_df.epochs.matching_epoch_times_slice(significant_epochs_start_ts)\n"
   ]
  },
  {
   "cell_type": "code",
   "execution_count": null,
   "id": "15332e73",
   "metadata": {},
   "outputs": [],
   "source": [
    "included_qclu_values: List[int] = rank_order_results.included_qclu_values\n",
    "included_qclu_values"
   ]
  },
  {
   "cell_type": "code",
   "execution_count": null,
   "id": "35edc67f",
   "metadata": {},
   "outputs": [],
   "source": [
    "import seaborn as sns\n",
    "from pyphoplacecellanalysis.General.Pipeline.Stages.ComputationFunctions.MultiContextComputationFunctions.RankOrderComputations import plot_quantile_diffs\n",
    "\n",
    "_restore_previous_matplotlib_settings_callback = matplotlib_configuration_update(is_interactive=True, backend='Qt5Agg')\n",
    "global_epoch = curr_active_pipeline.filtered_epochs[global_epoch_name]\n",
    "short_epoch = curr_active_pipeline.filtered_epochs[short_epoch_name]\n",
    "split_time_t: float = short_epoch.t_start\n",
    "active_context = curr_active_pipeline.sess.get_context()\n",
    "\n",
    "collector = plot_quantile_diffs(filtered_ripple_all_epoch_bins_marginals_df, t_split=split_time_t, active_context=active_context)\n",
    "\n",
    "\n"
   ]
  },
  {
   "cell_type": "code",
   "execution_count": null,
   "id": "8b53c5af",
   "metadata": {},
   "outputs": [],
   "source": [
    "# ripple_merged_complete_epoch_stats_df\n",
    "laps_merged_complete_epoch_stats_df\n",
    "['long_best_direction_indices', 'short_best_direction_indices', 'combined_best_direction_indicies', 'long_relative_direction_likelihoods', 'short_relative_direction_likelihoods']"
   ]
  },
  {
   "cell_type": "code",
   "execution_count": null,
   "id": "7433b81f",
   "metadata": {},
   "outputs": [],
   "source": [
    "## Find the time series of Long-likely events\n",
    "# type(long_RL_results) # DynamicParameters\n",
    "long_LR_pf1D_Decoder\n",
    "\n"
   ]
  },
  {
   "cell_type": "code",
   "execution_count": null,
   "id": "e8d2363d",
   "metadata": {},
   "outputs": [],
   "source": [
    "type(all_directional_decoder_dict_value)\n",
    "list(all_directional_decoder_dict_value.keys()) # ['long_LR', 'long_RL', 'short_LR', 'short_RL']"
   ]
  },
  {
   "cell_type": "code",
   "execution_count": null,
   "id": "634e6027",
   "metadata": {},
   "outputs": [],
   "source": [
    "laps_all_epoch_bins_marginals_df\n",
    "laps_most_likely_direction_from_decoder\n",
    "long_"
   ]
  },
  {
   "cell_type": "code",
   "execution_count": null,
   "id": "8cdabd71",
   "metadata": {},
   "outputs": [],
   "source": [
    "type(ripple_result_tuple) # pyphoplacecellanalysis.General.Pipeline.Stages.ComputationFunctions.MultiContextComputationFunctions.RankOrderComputations.DirectionalRankOrderResult\n"
   ]
  },
  {
   "cell_type": "code",
   "execution_count": null,
   "id": "8fca534c",
   "metadata": {},
   "outputs": [],
   "source": [
    "assert isinstance(ripple_result_tuple, DirectionalRankOrderResult) \n",
    "\n",
    "ripple_result_tuple.plot_histograms(num='test')"
   ]
  },
  {
   "cell_type": "code",
   "execution_count": null,
   "id": "15629dae",
   "metadata": {},
   "outputs": [],
   "source": [
    "from pyphoplacecellanalysis.General.Pipeline.Stages.ComputationFunctions.MultiContextComputationFunctions.RankOrderComputations import DirectionalRankOrderResult\n",
    "from pyphocorehelpers.DataStructure.RenderPlots.MatplotLibRenderPlots import MatplotlibRenderPlots \n",
    "\n",
    "# @register_type_display(DirectionalRankOrderResult)\n",
    "def plot_histograms(self: DirectionalRankOrderResult, **kwargs) -> \"MatplotlibRenderPlots\":\n",
    "\t\"\"\" \n",
    "\tnum='RipplesRankOrderZscore'\n",
    "\t\"\"\"\n",
    "\tprint(f'.plot_histograms(..., kwargs: {kwargs})')\n",
    "\tfig = plt.figure(layout=\"constrained\", **kwargs)\n",
    "\tax_dict = fig.subplot_mosaic(\n",
    "\t\t[\n",
    "\t\t\t[\"long_short_best_z_score_diff\", \"long_short_best_z_score_diff\"],\n",
    "\t\t\t[\"long_best_z_scores\", \"short_best_z_scores\"],\n",
    "\t\t],\n",
    "\t)\n",
    "\tplots = (pd.DataFrame({'long_best_z_scores': self.long_best_dir_z_score_values}).hist(ax=ax_dict['long_best_z_scores'], bins=21, alpha=0.8),\n",
    "\t\tpd.DataFrame({'short_best_z_scores': self.short_best_dir_z_score_values}).hist(ax=ax_dict['short_best_z_scores'], bins=21, alpha=0.8),\n",
    "\t\tpd.DataFrame({'long_short_best_z_score_diff': self.long_short_best_dir_z_score_diff_values}).hist(ax=ax_dict['long_short_best_z_score_diff'], bins=21, alpha=0.8),\n",
    "\t)\n",
    "\treturn MatplotlibRenderPlots(name='plot_histogram_figure', figures=[fig], axes=ax_dict)\n",
    "\n",
    "\n",
    "register_type_display(plot_histograms, DirectionalRankOrderResult)\n",
    "## Call the newly added `plot_histograms` function on the `ripple_result_tuple` object which is of type `DirectionalRankOrderResult`:\n",
    "assert isinstance(ripple_result_tuple, DirectionalRankOrderResult) \n",
    "ripple_result_tuple.plot_histograms(num='test')"
   ]
  },
  {
   "cell_type": "code",
   "execution_count": null,
   "id": "1c291690",
   "metadata": {},
   "outputs": [],
   "source": [
    "ripple_result_tuple.plot_histograms()"
   ]
  },
  {
   "cell_type": "code",
   "execution_count": null,
   "id": "33b30bcb",
   "metadata": {},
   "outputs": [],
   "source": [
    "# 💾 CSVs \n",
    "print(f'\\t try saving to CSV...')\n",
    "merged_complete_epoch_stats_df = rank_order_results.ripple_merged_complete_epoch_stats_df ## New method\n",
    "merged_complete_epoch_stats_df\n",
    "merged_complete_ripple_epoch_stats_df_output_path = curr_active_pipeline.get_output_path().joinpath(f'{DAY_DATE_TO_USE}_merged_complete_epoch_stats_df.csv').resolve()\n",
    "merged_complete_epoch_stats_df.to_csv(merged_complete_ripple_epoch_stats_df_output_path)\n",
    "print(f'\\t saving to CSV: {merged_complete_ripple_epoch_stats_df_output_path} done.')"
   ]
  },
  {
   "cell_type": "code",
   "execution_count": null,
   "id": "732743e6",
   "metadata": {},
   "outputs": [],
   "source": [
    "ripple_combined_epoch_stats_df = deepcopy(merged_complete_epoch_stats_df)\n",
    "\n",
    "# Filter rows based on columns: 'Long_BestDir_quantile', 'Short_BestDir_quantile'\n",
    "quantile_significance_threshold: float = 0.95\n",
    "significant_BestDir_quantile_stats_df = ripple_combined_epoch_stats_df[(ripple_combined_epoch_stats_df['Long_BestDir_quantile'] > quantile_significance_threshold) | (ripple_combined_epoch_stats_df['Short_BestDir_quantile'] > quantile_significance_threshold)]\n",
    "LR_likely_active_df = ripple_combined_epoch_stats_df[(ripple_combined_epoch_stats_df['combined_best_direction_indicies']==0) & ((ripple_combined_epoch_stats_df['LR_Long_rank_percentile'] > quantile_significance_threshold) | (ripple_combined_epoch_stats_df['LR_Short_rank_percentile'] > quantile_significance_threshold))]\n",
    "RL_likely_active_df = ripple_combined_epoch_stats_df[(ripple_combined_epoch_stats_df['combined_best_direction_indicies']==1) & ((ripple_combined_epoch_stats_df['RL_Long_rank_percentile'] > quantile_significance_threshold) | (ripple_combined_epoch_stats_df['RL_Short_rank_percentile'] > quantile_significance_threshold))]\n",
    "\n",
    "# significant_ripple_combined_epoch_stats_df = ripple_combined_epoch_stats_df[(ripple_combined_epoch_stats_df['LR_Long_rank_percentile'] > quantile_significance_threshold) | (ripple_combined_epoch_stats_df['LR_Short_rank_percentile'] > quantile_significance_threshold) | (ripple_combined_epoch_stats_df['RL_Long_rank_percentile'] > quantile_significance_threshold) | (ripple_combined_epoch_stats_df['RL_Short_rank_percentile'] > quantile_significance_threshold)]\n",
    "# significant_ripple_combined_epoch_stats_df\n",
    "is_epoch_significant = np.isin(ripple_combined_epoch_stats_df.index, significant_BestDir_quantile_stats_df.index)\n",
    "active_replay_epochs_df = rank_order_results.LR_ripple.epochs_df\n",
    "significant_ripple_epochs: Epoch = Epoch(deepcopy(active_replay_epochs_df).epochs.get_valid_df()).boolean_indicies_slice(is_epoch_significant)\n",
    "epoch_identifiers = significant_ripple_epochs._df.label.astype({'label': RankOrderAnalyses._label_column_type}).values #.labels\n",
    "x_values = significant_ripple_epochs.midtimes\n",
    "x_axis_name_suffix = 'Mid-time (Sec)'\n",
    "\n",
    "# significant_ripple_epochs_df = significant_ripple_epochs.to_dataframe()\n",
    "# significant_ripple_epochs_df\n",
    "\n",
    "significant_BestDir_quantile_stats_df['midtimes'] = significant_ripple_epochs.midtimes\n",
    "significant_BestDir_quantile_stats_df\n"
   ]
  },
  {
   "cell_type": "code",
   "execution_count": null,
   "id": "ee47f176",
   "metadata": {},
   "outputs": [],
   "source": [
    "from pyphocorehelpers.indexing_helpers import reorder_columns\n",
    "\n",
    "dict(zip(['Long_LR_evidence', 'Long_RL_evidence', 'Short_LR_evidence', 'Short_RL_evidence'], np.arange(4)+4))\n",
    "reorder_columns(merged_complete_epoch_stats_df, column_name_desired_index_dict=dict(zip(['Long_LR_evidence', 'Long_RL_evidence', 'Short_LR_evidence', 'Short_RL_evidence'], np.arange(4)+4)))\n"
   ]
  },
  {
   "cell_type": "code",
   "execution_count": null,
   "id": "a618ac40",
   "metadata": {},
   "outputs": [],
   "source": [
    "import seaborn as sns\n",
    "from pyphoplacecellanalysis.General.Pipeline.Stages.ComputationFunctions.MultiContextComputationFunctions.RankOrderComputations import plot_quantile_diffs\n",
    "\n",
    "_restore_previous_matplotlib_settings_callback = matplotlib_configuration_update(is_interactive=True, backend='Qt5Agg')\n",
    "global_epoch = curr_active_pipeline.filtered_epochs[global_epoch_name]\n",
    "short_epoch = curr_active_pipeline.filtered_epochs[short_epoch_name]\n",
    "split_time_t: float = short_epoch.t_start\n",
    "active_context = curr_active_pipeline.sess.get_context()\n",
    "\n",
    "collector = plot_quantile_diffs(ripple_merged_complete_epoch_stats_df, t_split=split_time_t, active_context=active_context)\n"
   ]
  },
  {
   "cell_type": "code",
   "execution_count": null,
   "id": "43327521",
   "metadata": {},
   "outputs": [],
   "source": [
    "np.logical_not(np.isnan(rank_order_results.ripple_combined_epoch_stats_df.index).any())\n",
    "# ripple_combined_epoch_stats_df.label.isna()"
   ]
  },
  {
   "cell_type": "code",
   "execution_count": null,
   "id": "bb3c142b",
   "metadata": {},
   "outputs": [],
   "source": [
    "ripple_combined_epoch_stats_df"
   ]
  },
  {
   "cell_type": "code",
   "execution_count": null,
   "id": "4f3cedf8",
   "metadata": {},
   "outputs": [],
   "source": [
    "np.isnan(ripple_combined_epoch_stats_df.label).any()"
   ]
  },
  {
   "cell_type": "code",
   "execution_count": null,
   "id": "31224e10",
   "metadata": {},
   "outputs": [],
   "source": [
    "np.isnan(ripple_combined_epoch_stats_df.index).any()"
   ]
  },
  {
   "cell_type": "code",
   "execution_count": 21,
   "id": "60749347",
   "metadata": {
    "notebookRunGroups": {
     "groupValue": "1"
    }
   },
   "outputs": [
    {
     "name": "stdout",
     "output_type": "stream",
     "text": [
      "\tdone. building global result.\n"
     ]
    }
   ],
   "source": [
    "print(f'\\tdone. building global result.')\n",
    "directional_laps_results: DirectionalLapsResult = curr_active_pipeline.global_computation_results.computed_data['DirectionalLaps']\n",
    "selected_spikes_df = deepcopy(curr_active_pipeline.global_computation_results.computed_data['RankOrder'].LR_ripple.selected_spikes_df)\n",
    "# active_epochs = global_computation_results.computed_data['RankOrder'].ripple_most_likely_result_tuple.active_epochs\n",
    "active_epochs = deepcopy(curr_active_pipeline.global_computation_results.computed_data['RankOrder'].LR_ripple.epochs_df)\n",
    "track_templates = directional_laps_results.get_templates(minimum_inclusion_fr_Hz=minimum_inclusion_fr_Hz)\n"
   ]
  },
  {
   "cell_type": "code",
   "execution_count": null,
   "id": "97ab4052",
   "metadata": {},
   "outputs": [],
   "source": [
    "ripple_combined_epoch_stats_df, ripple_new_output_tuple = RankOrderAnalyses.pandas_df_based_correlation_computations(selected_spikes_df=selected_spikes_df, active_epochs_df=active_epochs, track_templates=track_templates, num_shuffles=100)\n"
   ]
  },
  {
   "cell_type": "code",
   "execution_count": null,
   "id": "313886d9",
   "metadata": {},
   "outputs": [],
   "source": [
    "# new_output_tuple (output_active_epoch_computed_values, valid_stacked_arrays, real_stacked_arrays, n_valid_shuffles) = ripple_new_output_tuple\n",
    "curr_active_pipeline.global_computation_results.computed_data['RankOrder'].ripple_combined_epoch_stats_df, curr_active_pipeline.global_computation_results.computed_data['RankOrder'].ripple_new_output_tuple = ripple_combined_epoch_stats_df, ripple_new_output_tuple\n",
    "print(f'done!')"
   ]
  },
  {
   "cell_type": "markdown",
   "id": "fc018065",
   "metadata": {},
   "source": [
    "# Call perform_sweep_decoding_time_bin_sizes_marginals_dfs_completion_function"
   ]
  },
  {
   "cell_type": "code",
   "execution_count": null,
   "id": "82c6522e",
   "metadata": {
    "notebookRunGroups": {
     "groupValue": ""
    }
   },
   "outputs": [],
   "source": [
    "from attrs import make_class\n",
    "from pyphoplacecellanalysis.General.Batch.BatchJobCompletion.UserCompletionHelpers.batch_user_completion_helpers import perform_sweep_decoding_time_bin_sizes_marginals_dfs_completion_function\n",
    "\n",
    "## Settings:\n",
    "return_full_decoding_results: bool = True\n",
    "desired_shared_decoding_time_bin_sizes = np.linspace(start=0.030, stop=0.5, num=10)\n",
    "save_hdf: bool = False\n",
    "\n",
    "SimpleBatchComputationDummy = make_class('SimpleBatchComputationDummy', attrs=['BATCH_DATE_TO_USE', 'collected_outputs_path'])\n",
    "a_dummy = SimpleBatchComputationDummy(BATCH_DATE_TO_USE, collected_outputs_path)\n",
    "\n",
    "_across_session_results_extended_dict = {}\n",
    "## Combine the output of `perform_sweep_decoding_time_bin_sizes_marginals_dfs_completion_function` into two dataframes for the laps, one per-epoch and one per-time-bin\n",
    "_across_session_results_extended_dict = _across_session_results_extended_dict | perform_sweep_decoding_time_bin_sizes_marginals_dfs_completion_function(a_dummy, None,\n",
    "\t\t\t\t\t\t\t\t\t\t\t\tcurr_session_context=curr_active_pipeline.get_session_context(), curr_session_basedir=curr_active_pipeline.sess.basepath.resolve(), curr_active_pipeline=curr_active_pipeline,\n",
    "\t\t\t\t\t\t\t\t\t\t\t\tacross_session_results_extended_dict=_across_session_results_extended_dict, save_hdf=save_hdf, return_full_decoding_results=return_full_decoding_results,\n",
    "                                                desired_shared_decoding_time_bin_sizes=desired_shared_decoding_time_bin_sizes,\n",
    "                                                )\n",
    "if return_full_decoding_results:\n",
    "    # with `return_full_decoding_results == True`\n",
    "    out_path, output_laps_decoding_accuracy_results_df, output_extracted_result_tuples, combined_multi_timebin_outputs_tuple, output_full_directional_merged_decoders_result, output_directional_decoders_epochs_decode_results_dict = _across_session_results_extended_dict['perform_sweep_decoding_time_bin_sizes_marginals_dfs_completion_function']\n",
    "    # validate the result:\n",
    "    {k:v.all_directional_laps_filter_epochs_decoder_result.decoding_time_bin_size for k,v in output_full_directional_merged_decoders_result.items()}\n",
    "    assert np.all([np.isclose(dict(k)['desired_shared_decoding_time_bin_size'], v.all_directional_laps_filter_epochs_decoder_result.decoding_time_bin_size) for k,v in output_full_directional_merged_decoders_result.items()]), f\"the desired time_bin_size in the parameters should match the one used that will appear in the decoded result\"\n",
    "\n",
    "else:\n",
    "    # with `return_full_decoding_results == False`\n",
    "    out_path, output_laps_decoding_accuracy_results_df, output_extracted_result_tuples, combined_multi_timebin_outputs_tuple = _across_session_results_extended_dict['perform_sweep_decoding_time_bin_sizes_marginals_dfs_completion_function']\n",
    "    output_full_directional_merged_decoders_result = None\n",
    "\n",
    "\n",
    "(several_time_bin_sizes_laps_df, laps_out_path, several_time_bin_sizes_time_bin_laps_df, laps_time_bin_marginals_out_path), (several_time_bin_sizes_ripple_df, ripple_out_path, several_time_bin_sizes_time_bin_ripple_df, ripple_time_bin_marginals_out_path) = combined_multi_timebin_outputs_tuple\n"
   ]
  },
  {
   "cell_type": "code",
   "execution_count": null,
   "id": "44cb39d3",
   "metadata": {},
   "outputs": [],
   "source": [
    "v: DecoderDecodedEpochsResult = list(output_directional_decoders_epochs_decode_results_dict.values())[0]\n",
    "type(v)\n",
    "\n",
    "_out = v.export_csvs(parent_output_path=collected_outputs_path, active_context=curr_active_pipeline.get_session_context(), session_name=curr_active_pipeline.session_name, curr_session_t_delta=t_delta)\n",
    "\n",
    "# assert self.collected_outputs_path.exists()\n",
    "# curr_session_name: str = curr_active_pipeline.session_name # '2006-6-08_14-26-15'\n",
    "# CURR_BATCH_OUTPUT_PREFIX: str = f\"{self.BATCH_DATE_TO_USE}-{curr_session_name}\"\n",
    "# print(f'CURR_BATCH_OUTPUT_PREFIX: {CURR_BATCH_OUTPUT_PREFIX}')\n",
    "\n",
    "# from pyphoplacecellanalysis.General.Batch.NonInteractiveProcessing import batch_extended_computations\n",
    "# curr_active_pipeline.reload_default_computation_functions()\n",
    "# batch_extended_computations(curr_active_pipeline, include_includelist=['merged_directional_placefields'], include_global_functions=True, fail_on_exception=True, force_recompute=False)\n",
    "# directional_merged_decoders_result = curr_active_pipeline.global_computation_results.computed_data['DirectionalMergedDecoders']\n",
    "\n",
    "# active_context = curr_active_pipeline.get_session_context()\n",
    "# _out = directional_merged_decoders_result.compute_and_export_marginals_df_csvs(parent_output_path=self.collected_outputs_path, active_context=active_context)\n",
    "# print(f'successfully exported marginals_df_csvs to {self.collected_outputs_path}!')\n",
    "# (laps_marginals_df, laps_out_path), (ripple_marginals_df, ripple_out_path) = _out\n",
    "(laps_marginals_df, laps_out_path, laps_time_bin_marginals_df, laps_time_bin_marginals_out_path), (ripple_marginals_df, ripple_out_path, ripple_time_bin_marginals_df, ripple_time_bin_marginals_out_path) = _out\n",
    "print(f'\\tlaps_out_path: {laps_out_path}\\n\\tripple_out_path: {ripple_out_path}\\n\\tdone.')\n"
   ]
  },
  {
   "cell_type": "code",
   "execution_count": null,
   "id": "c58b6311",
   "metadata": {},
   "outputs": [],
   "source": [
    "_across_session_results_extended_dict['perform_sweep_decoding_time_bin_sizes_marginals_dfs_completion_function']"
   ]
  },
  {
   "cell_type": "code",
   "execution_count": null,
   "id": "260a8b74",
   "metadata": {},
   "outputs": [],
   "source": [
    "## Take extra computations from `_decode_and_evaluate_epochs_using_directional_decoders` and integrate into the multi-time-bin results from `perform_sweep_decoding_time_bin_sizes_marginals_dfs_completion_function`\n",
    "from pyphoplacecellanalysis.General.Pipeline.Stages.ComputationFunctions.MultiContextComputationFunctions.DirectionalPlacefieldGlobalComputationFunctions import _compute_all_df_score_metrics\n",
    "\n",
    "should_skip_radon_transform = True\n",
    "## Recompute the epoch scores/metrics such as radon transform and wcorr:\n",
    "\n",
    "a_sweep_tuple, a_pseudo_2D_result = list(output_full_directional_merged_decoders_result.items())[0]\n",
    "a_decoder_laps_filter_epochs_decoder_result_dict = deepcopy(a_pseudo_2D_result.all_directional_laps_filter_epochs_decoder_result)\n",
    "a_decoder_ripple_filter_epochs_decoder_result_dict = deepcopy(a_pseudo_2D_result.all_directional_ripple_filter_epochs_decoder_result)\n",
    "\n",
    "(decoder_laps_filter_epochs_decoder_result_dict, decoder_ripple_filter_epochs_decoder_result_dict), merged_df_outputs_tuple, raw_dict_outputs_tuple = _compute_all_df_score_metrics(directional_merged_decoders_result, track_templates,\n",
    "                                                                                                                                                                                    decoder_laps_filter_epochs_decoder_result_dict=a_decoder_laps_filter_epochs_decoder_result_dict, decoder_ripple_filter_epochs_decoder_result_dict=a_decoder_ripple_filter_epochs_decoder_result_dict,\n",
    "                                                                                                                                                                                    spikes_df=deepcopy(curr_active_pipeline.sess.spikes_df),\n",
    "                                                                                                                                                                                    should_skip_radon_transform=should_skip_radon_transform)\n",
    "laps_radon_transform_merged_df, ripple_radon_transform_merged_df, laps_weighted_corr_merged_df, ripple_weighted_corr_merged_df, laps_simple_pf_pearson_merged_df, ripple_simple_pf_pearson_merged_df = merged_df_outputs_tuple\n",
    "decoder_laps_radon_transform_df_dict, decoder_ripple_radon_transform_df_dict, decoder_laps_radon_transform_extras_dict, decoder_ripple_radon_transform_extras_dict, decoder_laps_weighted_corr_df_dict, decoder_ripple_weighted_corr_df_dict = raw_dict_outputs_tuple"
   ]
  },
  {
   "cell_type": "code",
   "execution_count": null,
   "id": "d7a3ebcc",
   "metadata": {},
   "outputs": [],
   "source": [
    "for a_sweep_tuple, a_pseudo_2D_result in output_full_directional_merged_decoders_result.items():\n",
    "    a_pseudo_2D_result.\n"
   ]
  },
  {
   "cell_type": "code",
   "execution_count": null,
   "id": "abfda868",
   "metadata": {},
   "outputs": [],
   "source": [
    "# `_perform_compute_custom_epoch_decoding`\n",
    "\n",
    "a_sweep_tuple\n",
    "# a_pseudo_2D_result.all_directional_laps_filter_epochs_decoder_result\n",
    "# a_pseudo_2D_result\n",
    "# a_pseudo_2D_result.short_directional_decoder_dict"
   ]
  },
  {
   "cell_type": "code",
   "execution_count": null,
   "id": "5b9603a0",
   "metadata": {},
   "outputs": [],
   "source": [
    "# print_keys_if_possible('several_time_bin_sizes_laps_df', several_time_bin_sizes_laps_df)\n",
    "print_keys_if_possible('output_full_directional_merged_decoders_result', output_full_directional_merged_decoders_result, max_depth=3)"
   ]
  },
  {
   "cell_type": "code",
   "execution_count": null,
   "id": "09a71abd",
   "metadata": {},
   "outputs": [],
   "source": [
    "# get_file_pat\n",
    "collected_outputs_path"
   ]
  },
  {
   "cell_type": "code",
   "execution_count": null,
   "id": "97c0f606",
   "metadata": {},
   "outputs": [],
   "source": [
    "output_laps_decoding_accuracy_results_df"
   ]
  },
  {
   "cell_type": "code",
   "execution_count": null,
   "id": "dd970d51",
   "metadata": {},
   "outputs": [],
   "source": [
    "import matplotlib.pyplot as plt\n",
    "\n",
    "# def plot_histograms( data_type: str, session_spec: str, data_results_df: pd.DataFrame, time_bin_duration_str: str ) -> None:\n",
    "#     # get the pre-delta epochs\n",
    "#     pre_delta_df = data_results_df[data_results_df['delta_aligned_start_t'] <= 0]\n",
    "#     post_delta_df = data_results_df[data_results_df['delta_aligned_start_t'] > 0]\n",
    "\n",
    "#     descriptor_str: str = '|'.join([data_type, session_spec, time_bin_duration_str])\n",
    "    \n",
    "#     # plot pre-delta histogram\n",
    "#     pre_delta_df.hist(column='P_Long')\n",
    "#     plt.title(f'{descriptor_str} - pre-$\\Delta$ time bins')\n",
    "#     plt.show()\n",
    "\n",
    "#     # plot post-delta histogram\n",
    "#     post_delta_df.hist(column='P_Long')\n",
    "#     plt.title(f'{descriptor_str} - post-$\\Delta$ time bins')\n",
    "#     plt.show()\n",
    "    \n",
    "\n",
    "def plot_histograms(data_type: str, session_spec: str, data_results_df: pd.DataFrame, time_bin_duration_str: str) -> None:\n",
    "    \"\"\" plots a stacked histogram of the many time-bin sizes \"\"\"\n",
    "    # get the pre-delta epochs\n",
    "    pre_delta_df = data_results_df[data_results_df['delta_aligned_start_t'] <= 0]\n",
    "    post_delta_df = data_results_df[data_results_df['delta_aligned_start_t'] > 0]\n",
    "\n",
    "    descriptor_str: str = '|'.join([data_type, session_spec, time_bin_duration_str])\n",
    "    \n",
    "    # plot pre-delta histogram\n",
    "    time_bin_sizes = pre_delta_df['time_bin_size'].unique()\n",
    "    \n",
    "    figure_identifier: str = f\"{descriptor_str}_preDelta\"\n",
    "    plt.figure(num=figure_identifier, clear=True, figsize=(6, 2))\n",
    "    for time_bin_size in time_bin_sizes:\n",
    "        df_tbs = pre_delta_df[pre_delta_df['time_bin_size']==time_bin_size]\n",
    "        df_tbs['P_Long'].hist(alpha=0.5, label=str(time_bin_size)) \n",
    "    \n",
    "    plt.title(f'{descriptor_str} - pre-$\\Delta$ time bins')\n",
    "    plt.legend()\n",
    "    plt.show()\n",
    "\n",
    "    # plot post-delta histogram\n",
    "    time_bin_sizes = post_delta_df['time_bin_size'].unique()\n",
    "    figure_identifier: str = f\"{descriptor_str}_postDelta\"\n",
    "    plt.figure(num=figure_identifier, clear=True, figsize=(6, 2))\n",
    "    for time_bin_size in time_bin_sizes:\n",
    "        df_tbs = post_delta_df[post_delta_df['time_bin_size']==time_bin_size]\n",
    "        df_tbs['P_Long'].hist(alpha=0.5, label=str(time_bin_size)) \n",
    "    \n",
    "    plt.title(f'{descriptor_str} - post-$\\Delta$ time bins')\n",
    "    plt.legend()\n",
    "    plt.show()\n",
    "\n",
    "# # You can use it like this:\n",
    "# plot_histograms('Laps', 'All Sessions', all_sessions_laps_time_bin_df, \"75 ms\")\n",
    "# plot_histograms('Ripples', 'All Sessions', all_sessions_ripple_time_bin_df, \"75 ms\")\n"
   ]
  },
  {
   "cell_type": "code",
   "execution_count": null,
   "id": "49dd6f87",
   "metadata": {},
   "outputs": [],
   "source": [
    "import seaborn as sns\n",
    "# from neuropy.utils.matplotlib_helpers import pho_jointplot\n",
    "from pyphoplacecellanalysis.SpecificResults.PendingNotebookCode import pho_jointplot\n",
    "sns.set_theme(style=\"ticks\")\n",
    "\n",
    "# def pho_jointplot(*args, **kwargs):\n",
    "# \t\"\"\" wraps sns.jointplot to allow adding titles/axis labels/etc.\"\"\"\n",
    "# \ttitle = kwargs.pop('title', None)\n",
    "# \t_out = sns.jointplot(*args, **kwargs)\n",
    "# \tif title is not None:\n",
    "# \t\tplt.suptitle(title)\n",
    "# \treturn _out\n",
    "\n",
    "common_kwargs = dict(ylim=(0,1), hue='time_bin_size') # , marginal_kws=dict(bins=25, fill=True)\n",
    "# sns.jointplot(data=a_laps_all_epoch_bins_marginals_df, x='lap_start_t', y='P_Long', kind=\"scatter\", color=\"#4CB391\")\n",
    "pho_jointplot(data=several_time_bin_sizes_laps_df, x='delta_aligned_start_t', y='P_Long', kind=\"scatter\", **common_kwargs, title='Laps: per epoch') #color=\"#4CB391\")\n",
    "pho_jointplot(data=several_time_bin_sizes_ripple_df, x='delta_aligned_start_t', y='P_Long', kind=\"scatter\", **common_kwargs, title='Ripple: per epoch')\n",
    "pho_jointplot(data=several_time_bin_sizes_time_bin_ripple_df, x='delta_aligned_start_t', y='P_Long', kind=\"scatter\", **common_kwargs, title='Ripple: per time bin')\n",
    "pho_jointplot(data=several_time_bin_sizes_time_bin_laps_df, x='delta_aligned_start_t', y='P_Long', kind=\"scatter\", **common_kwargs, title='Laps: per time bin')"
   ]
  },
  {
   "cell_type": "code",
   "execution_count": null,
   "id": "c43311ee",
   "metadata": {},
   "outputs": [],
   "source": [
    "from pyphoplacecellanalysis.SpecificResults.PendingNotebookCode import plot_histograms\n",
    "\n",
    "# You can use it like this:\n",
    "plot_histograms('Laps', 'One Session', several_time_bin_sizes_time_bin_laps_df, \"several\")\n",
    "plot_histograms('Ripples', 'One Session', several_time_bin_sizes_time_bin_ripple_df, \"several\")"
   ]
  },
  {
   "cell_type": "code",
   "execution_count": null,
   "id": "6a33b924",
   "metadata": {},
   "outputs": [],
   "source": [
    "several_time_bin_sizes_ripple_df"
   ]
  },
  {
   "cell_type": "code",
   "execution_count": null,
   "id": "e102212a",
   "metadata": {},
   "outputs": [],
   "source": [
    "# sns.displot(\n",
    "#     several_time_bin_sizes_laps_df, x=\"P_Long\", col=\"species\", row=\"time_bin_size\",\n",
    "#     binwidth=3, height=3, facet_kws=dict(margin_titles=True),\n",
    "# )\n",
    "\n",
    "sns.displot(\n",
    "    several_time_bin_sizes_laps_df, x='delta_aligned_start_t', y='P_Long', row=\"time_bin_size\",\n",
    "    binwidth=3, height=3, facet_kws=dict(margin_titles=True),\n",
    ")\n"
   ]
  },
  {
   "cell_type": "markdown",
   "id": "be351c18",
   "metadata": {},
   "source": [
    "# 2024-01-31 - Reinvestigation regarding remapping"
   ]
  },
  {
   "cell_type": "code",
   "execution_count": 22,
   "id": "911d7495",
   "metadata": {
    "notebookRunGroups": {
     "groupValue": "1"
    }
   },
   "outputs": [
    {
     "data": {
      "text/plain": [
       "TruncationCheckingResults(_VersionedResultMixin_version='2024.01.10_0', disappearing_endcap_aclus=Int64Index([], dtype='int64'), non_disappearing_endcap_aclus=Int64Index([14, 15, 18, 19, 25, 26, 28, 32, 33, 34, 40, 47, 52, 57, 58, 59, 60, 61, 67, 68, 70, 77, 85, 87, 92, 95, 101, 102], dtype='int64'), significant_distant_remapping_endcap_aclus=Int64Index([14, 25, 47, 58, 61, 70, 77], dtype='int64'), minor_remapping_endcap_aclus=Int64Index([15, 18, 19, 26, 28, 32, 33, 34, 40, 52, 57, 59, 60, 67, 68, 85, 87, 92, 95, 101, 102], dtype='int64'))"
      ]
     },
     "execution_count": 22,
     "metadata": {},
     "output_type": "execute_result"
    }
   ],
   "source": [
    "## long_short_endcap_analysis:\n",
    "truncation_checking_result: TruncationCheckingResults = curr_active_pipeline.global_computation_results.computed_data.long_short_endcap\n",
    "truncation_checking_result"
   ]
  },
  {
   "cell_type": "markdown",
   "id": "1a5d9b54",
   "metadata": {
    "notebookRunGroups": {
     "groupValue": "1"
    }
   },
   "source": [
    "## From Jonathan Long/Short Peaks"
   ]
  },
  {
   "cell_type": "code",
   "execution_count": null,
   "id": "7a3641aa",
   "metadata": {},
   "outputs": [],
   "source": [
    "jonathan_firing_rate_analysis_result: JonathanFiringRateAnalysisResult = curr_active_pipeline.global_computation_results.computed_data.jonathan_firing_rate_analysis\n",
    "neuron_replay_stats_df = deepcopy(jonathan_firing_rate_analysis_result.neuron_replay_stats_df)\n",
    "\n",
    "## try to add the 2D peak information to the cells in `neuron_replay_stats_df`:\n",
    "neuron_replay_stats_df['long_pf2D_peak_x'] = pd.NA\n",
    "neuron_replay_stats_df['short_pf2D_peak_x'] = pd.NA\n",
    "neuron_replay_stats_df['long_pf2D_peak_y'] = pd.NA\n",
    "neuron_replay_stats_df['short_pf2D_peak_y'] = pd.NA\n",
    "\n",
    "# flat_peaks_df: pd.DataFrame = deepcopy(active_peak_prominence_2d_results['flat_peaks_df']).reset_index(drop=True)\n",
    "long_filtered_flat_peaks_df: pd.DataFrame = deepcopy(curr_active_pipeline.computation_results[long_any_name].computed_data['RatemapPeaksAnalysis']['PeakProminence2D']['filtered_flat_peaks_df']).reset_index(drop=True)\n",
    "short_filtered_flat_peaks_df: pd.DataFrame = deepcopy(curr_active_pipeline.computation_results[short_any_name].computed_data['RatemapPeaksAnalysis']['PeakProminence2D']['filtered_flat_peaks_df']).reset_index(drop=True)\n",
    "\n",
    "neuron_replay_stats_df.loc[np.isin(neuron_replay_stats_df['aclu'].to_numpy(), long_filtered_flat_peaks_df.neuron_id.to_numpy()), ['long_pf2D_peak_x', 'long_pf2D_peak_y']] = long_filtered_flat_peaks_df[['peak_center_x', 'peak_center_y']].to_numpy()\n",
    "neuron_replay_stats_df.loc[np.isin(neuron_replay_stats_df['aclu'].to_numpy(), short_filtered_flat_peaks_df.neuron_id.to_numpy()), ['short_pf2D_peak_x', 'short_pf2D_peak_y']] = short_filtered_flat_peaks_df[['peak_center_x', 'peak_center_y']].to_numpy()\n",
    "\n",
    "both_included_neuron_stats_df = deepcopy(neuron_replay_stats_df[neuron_replay_stats_df['LS_pf_peak_x_diff'].notnull()]).drop(columns=['track_membership', 'neuron_type'])\n",
    "both_included_neuron_stats_df\n",
    "# both_included_neuron_stats_df['LS_pf_peak_x_diff'].plot()\n",
    "\n",
    "# both_included_neuron_stats_df['LS_pf_peak_x_diff'].plot()\n",
    "\n",
    "# _out_scatter = sns.scatterplot(both_included_neuron_stats_df, x='LS_pf_peak_x_diff', y='aclu') # , hue='aclu'\n",
    "# _out_scatter.show()\n",
    "# _out_hist = sns.histplot(both_included_neuron_stats_df, x='LS_pf_peak_x_diff', bins=25)\n"
   ]
  },
  {
   "cell_type": "code",
   "execution_count": null,
   "id": "1325198f",
   "metadata": {},
   "outputs": [],
   "source": [
    "type(jonathan_firing_rate_analysis_result) # pyphoplacecellanalysis.General.Pipeline.Stages.ComputationFunctions.MultiContextComputationFunctions.LongShortTrackComputations.JonathanFiringRateAnalysisResult\n",
    "\n",
    "rdf_df: pd.DataFrame = deepcopy(jonathan_firing_rate_analysis_result.rdf.rdf)\n",
    "rdf_df"
   ]
  },
  {
   "cell_type": "code",
   "execution_count": null,
   "id": "d371a5e5",
   "metadata": {},
   "outputs": [],
   "source": [
    "# Save DataFrame to JSON\n",
    "output_path = Path('output/rdf_df.json').resolve()\n",
    "rdf_df.to_json(output_path, orient='records', lines=True) ## This actually looks pretty good!\n",
    "output_path"
   ]
  },
  {
   "cell_type": "code",
   "execution_count": null,
   "id": "41b794a2",
   "metadata": {},
   "outputs": [],
   "source": [
    "join_columns = ['start', 'end']\n",
    "invalid_columns = ['active_aclus', 'is_neuron_active', 'firing_rates']\n",
    "invalid_df_subset = rdf_df[join_columns + invalid_columns]\n",
    "invalid_df_subset\n"
   ]
  },
  {
   "cell_type": "code",
   "execution_count": null,
   "id": "9db8e81a",
   "metadata": {},
   "outputs": [],
   "source": [
    "# Reload DataFrame from JSON\n",
    "df_read: pd.DataFrame = pd.read_json(output_path, orient='records', lines=True)\n",
    "df_read\n"
   ]
  },
  {
   "cell_type": "code",
   "execution_count": null,
   "id": "b6170689",
   "metadata": {},
   "outputs": [],
   "source": [
    "\n",
    "rdf_df.convert_dtypes().dtypes"
   ]
  },
  {
   "cell_type": "code",
   "execution_count": null,
   "id": "429bb6a8",
   "metadata": {},
   "outputs": [],
   "source": [
    "rdf_df.dtypes\n",
    "\n",
    "# firing_rates                            object\n",
    "\n",
    "\n"
   ]
  },
  {
   "cell_type": "code",
   "execution_count": null,
   "id": "9e7b50ca",
   "metadata": {},
   "outputs": [],
   "source": [
    "long_pf_aclus = both_included_neuron_stats_df.aclu[both_included_neuron_stats_df.has_long_pf].to_numpy()\n",
    "short_pf_aclus = both_included_neuron_stats_df.aclu[both_included_neuron_stats_df.has_short_pf].to_numpy()\n",
    "\n",
    "long_pf_aclus, short_pf_aclus"
   ]
  },
  {
   "cell_type": "markdown",
   "id": "7d18cfba",
   "metadata": {},
   "source": [
    "## 2024-02-06 - `directional_compute_trial_by_trial_correlation_matrix`"
   ]
  },
  {
   "cell_type": "code",
   "execution_count": null,
   "id": "c383e8ea",
   "metadata": {
    "notebookRunGroups": {
     "groupValue": ""
    }
   },
   "outputs": [],
   "source": [
    "from neuropy.analyses.time_dependent_placefields import PfND_TimeDependent\n",
    "from pyphoplacecellanalysis.Analysis.reliability import TrialByTrialActivity\n",
    "\n",
    "\n",
    "## INPUTS: curr_active_pipeline, track_templates, global_epoch_name, (long_LR_epochs_obj, long_RL_epochs_obj, short_LR_epochs_obj, short_RL_epochs_obj)\n",
    "any_decoder_neuron_IDs = deepcopy(track_templates.any_decoder_neuron_IDs)\n",
    "any_decoder_neuron_IDs\n",
    "\n",
    "# track_templates.shared_LR_aclus_only_neuron_IDs\n",
    "# track_templates.shared_RL_aclus_only_neuron_IDs\n",
    "\n",
    "## Directional Trial-by-Trial Activity:\n",
    "if 'pf1D_dt' not in curr_active_pipeline.computation_results[global_epoch_name].computed_data:\n",
    "\t# if `KeyError: 'pf1D_dt'` recompute\n",
    "\tcurr_active_pipeline.perform_specific_computation(computation_functions_name_includelist=['pfdt_computation'], enabled_filter_names=None, fail_on_exception=True, debug_print=False)\n",
    "\n",
    "active_pf_1D_dt: PfND_TimeDependent = deepcopy(curr_active_pipeline.computation_results[global_epoch_name].computed_data['pf1D_dt'])\n",
    "active_pf_2D_dt: PfND_TimeDependent = deepcopy(curr_active_pipeline.computation_results[global_epoch_name].computed_data['pf2D_dt'])\n",
    "\n",
    "active_pf_dt: PfND_TimeDependent = deepcopy(active_pf_1D_dt)\n",
    "# active_pf_dt.res\n",
    "# Limit only to the placefield aclus:\n",
    "active_pf_dt = active_pf_dt.get_by_id(ids=any_decoder_neuron_IDs)\n",
    "\n",
    "# active_pf_dt: PfND_TimeDependent = deepcopy(active_pf_2D_dt) # 2D\n",
    "long_LR_name, long_RL_name, short_LR_name, short_RL_name = track_templates.get_decoder_names()\n",
    "\n",
    "directional_lap_epochs_dict = dict(zip((long_LR_name, long_RL_name, short_LR_name, short_RL_name), (long_LR_epochs_obj, long_RL_epochs_obj, short_LR_epochs_obj, short_RL_epochs_obj)))\n",
    "directional_active_lap_pf_results_dicts: Dict[str, TrialByTrialActivity] = TrialByTrialActivity.directional_compute_trial_by_trial_correlation_matrix(active_pf_dt=active_pf_dt, directional_lap_epochs_dict=directional_lap_epochs_dict, included_neuron_IDs=any_decoder_neuron_IDs)"
   ]
  },
  {
   "cell_type": "markdown",
   "id": "a3c34fd9",
   "metadata": {
    "notebookRunGroups": {
     "groupValue": "1"
    }
   },
   "source": [
    "# 2024-04-09 - Maximum peaks only for each template. "
   ]
  },
  {
   "cell_type": "code",
   "execution_count": null,
   "id": "2bbcdfa7",
   "metadata": {},
   "outputs": [],
   "source": [
    "from pyphocorehelpers.indexing_helpers import NumpyHelpers\n",
    "from neuropy.utils.indexing_helpers import intersection_of_arrays, union_of_arrays\n",
    "from neuropy.utils.indexing_helpers import unwrap_single_item\n",
    "\n",
    "from typing import Dict, List, Tuple, Optional, Callable, Union, Any\n",
    "from typing import NewType\n",
    "from typing_extensions import TypeAlias\n",
    "from nptyping import NDArray\n",
    "import neuropy.utils.type_aliases as types\n",
    "DecoderName = NewType('DecoderName', str)\n",
    "\n",
    "from pyphoplacecellanalysis.General.Pipeline.Stages.ComputationFunctions.MultiContextComputationFunctions.DirectionalPlacefieldGlobalComputationFunctions import TrackTemplates\n",
    "\n",
    "# from pyphoplacecellanalysis.SpecificResults.PendingNotebookCode import _get_directional_pf_peaks_dfs\n",
    "\n",
    "# (LR_only_decoder_aclu_MAX_peak_maps_df, RL_only_decoder_aclu_MAX_peak_maps_df), AnyDir_decoder_aclu_MAX_peak_maps_df = _get_directional_pf_peaks_dfs(track_templates, drop_aclu_if_missing_long_or_short=False)\n",
    "\n",
    "(LR_only_decoder_aclu_MAX_peak_maps_df, RL_only_decoder_aclu_MAX_peak_maps_df), AnyDir_decoder_aclu_MAX_peak_maps_df = track_templates.get_directional_pf_maximum_peaks_dfs(drop_aclu_if_missing_long_or_short=False)\n",
    "\n",
    "\n",
    "AnyDir_decoder_aclu_MAX_peak_maps_df\n",
    "# LR_only_decoder_aclu_MAX_peak_maps_df\n",
    "# RL_only_decoder_aclu_MAX_peak_maps_df\n",
    "\n",
    "long_peak_x = LR_only_decoder_aclu_MAX_peak_maps_df['long_LR'].to_numpy()\n",
    "short_peak_x = LR_only_decoder_aclu_MAX_peak_maps_df['short_LR'].to_numpy()\n",
    "peak_x_diff = LR_only_decoder_aclu_MAX_peak_maps_df['peak_diff'].to_numpy()\n",
    "# decoder_aclu_peak_maps_dict\n",
    "\n",
    "## OUTPUTS: AnyDir_decoder_aclu_MAX_peak_maps_df,\n",
    "## OUTPUTS: LR_only_decoder_aclu_MAX_peak_maps_df, long_peak_x, long_peak_x, peak_x_diff\n",
    "## OUTPUTS: RL_only_decoder_aclu_MAX_peak_maps_df, long_peak_x, long_peak_x, peak_x_diff\n"
   ]
  },
  {
   "cell_type": "code",
   "execution_count": null,
   "id": "f03fe1c7",
   "metadata": {},
   "outputs": [],
   "source": [
    "def plot_combined_track_remapping_diagram(track_templates, grid_bin_bounds, active_context=None, perform_write_to_file_callback=None, defer_render: bool=False, **kwargs):    \n",
    "    \"\"\" Based off of `plot_bidirectional_track_remapping_diagram`\n",
    "    Usage:\n",
    "    \n",
    "        from pyphoplacecellanalysis.Pho2D.track_shape_drawing import plot_bidirectional_track_remapping_diagram\n",
    "\n",
    "        collector = plot_combined_track_remapping_diagram(track_templates, grid_bin_bounds=long_pf2D.config.grid_bin_bounds, active_context=curr_active_pipeline.build_display_context_for_session(display_fn_name='plot_bidirectional_track_remapping_diagram'))\n",
    "\n",
    "    \"\"\"\n",
    "    import matplotlib as mpl\n",
    "    import matplotlib.pyplot as plt\n",
    "    from flexitext import flexitext ## flexitext for formatted matplotlib text\n",
    "\n",
    "    from pyphocorehelpers.DataStructure.RenderPlots.MatplotLibRenderPlots import FigureCollector\n",
    "    from pyphoplacecellanalysis.General.Model.Configs.LongShortDisplayConfig import PlottingHelpers\n",
    "    from neuropy.utils.matplotlib_helpers import FormattedFigureText\n",
    "\n",
    "    from matplotlib.gridspec import GridSpec\n",
    "    from neuropy.utils.matplotlib_helpers import build_or_reuse_figure, perform_update_title_subtitle\n",
    "    from pyphoplacecellanalysis.Pho2D.track_shape_drawing import _plot_track_remapping_diagram\n",
    "\n",
    "    use_separate_plot_for_each_direction: bool = True\n",
    "\n",
    "    if active_context is not None:\n",
    "            display_context = active_context.adding_context('display_fn', display_fn_name='bidir_track_remap')\n",
    "        \n",
    "    with mpl.rc_context({'figure.figsize': (10, 4), 'figure.dpi': '220', 'savefig.transparent': True, 'ps.fonttype': 42, }):\n",
    "        # Create a FigureCollector instance\n",
    "        with FigureCollector(name='plot_bidirectional_track_remapping_diagram', base_context=display_context) as collector:\n",
    "\n",
    "            ## Define common operations to do after making the figure:\n",
    "            def setup_common_after_creation(a_collector, fig, axes, sub_context, title=f'<size:22>Track <weight:bold>Remapping</></>'):\n",
    "                \"\"\" Captures:\n",
    "\n",
    "                t_split\n",
    "                \"\"\"\n",
    "                a_collector.contexts.append(sub_context)\n",
    "                \n",
    "                # `flexitext` version:\n",
    "                text_formatter = FormattedFigureText()\n",
    "                # ax.set_title('')\n",
    "                fig.suptitle('')\n",
    "                text_formatter.setup_margins(fig)\n",
    "                title_text_obj = flexitext(text_formatter.left_margin, text_formatter.top_margin,\n",
    "                                        title,\n",
    "                                        va=\"bottom\", xycoords=\"figure fraction\")\n",
    "                footer_text_obj = flexitext((text_formatter.left_margin * 0.1), (text_formatter.bottom_margin * 0.25),\n",
    "                                            text_formatter._build_footer_string(active_context=sub_context),\n",
    "                                            va=\"top\", xycoords=\"figure fraction\")\n",
    "            \n",
    "                if ((perform_write_to_file_callback is not None) and (sub_context is not None)):\n",
    "                    perform_write_to_file_callback(sub_context, fig)\n",
    "\n",
    "\n",
    "            # BEGIN FUNCTION BODY\n",
    "            drop_aclu_if_missing_long_or_short=True\n",
    "            # LR_only_decoder_aclu_MAX_peak_maps_df, RL_only_decoder_aclu_MAX_peak_maps_df = _get_directional_pf_peaks_dfs(track_templates, drop_aclu_if_missing_long_or_short=drop_aclu_if_missing_long_or_short)\n",
    "            # drop_aclu_if_missing_long_or_short =False\n",
    "            (LR_only_decoder_aclu_MAX_peak_maps_df, RL_only_decoder_aclu_MAX_peak_maps_df), AnyDir_decoder_aclu_MAX_peak_maps_df = track_templates.get_directional_pf_maximum_peaks_dfs(drop_aclu_if_missing_long_or_short=drop_aclu_if_missing_long_or_short)\n",
    "\n",
    "            ## Make a single figure for both LR/RL remapping cells:\n",
    "            # kwargs = dict(draw_point_aclu_labels=True, enable_interactivity=True)\n",
    "            kwargs = dict(draw_point_aclu_labels=True, enable_interactivity=False)\n",
    "\n",
    "            if use_separate_plot_for_each_direction:\n",
    "                fig, axs = collector.subplots(nrows=2, ncols=1, sharex=True, sharey=True, num='Track Remapping', figsize=kwargs.pop('figsize', (10, 4)), dpi=kwargs.pop('dpi', None), constrained_layout=True, clear=True)\n",
    "                assert len(axs) == 2, f\"{len(axs)}\"\n",
    "                ax_dict = {'ax_LR': axs[0], 'ax_RL': axs[1]}\n",
    "\n",
    "                fig, ax_LR, _outputs_tuple_LR = _plot_track_remapping_diagram(LR_only_decoder_aclu_MAX_peak_maps_df, grid_bin_bounds=grid_bin_bounds, long_column_name='long_LR', short_column_name='short_LR', ax=ax_dict['ax_LR'], defer_render=defer_render, **kwargs)\n",
    "                perform_update_title_subtitle(fig=fig, ax=ax_LR, title_string=None, subtitle_string=f\"LR Track Remapping - {len(LR_only_decoder_aclu_MAX_peak_maps_df)} aclus\")\n",
    "                fig, ax_RL, _outputs_tuple_RL = _plot_track_remapping_diagram(RL_only_decoder_aclu_MAX_peak_maps_df, grid_bin_bounds=grid_bin_bounds, long_column_name='long_RL', short_column_name='short_RL', ax=ax_dict['ax_RL'], defer_render=defer_render, **kwargs)\n",
    "                perform_update_title_subtitle(fig=fig, ax=ax_RL, title_string=None, subtitle_string=f\"RL Track Remapping - {len(RL_only_decoder_aclu_MAX_peak_maps_df)} aclus\")\n",
    "\n",
    "                setup_common_after_creation(collector, fig=fig, axes=[ax_LR, ax_RL], sub_context=display_context.adding_context('subplot', subplot_name='Track Remapping'))\n",
    "            else:\n",
    "                fig, axs = collector.subplots(nrows=1, ncols=1, sharex=True, sharey=True, num='Track Remapping', figsize=kwargs.pop('figsize', (10, 4)), dpi=kwargs.pop('dpi', None), constrained_layout=True, clear=True)\n",
    "                # assert len(axs) == 1, f\"{len(axs)}\"\n",
    "                ax = axs\n",
    "\n",
    "                fig, ax, _outputs_tuple = _plot_track_remapping_diagram(AnyDir_decoder_aclu_MAX_peak_maps_df, grid_bin_bounds=grid_bin_bounds, long_column_name='long_LR', short_column_name='short_LR', ax=ax, defer_render=defer_render, **kwargs)\n",
    "                perform_update_title_subtitle(fig=fig, ax=ax, title_string=None, subtitle_string=f\"LR+RL Track Remapping - {len(LR_only_decoder_aclu_MAX_peak_maps_df)} aclus\")\n",
    "\n",
    "                setup_common_after_creation(collector, fig=fig, axes=[ax, ], sub_context=display_context.adding_context('subplot', subplot_name='Track Remapping'))\n",
    "\n",
    "\n",
    "    return collector\n",
    "\n",
    "\n",
    "collector = plot_combined_track_remapping_diagram(track_templates, grid_bin_bounds=long_pf2D.config.grid_bin_bounds, active_context=curr_active_pipeline.build_display_context_for_session(display_fn_name='plot_bidirectional_track_remapping_diagram'))\n"
   ]
  },
  {
   "cell_type": "code",
   "execution_count": null,
   "id": "aadc1f68",
   "metadata": {},
   "outputs": [],
   "source": [
    "from pyphocorehelpers.gui.Qt.color_helpers import ColorFormatConverter, build_adjusted_color, debug_print_color\n",
    "\n",
    "selection_color = (1, 0, 0, 1)  # Red color in RGBA format\n",
    "\n",
    "\n",
    "# pg.QtGui.QColor(selection_color)\n",
    "selection_qcolor = pg.mkColor(*selection_color[:-1])\n",
    "selection_qcolor.setAlphaF(selection_color[-1])\n",
    "\n",
    "ColorFormatConverter.qColor_to_hexstring(qcolor=selection_qcolor, include_alpha=True)\n",
    "\n",
    "\n",
    "debug_print_color(selection_qcolor)\n",
    "curr_color_copy = build_adjusted_color(selection_qcolor, hue_shift=0.0, saturation_scale=1.00, value_scale=0.35) # darker\n",
    "debug_print_color(curr_color_copy)\n"
   ]
  },
  {
   "cell_type": "code",
   "execution_count": null,
   "id": "3ba55093",
   "metadata": {},
   "outputs": [],
   "source": [
    "## OLD METHOD:\n",
    "decoder_aclu_peak_location_df_merged = deepcopy(track_templates.get_decoders_aclu_peak_location_df(width=None)).drop(columns=['series_idx', 'LR_peak_diff', 'RL_peak_diff'])\n",
    "# decoder_aclu_peak_location_df_merged[np.isin(decoder_aclu_peak_location_df_merged['aclu'], both_included_neuron_stats_df.aclu.to_numpy())]\n",
    "decoder_aclu_peak_location_df_merged\n",
    "\n",
    "## OUTPUTS: directional_lap_epochs_dict, directional_active_lap_pf_results_dicts: Dict[str, TrialByTrialActivity], decoder_aclu_peak_location_df_merged\n",
    "## INPUTS: decoder_aclu_peak_location_df_merged\n",
    "decoder_aclu_MAX_peak_location_df_merged: pd.DataFrame = decoder_aclu_peak_location_df_merged[decoder_aclu_peak_location_df_merged['subpeak_idx'] == 0].drop(columns=['subpeak_idx']).reset_index(drop=True)\n",
    "decoder_aclu_MAX_peak_location_df_merged\n",
    "# decoder_aclu_MAX_peak_location_df_merged.columns # ['aclu', 'subpeak_idx', 'long_LR_peak', 'long_RL_peak', 'short_LR_peak', 'short_RL_peak', 'long_LR_peak_height', 'long_RL_peak_height', 'short_LR_peak_height', 'short_RL_peak_height', 'LR_peak_diff', 'RL_peak_diff']\n",
    "\n",
    "old_method_unique_aclus = np.unique(decoder_aclu_MAX_peak_location_df_merged.aclu)\n",
    "old_method_unique_aclus\n",
    "len(old_method_unique_aclus)\n",
    "\n",
    "\n",
    "common_drop_column_names = ['subpeak_idx', 'LR_peak_diff', 'RL_peak_diff']\n",
    "RL_column_names = [col for col in list(decoder_aclu_MAX_peak_location_df_merged.columns) if (str(col).find('RL_') != -1)] # ['long_RL_peak', 'short_RL_peak', 'long_RL_peak_height', 'short_RL_peak_height', 'RL_peak_diff']\n",
    "LR_column_names = [col for col in list(decoder_aclu_MAX_peak_location_df_merged.columns) if (str(col).find('LR_') != -1)] # ['long_LR_peak', 'short_LR_peak', 'long_LR_peak_height', 'short_LR_peak_height', 'LR_peak_diff']\n",
    "\n",
    "LR_only_decoder_aclu_MAX_peak_location_df_merged: pd.DataFrame = decoder_aclu_MAX_peak_location_df_merged.drop(columns=(RL_column_names+common_drop_column_names), inplace=False, errors='ignore').dropna(axis='index')\n",
    "LR_only_decoder_aclu_MAX_peak_location_df_merged\n",
    "\n",
    "RL_only_decoder_aclu_MAX_peak_location_df_merged: pd.DataFrame = decoder_aclu_MAX_peak_location_df_merged.drop(columns=(LR_column_names+common_drop_column_names), inplace=False, errors='ignore').dropna(axis='index')\n",
    "RL_only_decoder_aclu_MAX_peak_location_df_merged\n",
    "\n",
    "\n",
    "## OUTPUTS: decoder_aclu_MAX_peak_location_df_merged, LR_only_decoder_aclu_MAX_peak_location_df_merged, "
   ]
  },
  {
   "cell_type": "code",
   "execution_count": null,
   "id": "28bb7081",
   "metadata": {},
   "outputs": [],
   "source": [
    "# maximal_peak_only_decoder_aclu_peak_location_df_merged = deepcopy(decoder_aclu_peak_location_df_merged)[decoder_aclu_peak_location_df_merged['long_LR_peak_height'] == 1.0]\n",
    "\n",
    "LR_height_column_names = ['long_LR_peak_height', 'short_LR_peak_height']\n",
    "\n",
    "# [decoder_aclu_peak_location_df_merged[a_name] == 1.0 for a_name in LR_height_column_names]\n",
    "\n",
    "LR_max_peak_dfs = [deepcopy(decoder_aclu_peak_location_df_merged)[decoder_aclu_peak_location_df_merged[a_name] == 1.0].drop(columns=['subpeak_idx', 'series_idx', 'LR_peak_diff', 'RL_peak_diff', a_name], errors='ignore') for a_name in LR_height_column_names]\n",
    "\n",
    "aclus_with_LR_peaks = intersection_of_arrays(*[a_df.aclu.unique() for a_df in LR_max_peak_dfs])\n",
    "aclus_with_LR_peaks\n",
    "\n",
    "\n",
    "## Align them now:\n",
    "LR_max_peak_dfs = [a_df[a_df.aclu.isin(aclus_with_LR_peaks)] for a_df in LR_max_peak_dfs]\n",
    "LR_max_peak_dfs\n",
    "\n",
    "# aclus_with_LR_peaks = aclu"
   ]
  },
  {
   "cell_type": "code",
   "execution_count": null,
   "id": "4643d27d",
   "metadata": {},
   "outputs": [],
   "source": [
    "## Explore all subpeaks interactively via a slider:\n",
    "\n",
    "# decoder_aclu_peak_location_df_merged\n",
    "\n",
    "valid_aclus = deepcopy(decoder_aclu_peak_location_df_merged.aclu.unique())\n",
    "peaks_df_subset: pd.DataFrame = decoder_aclu_peak_location_df_merged.copy()\n",
    "\n",
    "# active_IDX = 1\n",
    "\n",
    "import ipywidgets as widgets\n",
    "from IPython.display import display\n",
    "\n",
    "def integer_slider(update_func):\n",
    "    \"\"\" Captures: valid_aclus\n",
    "    \"\"\"\n",
    "    slider = widgets.IntSlider(description='cell_IDX:', min=0, max=len(valid_aclus)-1, value=0)\n",
    "    def on_slider_change(change):\n",
    "        if change['type'] == 'change' and change['name'] == 'value':\n",
    "            # Call the user-provided update function with the current slider index\n",
    "            update_func(change['new'])\n",
    "    slider.observe(on_slider_change)\n",
    "    display(slider)\n",
    "\n",
    "\n",
    "\n",
    "\n",
    "def update_function(index):\n",
    "    \"\"\" Define an update function that will be called with the current slider index \n",
    "    Captures decoder_aclu_peak_location_df_merged, valid_aclus\n",
    "    \"\"\"\n",
    "    global peaks_df_subset\n",
    "    print(f'Slider index: {index}')\n",
    "    active_aclu = int(valid_aclus[int(index)])\n",
    "    peaks_df_subset = decoder_aclu_peak_location_df_merged[decoder_aclu_peak_location_df_merged.aclu == active_aclu].copy()\n",
    "    display(peaks_df_subset)\n",
    "\n",
    "\n",
    "# timebinned_neuron_info = long_results_obj.timebinned_neuron_info\n",
    "# active_fig_obj, update_function = DiagnosticDistanceMetricFigure.build_interactive_diagnostic_distance_metric_figure(long_results_obj, timebinned_neuron_info, result)\n",
    "\n",
    "\n",
    "# Call the integer_slider function with the update function\n",
    "integer_slider(update_function)\n",
    "\n"
   ]
  },
  {
   "cell_type": "code",
   "execution_count": null,
   "id": "b5583584",
   "metadata": {},
   "outputs": [],
   "source": [
    "peaks_df_subset[['long_LR_peak', 'short_LR_peak']]\n",
    "peaks_df_subset[['long_LR_peak_height', 'short_LR_peak_height']]\n",
    "peaks_df_subset['LR_peak_diff']\n",
    "\n",
    "\n",
    "## #TODO 2024-02-16 06:50: - [ ] ERROR discovered in `decoder_aclu_peak_location_df_merged` - the columns 'LR_peak_diff', 'RL_peak_diff' are incorrect as they aren't comparing the maximum peak (supposed to be at `subpeak_idx == 0`, but better given by `height == 1.0`) of long decoder to maximum peak of short. The comparison logic is wrong.\n"
   ]
  },
  {
   "cell_type": "code",
   "execution_count": null,
   "id": "3d6d3a48",
   "metadata": {},
   "outputs": [],
   "source": [
    "maximal_peak_only_decoder_aclu_peak_location_df_merged = deepcopy(decoder_aclu_peak_location_df_merged)[decoder_aclu_peak_location_df_merged[LR_height_column_names] == 1.0]\n",
    "maximal_peak_only_decoder_aclu_peak_location_df_merged"
   ]
  },
  {
   "cell_type": "markdown",
   "id": "604b90dc",
   "metadata": {},
   "source": [
    "## 2024-02-08 - Filter to find only the clear remap examples"
   ]
  },
  {
   "cell_type": "code",
   "execution_count": null,
   "id": "4aa2a67a",
   "metadata": {},
   "outputs": [],
   "source": [
    "from pyphoplacecellanalysis.Analysis.reliability import TrialByTrialActivity\n",
    "from pyphocorehelpers.indexing_helpers import dict_to_full_array\n",
    "\n",
    "any_decoder_neuron_IDs = deepcopy(track_templates.any_decoder_neuron_IDs)\n",
    "any_decoder_neuron_IDs"
   ]
  },
  {
   "cell_type": "markdown",
   "id": "eed0cf56",
   "metadata": {},
   "source": [
    "### Get num peaks exclusion:"
   ]
  },
  {
   "cell_type": "code",
   "execution_count": null,
   "id": "30c849dd",
   "metadata": {},
   "outputs": [],
   "source": [
    "## INPUTS: `directional_active_lap_pf_results_dicts`, not sure why\n",
    "\n",
    "neuron_ids_dict = {k:v.neuron_ids for k,v in directional_active_lap_pf_results_dicts.items()}\n",
    "neuron_ids_dict"
   ]
  },
  {
   "cell_type": "markdown",
   "id": "0ec42a8d",
   "metadata": {},
   "source": [
    "### Get stability for each cell"
   ]
  },
  {
   "cell_type": "markdown",
   "id": "6f5ec2d7",
   "metadata": {},
   "source": [
    "#### 2024-02-08 - 3pm - new stability dataframe to look at stability of each cell across decoders\n"
   ]
  },
  {
   "cell_type": "code",
   "execution_count": null,
   "id": "57869e27",
   "metadata": {
    "notebookRunGroups": {
     "groupValue": ""
    }
   },
   "outputs": [],
   "source": [
    "# for k,v in directional_active_lap_pf_results_dicts.items():\n",
    "# stability_dict = {k:v.aclu_to_stability_score_dict for k,v in directional_active_lap_pf_results_dicts.items()}\n",
    "# stability_dict = {k:dict_to_full_array(v.aclu_to_stability_score_dict, full_indicies=any_decoder_neuron_IDs, fill_value=0.0) for k,v in directional_active_lap_pf_results_dicts.items()}\n",
    "# stability_dict\n",
    "\n",
    "\n",
    "# list(stability_dict.values())\n",
    "\n",
    "stability_dict = {k:list(v.aclu_to_stability_score_dict.values()) for k,v in directional_active_lap_pf_results_dicts.items()}\n",
    "# stability_dict\n",
    "## all the same size hopefully!\n",
    "# [len(v) for v in list(stability_dict.values())]\n",
    "\n",
    "stability_df: pd.DataFrame = pd.DataFrame({'aclu': any_decoder_neuron_IDs, **stability_dict})\n",
    "# stability_df.rename(dict(zip([], [])))\n",
    "stability_df\n",
    "\n",
    "## OUTPUTS: stability_df, stability_dict"
   ]
  },
  {
   "cell_type": "markdown",
   "id": "0ef13541",
   "metadata": {},
   "source": [
    "# 2024-02-02 - napari_plot_directional_trial_by_trial_activity_viz Trial-by-trial Correlation Matrix C"
   ]
  },
  {
   "cell_type": "markdown",
   "id": "1ddd735e",
   "metadata": {},
   "source": [
    "### 🎨 Show Trial-by-trial Correlation Matrix C in `napari`"
   ]
  },
  {
   "cell_type": "code",
   "execution_count": null,
   "id": "ad72df59",
   "metadata": {
    "notebookRunGroups": {
     "groupValue": ""
    }
   },
   "outputs": [],
   "source": [
    "import napari\n",
    "# import afinder\n",
    "from pyphoplacecellanalysis.GUI.Napari.napari_helpers import napari_plot_directional_trial_by_trial_activity_viz, napari_trial_by_trial_activity_viz, napari_export_image_sequence\n",
    "\n",
    "## Directional\n",
    "directional_viewer, directional_image_layer_dict, custom_direction_split_layers_dict = napari_plot_directional_trial_by_trial_activity_viz(directional_active_lap_pf_results_dicts, include_trial_by_trial_correlation_matrix=True)"
   ]
  },
  {
   "cell_type": "code",
   "execution_count": null,
   "id": "f9934d4a",
   "metadata": {},
   "outputs": [],
   "source": [
    "## Global:\n",
    "viewer, image_layer_dict = napari_trial_by_trial_activity_viz(z_scored_tuning_map_matrix, C_trial_by_trial_correlation_matrix, title='Trial-by-trial Correlation Matrix C', axis_labels=('aclu', 'lap', 'xbin')) # GLOBAL"
   ]
  },
  {
   "cell_type": "markdown",
   "id": "40b4ec86",
   "metadata": {},
   "source": [
    "# 2023-09-07 - Track Graphics Testing"
   ]
  },
  {
   "cell_type": "code",
   "execution_count": null,
   "id": "07993325",
   "metadata": {},
   "outputs": [],
   "source": [
    "from neuropy.analyses.placefields import compute_grid_bin_bounds\n",
    "from pyphocorehelpers.geometry_helpers import map_value\n",
    "\n",
    "pos_df = deepcopy(global_session.position).to_dataframe()\n",
    "# xlinear = deepcopy(global_session.position.linear_pos_obj.x)\n",
    "xlinear = deepcopy(global_session.position.to_dataframe()['lin_pos'].to_numpy())\n",
    "# xlinear = -1.0 * xlinear # flip over the y-axis first\n",
    "lin_pos_bounds = compute_grid_bin_bounds(xlinear)[0]\n",
    "x_bounds = compute_grid_bin_bounds(pos_df['x'].to_numpy())[0]\n",
    "print(f'lin_pos_bounds: {lin_pos_bounds}, x_bounds: {x_bounds}')\n",
    "xlinear = map_value(xlinear, lin_pos_bounds, x_bounds) # map xlinear from its current bounds range to the xbounds range\n",
    "\n",
    "## Confirmed they match: lin_pos_bounds: (20.53900014070859, 260.280278480539), x_bounds: (20.53900014070859, 260.280278480539)"
   ]
  },
  {
   "cell_type": "markdown",
   "id": "40b53254",
   "metadata": {},
   "source": [
    "## 🟢🟢🔝🖼️🎨 2024-02-16 - NOW - Working Track Remapping Diagram Figure!!"
   ]
  },
  {
   "cell_type": "code",
   "execution_count": null,
   "id": "89b6d987",
   "metadata": {},
   "outputs": [],
   "source": [
    "from pyphoplacecellanalysis.Pho2D.track_shape_drawing import plot_bidirectional_track_remapping_diagram, _plot_track_remapping_diagram\n",
    "\n",
    "collector = plot_bidirectional_track_remapping_diagram(track_templates, grid_bin_bounds=long_pf2D.config.grid_bin_bounds, active_context=curr_active_pipeline.build_display_context_for_session(display_fn_name='plot_bidirectional_track_remapping_diagram'), enable_adjust_overlapping_text=False, draw_point_aclu_labels=False, enable_interactivity=False)"
   ]
  },
  {
   "cell_type": "code",
   "execution_count": null,
   "id": "99d1e9ad",
   "metadata": {},
   "outputs": [],
   "source": [
    "curr_active_pipeline.prepare_for_display()\n",
    "curr_active_pipeline.reload_default_display_functions()\n",
    "\n",
    "curr_active_pipeline.display('_display_directional_track_remapping_diagram', save_figure=False)"
   ]
  },
  {
   "cell_type": "code",
   "execution_count": null,
   "id": "f940aa5b",
   "metadata": {},
   "outputs": [],
   "source": [
    "curr_active_pipeline.clear_display_outputs()"
   ]
  },
  {
   "cell_type": "code",
   "execution_count": null,
   "id": "20a9a147",
   "metadata": {},
   "outputs": [],
   "source": [
    "## INPUTS:\n",
    "neuron_replay_stats_df\n",
    "\n",
    "_active_LR_aclus = np.array(list(_output_by_aclu_dict_LR.keys()))\n",
    "_active_LR_aclus\n",
    "\n",
    "is_active_LR_aclus = np.isin(neuron_replay_stats_df.aclu, _active_LR_aclus)\n",
    "_temp_neuron_replay_stats_df = neuron_replay_stats_df[is_active_LR_aclus]\n",
    "\n",
    "is_active_LR_long_peak_either_cap_dict = _temp_neuron_replay_stats_df['is_long_peak_either_cap'].to_dict()\n",
    "is_active_LR_long_peak_either_cap_dict\n",
    "\n",
    "\n",
    "# either_cap_aclu = {k:v for k,v in is_active_LR_long_peak_either_cap_dict.items() if (v is True)}\n",
    "\n",
    "active_LR_either_cap_aclus = np.array([k for k,v in is_active_LR_long_peak_either_cap_dict.items() if (v is True)])\n",
    "active_LR_either_cap_aclus\n"
   ]
  },
  {
   "cell_type": "code",
   "execution_count": null,
   "id": "32dac9ad",
   "metadata": {},
   "outputs": [],
   "source": [
    "# Set Selected ACLUS manually:\n",
    "\n",
    "## `FakePickEvent` is used to highlight specified aclus by emulating a selection event.\n",
    "#  matplotlib.backend_bases.PickEvent\n",
    "import attrs\n",
    "FakePickEvent = attrs.make_class(\"FakePickEvent\", {k:field() for k in (\"ind\", )})\n",
    "\n",
    "included_aclus = [45, 24, 17, 64]"
   ]
  },
  {
   "cell_type": "code",
   "execution_count": null,
   "id": "1689f191",
   "metadata": {},
   "outputs": [],
   "source": [
    "## INPUTS: included_aclus, LR_only_decoder_aclu_MAX_peak_maps_df, RL_only_decoder_aclu_MAX_peak_maps_df, _outputs_tuple_LR, _outputs_tuple_RL\n",
    "included_aclus = active_LR_either_cap_aclus\n",
    "# LR:\n",
    "LR_included_indicies = np.where(np.isin(LR_only_decoder_aclu_MAX_peak_maps_df.index, included_aclus))[0] # LR_included_indicies # [ 6,  9, 22, 36]\n",
    "LR_fake_event: FakePickEvent = FakePickEvent(ind=np.array(LR_included_indicies))\n",
    "_output_dict_LR, _output_by_aclu_dict_LR = _outputs_tuple_LR\n",
    "scatter_select_function_LR = _output_dict_LR['scatter_select_function']\n",
    "scatter_select_function_LR(LR_fake_event)\n",
    "\n",
    "## RL:\n",
    "RL_included_indicies = np.where(np.isin(RL_only_decoder_aclu_MAX_peak_maps_df.index, included_aclus))[0]\n",
    "RL_fake_event: FakePickEvent = FakePickEvent(ind=np.array(RL_included_indicies))\n",
    "_output_dict_RL, _output_by_aclu_dict_RL = _outputs_tuple_RL\n",
    "scatter_select_function_RL = _output_dict_RL['scatter_select_function']\n",
    "scatter_select_function_RL(RL_fake_event)"
   ]
  },
  {
   "cell_type": "markdown",
   "id": "2ee6fcb1",
   "metadata": {},
   "source": [
    "# 🎨 2024-02-06 - Other Plotting"
   ]
  },
  {
   "cell_type": "code",
   "execution_count": null,
   "id": "5d5623a2",
   "metadata": {
    "notebookRunGroups": {
     "groupValue": "2"
    }
   },
   "outputs": [],
   "source": [
    "from pyphoplacecellanalysis.Pho2D.PyQtPlots.TimeSynchronizedPlotters.TimeSynchronizedPlacefieldsPlotter import TimeSynchronizedPlacefieldsPlotter\n",
    "\n",
    "#  Create a new `SpikeRaster2D` instance using `_display_spike_raster_pyqtplot_2D` and capture its outputs:\n",
    "curr_active_pipeline.reload_default_display_functions()\n",
    "curr_active_pipeline.prepare_for_display()"
   ]
  },
  {
   "cell_type": "code",
   "execution_count": null,
   "id": "ab2fa1dc",
   "metadata": {},
   "outputs": [],
   "source": [
    "# _directional_laps_overview = curr_active_pipeline.plot._display_directional_laps_overview(curr_active_pipeline.computation_results, a)\n",
    "# _directional_laps_overview = curr_active_pipeline.display('_display_directional_laps_overview')\n",
    "# _directional_laps_overview = curr_active_pipeline.display('_display_grid_bin_bounds_validation')\n",
    "_directional_laps_overview = curr_active_pipeline.display('_display_long_short_pf1D_comparison')\n",
    "\n",
    "_directional_laps_overview\n",
    "\n"
   ]
  },
  {
   "cell_type": "code",
   "execution_count": null,
   "id": "d50e0072",
   "metadata": {},
   "outputs": [],
   "source": [
    "curr_active_pipeline.registered_display_function_docs_dict"
   ]
  },
  {
   "cell_type": "code",
   "execution_count": null,
   "id": "ea83decd",
   "metadata": {},
   "outputs": [],
   "source": [
    "curr_active_pipeline.registered_display_function_dict"
   ]
  },
  {
   "cell_type": "code",
   "execution_count": null,
   "id": "ea764b26",
   "metadata": {},
   "outputs": [],
   "source": [
    "from pyphoplacecellanalysis.GUI.Qt.MainApplicationWindows.LauncherWidget.LauncherWidget import LauncherWidget\n",
    "\n",
    "widget = LauncherWidget()\n",
    "treeWidget = widget.mainTreeWidget # QTreeWidget\n",
    "widget.build_for_pipeline(curr_active_pipeline=curr_active_pipeline)\n",
    "widget.show()"
   ]
  },
  {
   "cell_type": "code",
   "execution_count": null,
   "id": "828f901a",
   "metadata": {},
   "outputs": [],
   "source": [
    "curr_fcn = widget._perform_get_display_function_code(a_fcn_name='_display_two_step_decoder_prediction_error_2D')\n",
    "print(str(curr_fcn.__code__.co_varnames))\n",
    "fcn_defn_str: str = inspect.getsource(curr_fcn)\n",
    "print(fcn_defn_str)\n"
   ]
  },
  {
   "cell_type": "code",
   "execution_count": null,
   "id": "bdc3078a",
   "metadata": {},
   "outputs": [],
   "source": [
    "curr_active_pipeline.reload_default_display_functions()\n",
    "_out_graphics_dict = curr_active_pipeline.display('_display_two_step_decoder_prediction_error_2D', 'maze_any') # 'maze_any'\n",
    "\n",
    "update_fn = _out_graphics_dict.plot_data['draw_update_fn']\n",
    "num_frames = _out_graphics_dict.plot_data['num_frames']\n",
    "\n",
    "print(f'num_frames: {num_frames}')\n"
   ]
  },
  {
   "cell_type": "code",
   "execution_count": null,
   "id": "18b374e8",
   "metadata": {},
   "outputs": [],
   "source": [
    "import matplotlib.animation as animation\n",
    "\n",
    "\n",
    "all_save_paths = {}\n",
    "\n",
    "ani = animation.FuncAnimation(_out_graphics_dict.figures[0], update_fn, frames=num_frames, blit=False, repeat=False, interval=20, save_count=50)\n",
    "\n",
    "# ani.to_html5_video()\n",
    "\n",
    "# # To save the animation using Pillow as a gif\n",
    "# _temp_gif_save_path = Path('scatter.gif').resolve()\n",
    "# writer = animation.PillowWriter(fps=15, metadata=dict(artist='Pho Hale'), bitrate=1800)\n",
    "# ani.save(_temp_gif_save_path, writer=writer)\n"
   ]
  },
  {
   "cell_type": "code",
   "execution_count": null,
   "id": "84f69ba2",
   "metadata": {},
   "outputs": [],
   "source": [
    "ani.pause()"
   ]
  },
  {
   "cell_type": "code",
   "execution_count": null,
   "id": "878c2cef",
   "metadata": {},
   "outputs": [],
   "source": [
    "\n",
    "plt.show()\n",
    "\n",
    "# # Save the animation to a BytesIO buffer\n",
    "# buf = io.BytesIO()\n",
    "# ani.save(buf, codec='gif', writer='imagemagick', fps=10)\n",
    "# buf.seek(0)\n",
    "\n",
    "# # Display the GIF\n",
    "# display(Image(data=buf.getvalue(), format='gif'))\n",
    "# Display the GIF\n",
    "# assert _temp_gif_save_path.exists()\n",
    "# Image(_temp_gif_save_path)\n",
    "\n",
    "\n",
    "# for i in np.arange(num_frames):\n",
    "#     update_fn(i) ## Adjust the slider, using its callbacks as well to update the displayed epoch.\n",
    "    \n",
    "#     # _out_rank_order_event_raster_debugger.on_update_epoch_IDX(an_epoch_idx=i)\n",
    "#     active_epoch_label = self.active_epoch_label\n",
    "\n",
    "#     save_paths = []\n",
    "\n",
    "#     for a_decoder, a_plot in self.root_plots_dict.items():\n",
    "#         curr_filename_prefix = f'Epoch{active_epoch_label}_{a_decoder}'\n",
    "#         # a_plot.setYRange(-0.5, float(self.max_n_neurons))\n",
    "#         out_path = export_path.joinpath(f'{curr_filename_prefix}_plot.png').resolve()\n",
    "#         export_pyqtgraph_plot(a_plot, savepath=out_path, background=pg.mkColor(0, 0, 0, 0))\n",
    "#         save_paths.append(out_path)\n",
    "\n",
    "#     all_save_paths[active_epoch_label] = save_paths\n"
   ]
  },
  {
   "cell_type": "code",
   "execution_count": null,
   "id": "77194b46",
   "metadata": {},
   "outputs": [],
   "source": [
    "plt.close()"
   ]
  },
  {
   "cell_type": "code",
   "execution_count": null,
   "id": "78bbd956",
   "metadata": {},
   "outputs": [],
   "source": [
    "'_display_long_short_laps', '_display_long_short_pf1D_comparison', "
   ]
  },
  {
   "cell_type": "code",
   "execution_count": null,
   "id": "0b267e81",
   "metadata": {},
   "outputs": [],
   "source": [
    "'_display_two_step_decoder_prediction_error_2D'\n"
   ]
  },
  {
   "cell_type": "code",
   "execution_count": null,
   "id": "e8adcd93",
   "metadata": {},
   "outputs": [],
   "source": [
    "import numpy as np\n",
    "import matplotlib.pyplot as plt\n",
    "import matplotlib.animation as animation\n",
    "from IPython.display import Image, display\n",
    "import io\n",
    "from pyphocorehelpers.plotting.media_output_helpers import fig_to_clipboard\n",
    "\n",
    "\n",
    "# Generate the frames for the animation\n",
    "fig, ax = plt.subplots()\n",
    "x = np.linspace(0, 2*np.pi, 100)\n",
    "line, = ax.plot(x, np.sin(x))\n",
    "\n",
    "def update(frame):\n",
    "    line.set_ydata(np.sin(x + frame / 10.0))\n",
    "    return line,\n",
    "\n",
    "frames = len(x) - 1\n",
    "ani = animation.FuncAnimation(fig, update, frames=frames, blit=True, repeat=True, interval=50)\n",
    "\n",
    "# To save the animation using Pillow as a gif\n",
    "_temp_gif_save_path = Path('scatter.gif').resolve()\n",
    "writer = animation.PillowWriter(fps=15, metadata=dict(artist='Me'), bitrate=1800)\n",
    "ani.save(_temp_gif_save_path, writer=writer)\n",
    "\n",
    "plt.show()\n",
    "\n",
    "# # Save the animation to a BytesIO buffer\n",
    "# buf = io.BytesIO()\n",
    "# ani.save(buf, codec='gif', writer='imagemagick', fps=10)\n",
    "# buf.seek(0)\n",
    "\n",
    "# # Display the GIF\n",
    "# display(Image(data=buf.getvalue(), format='gif'))\n",
    "# Display the GIF\n",
    "assert _temp_gif_save_path.exists()\n",
    "Image(_temp_gif_save_path)\n",
    "\n",
    "\n",
    "# fig_to_clipboard(fig, format='gif')\n"
   ]
  },
  {
   "cell_type": "code",
   "execution_count": null,
   "id": "fb7be129",
   "metadata": {},
   "outputs": [],
   "source": [
    "%matplotlib qt\n",
    "active_identifying_session_ctx = curr_active_pipeline.sess.get_context() # 'bapun_RatN_Day4_2019-10-15_11-30-06'\n",
    "\n",
    "graphics_output_dict = curr_active_pipeline.display('_display_long_short_laps')\n",
    "graphics_output_dict"
   ]
  },
  {
   "cell_type": "code",
   "execution_count": null,
   "id": "cedac3f3",
   "metadata": {},
   "outputs": [],
   "source": [
    "fig, axs, plot_data = graphics_output_dict['fig'], graphics_output_dict['axs'], graphics_output_dict['plot_data']"
   ]
  },
  {
   "cell_type": "code",
   "execution_count": null,
   "id": "3ccb3e9c",
   "metadata": {},
   "outputs": [],
   "source": [
    "_display_grid_bin_bounds_validation"
   ]
  },
  {
   "cell_type": "code",
   "execution_count": null,
   "id": "68008d6e",
   "metadata": {},
   "outputs": [],
   "source": [
    "curr_active_pipeline.plot._display_long_short_laps()\n"
   ]
  },
  {
   "cell_type": "code",
   "execution_count": null,
   "id": "685113bf",
   "metadata": {},
   "outputs": [],
   "source": [
    "# Create a new `SpikeRaster2D` instance using `_display_spike_raster_pyqtplot_2D` and capture its outputs:\n",
    "# active_2d_plot, active_3d_plot, spike_raster_window = curr_active_pipeline.plot._display_spike_rasters_pyqtplot_2D()\n",
    "\n",
    "_out_graphics_dict = curr_active_pipeline.display('_display_spike_rasters_pyqtplot_2D', 'maze_any') # 'maze_any'\n",
    "assert isinstance(_out_graphics_dict, dict)\n",
    "active_2d_plot, active_3d_plot, spike_raster_window = _out_graphics_dict['spike_raster_plt_2d'], _out_graphics_dict['spike_raster_plt_3d'], _out_graphics_dict['spike_raster_window']"
   ]
  },
  {
   "cell_type": "code",
   "execution_count": null,
   "id": "30d3db27",
   "metadata": {},
   "outputs": [],
   "source": [
    "add_renderables_menu = active_2d_plot.ui.menus.custom_context_menus.add_renderables[0].programmatic_actions_dict\n",
    "menu_commands = ['AddTimeIntervals.PBEs', 'AddTimeIntervals.Ripples', 'AddTimeIntervals.Replays', 'AddTimeIntervals.Laps', 'AddTimeIntervals.SessionEpochs']\n",
    "for a_command in menu_commands:\n",
    "    add_renderables_menu[a_command].trigger()"
   ]
  },
  {
   "cell_type": "code",
   "execution_count": null,
   "id": "eb5650ac",
   "metadata": {},
   "outputs": [],
   "source": [
    "print(list(add_renderables_menu.keys()))\n"
   ]
  },
  {
   "cell_type": "code",
   "execution_count": null,
   "id": "cb9a83aa",
   "metadata": {},
   "outputs": [],
   "source": [
    "print_keys_if_possible('add_renderables_menu', add_renderables_menu)"
   ]
  },
  {
   "cell_type": "code",
   "execution_count": null,
   "id": "fdfbad2e",
   "metadata": {},
   "outputs": [],
   "source": [
    "# 3d_interactive_tuning_curves_plotter\n",
    "t_start, t_delta, t_end = curr_active_pipeline.find_LongShortDelta_times()\n",
    "active_config_modifiying_kwargs = {\n",
    "    'plotting_config': {'should_use_linear_track_geometry': True, \n",
    "                        't_start': t_start, 't_delta': t_delta, 't_end': t_end,\n",
    "                        }\n",
    "}\n",
    "_out_graphics_dict = curr_active_pipeline.display('_display_3d_interactive_tuning_curves_plotter', active_session_configuration_context=global_epoch_context,\n",
    "                                            active_config_modifiying_kwargs=active_config_modifiying_kwargs,\n",
    "                                            params_kwargs=dict(should_use_linear_track_geometry=True, **{'t_start': t_start, 't_delta': t_delta, 't_end': t_end}),\n",
    "                                           )\n",
    "ipcDataExplorer = _out_graphics_dict['ipcDataExplorer'] # InteractivePlaceCellTuningCurvesDataExplorer \n",
    "p = _out_graphics_dict['plotter']\n",
    "pane = _out_graphics_dict['pane']"
   ]
  },
  {
   "cell_type": "code",
   "execution_count": null,
   "id": "8a16e010",
   "metadata": {},
   "outputs": [],
   "source": [
    "curr_active_pipeline.prepare_for_display()\n",
    "_out = curr_active_pipeline.display(display_function='_display_3d_interactive_spike_and_behavior_browser', active_session_configuration_context=global_epoch_context) # , computation_kwargs_list=[{'laps_decoding_time_bin_size': 0.025}]\n",
    "ipspikesDataExplorer = _out['ipspikesDataExplorer']\n",
    "p = _out['plotter']"
   ]
  },
  {
   "cell_type": "code",
   "execution_count": null,
   "id": "8ccc5550",
   "metadata": {},
   "outputs": [],
   "source": [
    "iplapsDataExplorer"
   ]
  },
  {
   "cell_type": "code",
   "execution_count": null,
   "id": "5e8d3f4b",
   "metadata": {},
   "outputs": [],
   "source": [
    "curr_active_pipeline.prepare_for_display()\n",
    "\n",
    "an_image_file_path = Path('an_image.png').resolve()\n",
    "_out = curr_active_pipeline.display(display_function='_display_3d_image_plotter', active_session_configuration_context=global_epoch_context, image_file=an_image_file_path)\n"
   ]
  },
  {
   "cell_type": "code",
   "execution_count": null,
   "id": "a74ce93e",
   "metadata": {},
   "outputs": [],
   "source": [
    "for a_name, a_config in curr_active_pipeline.active_configs.items():\n",
    "    print(f'a_config.plotting_config.should_use_linear_track_geometry: {a_config.plotting_config.should_use_linear_track_geometry}')\n",
    "    a_config.plotting_config.should_use_linear_track_geometry = True\n",
    "\n"
   ]
  },
  {
   "cell_type": "code",
   "execution_count": null,
   "id": "38d560b4",
   "metadata": {},
   "outputs": [],
   "source": [
    "from pyphoplacecellanalysis.GUI.PyQtPlot.Widgets.ContainerBased.TemplateDebugger import TemplateDebugger\n",
    "\n",
    "\n",
    "_out = TemplateDebugger.init_templates_debugger(track_templates) # , included_any_context_neuron_ids\n"
   ]
  },
  {
   "cell_type": "code",
   "execution_count": null,
   "id": "5a1323cc",
   "metadata": {},
   "outputs": [],
   "source": [
    "from pyphoplacecellanalysis.General.Batch.NonInteractiveProcessing import batch_perform_all_plots\n",
    "\n",
    "\n",
    "_out = batch_perform_all_plots(curr_active_pipeline=curr_active_pipeline, enable_neptune=True)\n"
   ]
  },
  {
   "cell_type": "code",
   "execution_count": null,
   "id": "270d9015",
   "metadata": {},
   "outputs": [],
   "source": [
    "# Sample 2D matrix\n",
    "from pyphoplacecellanalysis.Pho2D.track_shape_drawing import pv\n",
    "\n",
    "matrix = np.random.rand(10, 10)\n",
    "\n",
    "# Coordinates\n",
    "x, y = np.meshgrid(np.arange(matrix.shape[1]), np.arange(matrix.shape[0]))\n",
    "z = matrix.flatten()\n",
    "\n",
    "# Colors based on recency of updates (for example purposes, random values)\n",
    "colors = np.random.rand(matrix.size)\n",
    "\n",
    "# Create the plotter\n",
    "plotter = pv.Plotter()\n",
    "\n",
    "# Add points (dots)\n",
    "points = np.column_stack((x.flatten(), y.flatten(), z))\n",
    "point_cloud = pv.PolyData(points)\n",
    "point_cloud['colors'] = colors\n",
    "plotter.add_mesh(point_cloud, render_points_as_spheres=True, point_size=10, scalars='colors', cmap='viridis')\n",
    "\n",
    "# Add stems\n",
    "for i in range(len(z)):\n",
    "    line = pv.Line([x.flatten()[i], y.flatten()[i], 0], [x.flatten()[i], y.flatten()[i], z[i]])\n",
    "    plotter.add_mesh(line, color='black')\n",
    "\n",
    "# Show plot\n",
    "plotter.show()"
   ]
  },
  {
   "cell_type": "code",
   "execution_count": null,
   "id": "23611eac",
   "metadata": {},
   "outputs": [],
   "source": [
    "curr_active_pipeline.plot.display_function_items\n",
    "\n",
    "# '_display_directional_template_debugger'\n"
   ]
  },
  {
   "cell_type": "code",
   "execution_count": null,
   "id": "cf9d9ea5",
   "metadata": {},
   "outputs": [],
   "source": [
    "curr_active_pipeline.reload_default_display_functions()"
   ]
  },
  {
   "cell_type": "code",
   "execution_count": null,
   "id": "1f2b60f6",
   "metadata": {},
   "outputs": [],
   "source": [
    "curr_active_pipeline.prepare_for_display()\n",
    "directional_laps_overview = curr_active_pipeline.display(display_function='_display_directional_laps_overview')"
   ]
  },
  {
   "cell_type": "code",
   "execution_count": null,
   "id": "d36ee6cb",
   "metadata": {},
   "outputs": [],
   "source": [
    "_pic_placefields = curr_active_pipeline.display('_display_1d_placefields', long_LR_context)\n"
   ]
  },
  {
   "cell_type": "code",
   "execution_count": null,
   "id": "0867cad3",
   "metadata": {},
   "outputs": [],
   "source": [
    "_pic_placefields_short_LR = curr_active_pipeline.display('_display_1d_placefields', short_LR_context)\n",
    "\n"
   ]
  },
  {
   "cell_type": "code",
   "execution_count": null,
   "id": "4c334080",
   "metadata": {},
   "outputs": [],
   "source": [
    "curr_active_pipeline.registered_display_function_docs_dict"
   ]
  },
  {
   "cell_type": "code",
   "execution_count": null,
   "id": "59eafe14",
   "metadata": {},
   "outputs": [],
   "source": []
  },
  {
   "cell_type": "code",
   "execution_count": null,
   "id": "e2f93040",
   "metadata": {},
   "outputs": [],
   "source": [
    "curr_active_pipeline.registered_display_function_docs_dict"
   ]
  },
  {
   "cell_type": "code",
   "execution_count": null,
   "id": "3285686d",
   "metadata": {},
   "outputs": [],
   "source": [
    "'_display_directional_laps_overview'"
   ]
  },
  {
   "cell_type": "markdown",
   "id": "8ddd15f5",
   "metadata": {},
   "source": [
    "# 🎨 2024-04-23 - 3D Posterior Plot\n",
    "<!-- t_delta -->\n"
   ]
  },
  {
   "cell_type": "code",
   "execution_count": null,
   "id": "9ba7ac95",
   "metadata": {
    "notebookRunGroups": {
     "groupValue": "2"
    }
   },
   "outputs": [],
   "source": [
    "from pyphoplacecellanalysis.GUI.PyVista.InteractivePlotter.InteractiveCustomDataExplorer import InteractiveCustomDataExplorer\n",
    "\n",
    "curr_active_pipeline.prepare_for_display()\n",
    "t_start, t_delta, t_end = curr_active_pipeline.find_LongShortDelta_times()\n",
    "_out = curr_active_pipeline.display(display_function='_display_3d_interactive_custom_data_explorer', active_session_configuration_context=global_epoch_context,\n",
    "                                    params_kwargs=dict(should_use_linear_track_geometry=True, **{'t_start': t_start, 't_delta': t_delta, 't_end': t_end}),\n",
    "                                    )\n",
    "iplapsDataExplorer: InteractiveCustomDataExplorer = _out['iplapsDataExplorer']\n",
    "pActiveInteractiveLapsPlotter = _out['plotter']\n"
   ]
  },
  {
   "cell_type": "code",
   "execution_count": null,
   "id": "516f2530",
   "metadata": {},
   "outputs": [],
   "source": [
    "pActiveInteractiveLapsPlotter[1]"
   ]
  },
  {
   "cell_type": "code",
   "execution_count": null,
   "id": "e3f5df77",
   "metadata": {},
   "outputs": [],
   "source": [
    "iplapsDataExplorer.active_config.plotting_config.subplots_shape # '1|5'\n",
    "iplapsDataExplorer.active_config.plotting_config.plotter_type # 'BackgroundPlotter'"
   ]
  },
  {
   "cell_type": "code",
   "execution_count": null,
   "id": "0ec1058f",
   "metadata": {},
   "outputs": [],
   "source": [
    "subplots_shape_str: str = '1|5'\n",
    "subplots_shape_arr_strs = subplots_shape_str.split('|')\n",
    "\n",
    "subplots_shape = [int(k) for k in subplots_shape_arr_strs]\n",
    "subplots_shape\n",
    "\n",
    "total_n_plots: int = np.prod(subplots_shape)\n",
    "if total_n_plots > 1:\n",
    "    iplapsDataExplorer.active_config.plotting_config.plotter_type = 'BackgroundPlotter'"
   ]
  },
  {
   "cell_type": "code",
   "execution_count": null,
   "id": "a8a2ac94",
   "metadata": {},
   "outputs": [],
   "source": [
    "# iplapsDataExplorer.p.\n",
    "\n",
    "p = iplapsDataExplorer.p[0,0]\n",
    "p\n",
    "# p = self.p[0,0]"
   ]
  },
  {
   "cell_type": "code",
   "execution_count": null,
   "id": "3d86b20f",
   "metadata": {},
   "outputs": [],
   "source": [
    "# _out_global = curr_active_pipeline.display(display_function='_display_3d_interactive_spike_and_behavior_browser', active_session_configuration_context=global_epoch_context) # , config_override_kwargs={'plotting_config': {'should_use_linear_track_geometry': True}}\n",
    "# ipspikesDataExplorer = _out_global['ipspikesDataExplorer']\n",
    "# p = _out_global['plotter']"
   ]
  },
  {
   "cell_type": "code",
   "execution_count": null,
   "id": "a693d0e0",
   "metadata": {},
   "outputs": [],
   "source": [
    "## INPUTS: active_config\n",
    "\n",
    "t_start, t_delta, t_end = curr_active_pipeline.find_LongShortDelta_times()\n",
    "active_config_modifiying_kwargs = {\n",
    "    'plotting_config': {'should_use_linear_track_geometry': True, \n",
    "                        't_start': t_start, 't_delta': t_delta, 't_end': t_end,\n",
    "                        }\n",
    "}\n",
    "_out_global = curr_active_pipeline.display(display_function='_display_3d_interactive_spike_and_behavior_browser', active_session_configuration_context=global_epoch_context,\n",
    "                                            active_config_modifiying_kwargs=active_config_modifiying_kwargs,\n",
    "                                            params_kwargs=dict(enable_historical_spikes=False, enable_recent_spikes=False, should_use_linear_track_geometry=True, **{'t_start': t_start, 't_delta': t_delta, 't_end': t_end}),\n",
    "                                           )\n",
    "ipspikesDataExplorer = _out_global['ipspikesDataExplorer']\n",
    "p = _out_global['plotter']\n"
   ]
  },
  {
   "cell_type": "code",
   "execution_count": null,
   "id": "5394f895",
   "metadata": {},
   "outputs": [],
   "source": [
    "\n",
    "for k, v in active_config_modifiying_kwargs.items():\n",
    "    curr_subdict = active_config.get(k, {})\n",
    "    for sub_k, sub_v in v.items():\n",
    "        try:\n",
    "            curr_subdict[sub_k] = sub_v # apply the update\n",
    "        except TypeError as err:\n",
    "            # TypeError: 'PlottingConfig' object does not support item assignment\n",
    "            setattr(curr_subdict, sub_k, sub_v)\n",
    "\n"
   ]
  },
  {
   "cell_type": "code",
   "execution_count": null,
   "id": "27140db7",
   "metadata": {},
   "outputs": [],
   "source": [
    "\n",
    "active_config.plotting_config.should_use_linear_track_geometry\n",
    "active_config.plotting_config.t_delta\n"
   ]
  },
  {
   "cell_type": "code",
   "execution_count": null,
   "id": "ae00b4c7",
   "metadata": {},
   "outputs": [],
   "source": [
    "from pyphoplacecellanalysis.PhoPositionalData.plotting.time_animations import TrackConfigurationTimeAnimationRoutine\n",
    "\n",
    "t_start, t_delta, t_end = curr_active_pipeline.find_LongShortDelta_times()\n",
    "custom_track_animatior: TrackConfigurationTimeAnimationRoutine = TrackConfigurationTimeAnimationRoutine(t_start=t_start, t_delta=t_delta, t_end=t_end, \n",
    "        long_maze_bg=ipspikesDataExplorer.plots['long_maze_bg'], short_maze_bg=ipspikesDataExplorer.plots['short_maze_bg'],\n",
    "    )\n",
    "\n"
   ]
  },
  {
   "cell_type": "code",
   "execution_count": null,
   "id": "010c8de3",
   "metadata": {},
   "outputs": [],
   "source": [
    "from pyphoplacecellanalysis.GUI.PyVista.InteractivePlotter.InteractiveSliderWrapper import InteractiveSliderWrapper\n",
    "\n",
    "# interactive_plotter = ipspikesDataExplorer.ui.interactive_plotter # PhoInteractivePlotter\n",
    "\n",
    "active_timestamp_slider_wrapper: InteractiveSliderWrapper = ipspikesDataExplorer.ui.interactive_plotter.interface_properties.active_timestamp_slider_wrapper # InteractiveSliderWrapper \n",
    "active_timestamp_slider_wrapper.curr_value # 17659.517659\n",
    "active_timestamp_slider_wrapper.curr_index # 17659\n",
    "\n",
    "\n",
    "curr_i: int = int(active_timestamp_slider_wrapper.curr_index)\n",
    "active_window_sample_indicies = np.squeeze(ipspikesDataExplorer.params.pre_computed_window_sample_indicies[curr_i,:]) # Get the current precomputed indicies for this curr_i\n",
    "\n",
    "## Spike Plotting:\n",
    "# Get the times that fall within the current plot window:\n",
    "curr_time_fixedSegments = ipspikesDataExplorer.t[active_window_sample_indicies] # New Way\n",
    "t_start = curr_time_fixedSegments[0]\n",
    "t_stop = curr_time_fixedSegments[-1]\n",
    "\n",
    "# \n",
    "t_start, t_stop\n",
    "# custom_track_animatior.on_update_current_window(t_start=t_start, t_stop=t_stop)\n",
    "# curr_index\n",
    "active_timestamp_slider_wrapper.slider_obj.SetEnabled(False) # hide the typical timestamp slider"
   ]
  },
  {
   "cell_type": "code",
   "execution_count": null,
   "id": "295b5cef",
   "metadata": {},
   "outputs": [],
   "source": [
    "\n",
    "active_one_step_decoder = deepcopy(global_results.pf2D_Decoder)\n"
   ]
  },
  {
   "cell_type": "code",
   "execution_count": null,
   "id": "1864e324",
   "metadata": {},
   "outputs": [],
   "source": [
    "# _update_nearest_decoded_most_likely_position_callback, _conn = add_nearest_decoded_position_indicator_circle(self, active_one_step_decoder, _debug_print = False)\n",
    "\n",
    "_update_nearest_decoded_most_likely_position_callback, _conn = ipspikesDataExplorer.add_nearest_decoded_position_indicator_circle(active_one_step_decoder=active_one_step_decoder, debug_print=True)\n"
   ]
  },
  {
   "cell_type": "code",
   "execution_count": null,
   "id": "0e8d5529",
   "metadata": {},
   "outputs": [],
   "source": [
    "from pyphoplacecellanalysis.PhoPositionalData.plotting.mixins.decoder_plotting_mixins import DecodedTrajectoryPyVistaPlotter\n",
    "\n",
    "## plots a decoder posterior viewer with two sliders: one for epoch_idx and another for epoch_time_bin_idx within that epoch\n",
    "active_one_step_decoder = deepcopy(global_results.pf2D_Decoder) # just used for position binning info\n",
    "# a_result: DecodedFilterEpochsResult = deepcopy(decoder_laps_filter_epochs_decoder_result_dict['long_LR'])\n",
    "a_result: DecodedFilterEpochsResult = deepcopy(decoder_ripple_filter_epochs_decoder_result_dict['long_LR'])\n",
    "\n",
    "a_decoded_trajectory_pyvista_plotter: DecodedTrajectoryPyVistaPlotter = ipspikesDataExplorer.add_decoded_posterior_bars(a_result=a_result,\n",
    "                                                                                                                         xbin=active_one_step_decoder.xbin, xbin_centers=active_one_step_decoder.xbin_centers, ybin=active_one_step_decoder.ybin, ybin_centers=active_one_step_decoder.ybin_centers,\n",
    "                                                                                                                         enable_plot_all_time_bins_in_epoch_mode=False)\n"
   ]
  },
  {
   "cell_type": "code",
   "execution_count": null,
   "id": "4df7c0c1",
   "metadata": {},
   "outputs": [],
   "source": [
    "ipspikesDataExplorer.params.curr_view_window_length_samples"
   ]
  },
  {
   "cell_type": "code",
   "execution_count": null,
   "id": "79651414",
   "metadata": {},
   "outputs": [],
   "source": [
    "ipspikesDataExplorer.clear_all_added_decoded_posterior_plots()\n",
    "ipspikesDataExplorer.p.clear_slider_widgets() # does not actually clear the added sliders\n",
    "ipspikesDataExplorer.on_slider_update_mesh(3)"
   ]
  },
  {
   "cell_type": "code",
   "execution_count": null,
   "id": "352c3d2c",
   "metadata": {},
   "outputs": [],
   "source": [
    "\n",
    "# ipspikesDataExplorer.params.curr_view_window_length_samples # 299\n",
    "ipspikesDataExplorer.params.curr_view_window_length_samples = 60.0 * 5.0 * ipspikesDataExplorer.active_session.position.sampling_rate # 5 minutes\n",
    "\n"
   ]
  },
  {
   "cell_type": "code",
   "execution_count": null,
   "id": "a2a1e903",
   "metadata": {},
   "outputs": [],
   "source": [
    "ipspikesDataExplorer.params"
   ]
  },
  {
   "cell_type": "code",
   "execution_count": null,
   "id": "186e8883",
   "metadata": {},
   "outputs": [],
   "source": [
    "from mpl_interactions.widgets import RangeSlider"
   ]
  },
  {
   "cell_type": "code",
   "execution_count": null,
   "id": "acebce7c",
   "metadata": {},
   "outputs": [],
   "source": [
    "# ipspikesDataExplorer.add_grid_bin_bounds_box(\n",
    "ipspikesDataExplorer.on_slider_update_mesh"
   ]
  },
  {
   "cell_type": "markdown",
   "id": "7f59bafd",
   "metadata": {},
   "source": [
    "# 🖼️🎨 2024-02-28 - WE gotta see the replays on the 3D track. Or the 2D track.\n",
    "2024-04-28 - This is working in both 3D and 2D!"
   ]
  },
  {
   "cell_type": "code",
   "execution_count": null,
   "id": "714ad549",
   "metadata": {},
   "outputs": [],
   "source": [
    "## INPUTS: directional_laps_results, global_replays, decoder_ripple_filter_epochs_decoder_result_dict\n",
    "\n",
    "# global_pf1D\n",
    "# long_replays\n",
    "# direction_max_indices = ripple_all_epoch_bins_marginals_df[['P_Long', 'P_Short']].values.argmax(axis=1)\n",
    "# track_identity_max_indices = ripple_all_epoch_bins_marginals_df[['P_Long', 'P_Short']].values.argmax(axis=1)\n",
    "\n",
    "## How do I get the replays?\n",
    "# long_replay_df: pd.DataFrame = long_replays.to_dataframe() ## These work.\n",
    "# global_replay_df: pd.DataFrame = global_replays.to_dataframe() ## These work.\n",
    "# global_replay_df"
   ]
  },
  {
   "cell_type": "code",
   "execution_count": null,
   "id": "721e8e2b",
   "metadata": {},
   "outputs": [],
   "source": [
    "## 1D version:\n",
    "## INPUTS: directional_laps_results, decoder_ripple_filter_epochs_decoder_result_dict\n",
    "xbin = deepcopy(directional_laps_results.get_decoders()[0].xbin)\n",
    "xbin_centers = deepcopy(directional_laps_results.get_decoders()[0].xbin_centers)\n",
    "ybin_centers = None\n",
    "ybin = None\n",
    "\n",
    "a_decoded_filter_epochs_decoder_result_dict: Dict[str, DecodedFilterEpochsResult] = deepcopy(decoder_laps_filter_epochs_decoder_result_dict)\n",
    "# a_decoded_filter_epochs_decoder_result_dict: Dict[str, DecodedFilterEpochsResult] = deepcopy(decoder_ripple_filter_epochs_decoder_result_dict)\n",
    "# a_decoded_filter_epochs_decoder_result_dict\n",
    "\n",
    "## 1D:\n",
    "a_result: DecodedFilterEpochsResult = a_decoded_filter_epochs_decoder_result_dict['long_LR'] # 1D\n",
    "\n",
    "## OUTPUTS: a_decoded_filter_epochs_decoder_result_dict, xbin_centers, ybin_centers"
   ]
  },
  {
   "cell_type": "code",
<<<<<<< HEAD
   "execution_count": 49,
   "id": "b31cdc1d",
   "metadata": {},
   "outputs": [
    {
     "name": "stdout",
     "output_type": "stream",
     "text": [
      "laps_decoding_time_bin_size: 0.025, ripple_decoding_time_bin_size: 0.025, pos_bin_size: (3.8054171165052444, 1.4477079927649104)\n"
     ]
    },
    {
     "name": "stderr",
     "output_type": "stream",
     "text": [
      "/Users/pho/repo/Pho Secondary Workspace/Spike3DEnv/Spike3DWorkEnv/pyPhoPlaceCellAnalysis/src/pyphoplacecellanalysis/Analysis/Decoder/reconstruction.py:333: RuntimeWarning: invalid value encountered in divide\n",
      "  posterior /= np.sum(posterior, axis=0) # C(tau, n) = np.sum(posterior, axis=0): normalization condition mentioned in eqn 36 to convert to P_x_given_n\n",
      "/Users/pho/repo/Pho Secondary Workspace/Spike3DEnv/Spike3DWorkEnv/pyPhoPlaceCellAnalysis/src/pyphoplacecellanalysis/Analysis/Decoder/reconstruction.py:333: RuntimeWarning: invalid value encountered in divide\n",
      "  posterior /= np.sum(posterior, axis=0) # C(tau, n) = np.sum(posterior, axis=0): normalization condition mentioned in eqn 36 to convert to P_x_given_n\n"
     ]
    }
   ],
=======
   "execution_count": null,
   "id": "b31cdc1d",
   "metadata": {},
   "outputs": [],
>>>>>>> 7bc80779
   "source": [
    "## 2D version:\n",
    "from neuropy.analyses.placefields import PfND\n",
    "from pyphoplacecellanalysis.Analysis.Decoder.reconstruction import BayesianPlacemapPositionDecoder\n",
    "from pyphoplacecellanalysis.General.Pipeline.Stages.ComputationFunctions.MultiContextComputationFunctions.DirectionalPlacefieldGlobalComputationFunctions import _compute_lap_and_ripple_epochs_decoding_for_decoder\n",
    "\n",
    "## INPUTS: long_results, short_results\n",
    "# long_one_step_decoder_2D\n",
    "\n",
    "long_one_step_decoder_2D, short_one_step_decoder_2D  = [results_data.get('pf2D_Decoder', None) for results_data in (long_results, short_results)]\n",
    "one_step_decoder_dict_2D: Dict[str, BayesianPlacemapPositionDecoder] = dict(zip(('long', 'short'), (long_one_step_decoder_2D, short_one_step_decoder_2D)))\n",
    "long_pf2D = long_results.pf2D\n",
    "# short_pf2D = short_results.pf2D\n",
    "\n",
    "xbin = deepcopy(long_pf2D.xbin)\n",
    "xbin_centers = deepcopy(long_pf2D.xbin_centers)\n",
    "ybin = deepcopy(long_pf2D.ybin)\n",
    "ybin_centers = deepcopy(long_pf2D.ybin_centers)\n",
    "\n",
    "## OUTPUTS: one_step_decoder_dict_2D, xbin_centers, ybin_centers\n",
    "\n",
    "## INPUTS: one_step_decoder_dict_2D\n",
    "\n",
    "# DirectionalMergedDecoders: Get the result after computation:\n",
    "directional_merged_decoders_result: DirectionalPseudo2DDecodersResult = curr_active_pipeline.global_computation_results.computed_data['DirectionalMergedDecoders']\n",
    "ripple_decoding_time_bin_size: float = directional_merged_decoders_result.ripple_decoding_time_bin_size\n",
    "laps_decoding_time_bin_size: float = directional_merged_decoders_result.laps_decoding_time_bin_size\n",
    "pos_bin_size: Tuple[float, float] = list(one_step_decoder_dict_2D.values())[0].pos_bin_size\n",
    "\n",
    "print(f'laps_decoding_time_bin_size: {laps_decoding_time_bin_size}, ripple_decoding_time_bin_size: {ripple_decoding_time_bin_size}, pos_bin_size: {pos_bin_size}')\n",
    "\n",
    "\n",
    "# override:\n",
    "# laps_decoding_time_bin_size = 0.5\n",
    "\n",
    "## Decode epochs for the two decoders ('long', 'short'):\n",
    "LS_decoder_laps_filter_epochs_decoder_result_dict: Dict[str, DecodedFilterEpochsResult] = {}\n",
    "LS_decoder_ripple_filter_epochs_decoder_result_dict: Dict[str, DecodedFilterEpochsResult] = {}\n",
    "\n",
    "for a_name, a_decoder in one_step_decoder_dict_2D.items():\n",
    "    LS_decoder_laps_filter_epochs_decoder_result_dict[a_name], LS_decoder_ripple_filter_epochs_decoder_result_dict[a_name] = _compute_lap_and_ripple_epochs_decoding_for_decoder(a_decoder, curr_active_pipeline, desired_laps_decoding_time_bin_size=laps_decoding_time_bin_size, desired_ripple_decoding_time_bin_size=ripple_decoding_time_bin_size)\n",
    "\n",
    "# LS_decoder_ripple_filter_epochs_decoder_result_dict\n"
   ]
  },
  {
   "cell_type": "code",
<<<<<<< HEAD
   "execution_count": 50,
=======
   "execution_count": null,
>>>>>>> 7bc80779
   "id": "e591738c",
   "metadata": {},
   "outputs": [],
   "source": [
    "## 2D:\n",
    "# Choose the ripple epochs to plot:\n",
    "a_decoded_filter_epochs_decoder_result_dict: Dict[str, DecodedFilterEpochsResult] = deepcopy(LS_decoder_ripple_filter_epochs_decoder_result_dict)\n",
    "# Choose the laps epochs to plot:\n",
    "# a_decoded_filter_epochs_decoder_result_dict: Dict[str, DecodedFilterEpochsResult] = deepcopy(LS_decoder_laps_filter_epochs_decoder_result_dict)\n",
    "\n",
    "\n",
    "# a_decoded_filter_epochs_decoder_result_dict\n",
    "a_result: DecodedFilterEpochsResult = a_decoded_filter_epochs_decoder_result_dict['long'] # 2D\n",
    "\n",
    "# a_result: DecodedFilterEpochsResult = LS_decoder_laps_filter_epochs_decoder_result_dict['long'] # 2D"
   ]
  },
  {
   "cell_type": "code",
   "execution_count": null,
   "id": "ffdd1b42",
   "metadata": {},
   "outputs": [],
   "source": [
    "from pyphoplacecellanalysis.PhoPositionalData.plotting.mixins.decoder_plotting_mixins import DecodedTrajectoryMatplotlibPlotter\n",
    "\n",
    "## INPUTS: a_result: DecodedFilterEpochsResult, an_epoch_idx: int = 18\n",
    "# e.g. `a_result: DecodedFilterEpochsResult = a_decoded_filter_epochs_decoder_result_dict['long_LR']`\n",
    "\n",
    "# a_result: DecodedFilterEpochsResult = a_decoded_filter_epochs_decoder_result_dict['long_LR'] # 1D\n",
    "\n",
    "## Convert to plottable posteriors\n",
    "# an_epoch_idx: int = 0\n",
    "\n",
    "# valid_aclus = deepcopy(decoder_aclu_peak_location_df_merged.aclu.unique())\n",
    "num_filter_epochs: int = a_result.num_filter_epochs\n",
    "a_decoded_traj_plotter = DecodedTrajectoryMatplotlibPlotter(a_result=a_result, xbin=xbin, xbin_centers=xbin_centers, ybin=ybin, ybin_centers=ybin_centers)\n",
    "fig, axs, laps_pages = a_decoded_traj_plotter.plot_decoded_trajectories_2d(global_session, curr_num_subplots=8, active_page_index=0, plot_actual_lap_lines=False, use_theoretical_tracks_instead=True)\n",
    "\n",
    "integer_slider = a_decoded_traj_plotter.plot_epoch_with_slider_widget(an_epoch_idx=6)\n",
    "integer_slider"
   ]
  },
  {
   "cell_type": "code",
   "execution_count": null,
   "id": "8f60583e",
   "metadata": {},
   "outputs": [],
   "source": [
    "type(laps_pages)"
   ]
  },
  {
   "cell_type": "code",
   "execution_count": null,
   "id": "e2ff87b5",
   "metadata": {},
   "outputs": [],
   "source": [
    "heatmaps[0].remove()\n",
    "\n",
    "# an_ax.remove(heatmaps[0])"
   ]
  },
  {
   "cell_type": "code",
   "execution_count": null,
   "id": "ebfd94ef",
   "metadata": {},
   "outputs": [],
   "source": [
    "an_ax = axs[0][0]"
   ]
  },
  {
   "cell_type": "code",
   "execution_count": null,
   "id": "51fe2a86",
   "metadata": {},
   "outputs": [],
   "source": [
    "\n",
    "\n",
    "# plotActors, data_dict = plot_3d_stem_points(pCustom, active_epoch_placefields2D.ratemap.xbin, active_epoch_placefields2D.ratemap.ybin, active_epoch_placefields2D.ratemap.occupancy)"
   ]
  },
  {
   "cell_type": "code",
   "execution_count": null,
   "id": "b4627224",
   "metadata": {},
   "outputs": [],
   "source": [
    "update_plot(value=2)"
   ]
  },
  {
   "cell_type": "markdown",
   "id": "dd9cfc42",
   "metadata": {},
   "source": [
    "## add to 3D plotter:"
   ]
  },
  {
   "cell_type": "code",
<<<<<<< HEAD
   "execution_count": 57,
   "id": "12058a97",
   "metadata": {},
   "outputs": [
    {
     "name": "stderr",
     "output_type": "stream",
     "text": [
      "INFO:2024-05-23_13-05-21.rMBP-16-2023.local.pipeline.kdiba.gor01.one.2006-6-09_1-22-43:NeuropyPipeline.on_stage_changed(new_stage=\"PipelineStage.Displayed\")\n"
     ]
    },
    {
     "name": "stdout",
     "output_type": "stream",
     "text": [
      "Applying custom Pyvista theme.\n",
      "done.\n",
      "No extant BackgroundPlotter\n",
      "Creating a new BackgroundPlotter\n"
     ]
    },
    {
     "name": "stderr",
     "output_type": "stream",
     "text": [
      "/Users/pho/repo/Pho Secondary Workspace/Spike3DEnv/Spike3DWorkEnv/Spike3D/.venv/lib/python3.9/site-packages/pyvista/core/pointset.py:205: PyvistaDeprecationWarning: You did not specify a value for `inplace` and the default value will be changing to `False` in future versions for point-based meshes (e.g., `PolyData`). Please make sure you are not assuming this to be an inplace operation.\n",
      "  warnings.warn(DEFAULT_INPLACE_WARNING, PyvistaDeprecationWarning)\n"
     ]
    }
   ],
=======
   "execution_count": null,
   "id": "12058a97",
   "metadata": {},
   "outputs": [],
>>>>>>> 7bc80779
   "source": [
    "from pyphoplacecellanalysis.GUI.PyVista.InteractivePlotter.InteractiveCustomDataExplorer import InteractiveCustomDataExplorer\n",
    "from pyphoplacecellanalysis.PhoPositionalData.plotting.mixins.decoder_plotting_mixins import DecodedTrajectoryPyVistaPlotter\n",
    "from pyphoplacecellanalysis.Pho3D.PyVista.graphs import plot_3d_stem_points, plot_3d_binned_bars\n",
    "\n",
    "curr_active_pipeline.prepare_for_display()\n",
    "t_start, t_delta, t_end = curr_active_pipeline.find_LongShortDelta_times()\n",
    "_out = curr_active_pipeline.display(display_function='_display_3d_interactive_custom_data_explorer', active_session_configuration_context=global_epoch_context,\n",
    "                                    params_kwargs=dict(should_use_linear_track_geometry=True, **{'t_start': t_start, 't_delta': t_delta, 't_end': t_end}),\n",
    "                                    )\n",
    "iplapsDataExplorer: InteractiveCustomDataExplorer = _out['iplapsDataExplorer']\n",
    "pActiveInteractiveLapsPlotter = _out['plotter']\n"
   ]
  },
  {
   "cell_type": "code",
<<<<<<< HEAD
   "execution_count": 44,
=======
   "execution_count": null,
>>>>>>> 7bc80779
   "id": "6b011ca5",
   "metadata": {},
   "outputs": [],
   "source": [
    "\n",
    "## INPUTS: a_result, xbin_centers, ybin_centers, iplapsDataExplorer\n",
    "# a_decoded_trajectory_pyvista_plotter: DecodedTrajectoryPyVistaPlotter = DecodedTrajectoryPyVistaPlotter(a_result=a_result, xbin=xbin, xbin_centers=xbin_centers, ybin=ybin, ybin_centers=ybin_centers, p=iplapsDataExplorer.p)\n",
    "# a_decoded_trajectory_pyvista_plotter.build_ui()\n",
    "# a_decoded_trajectory_pyvista_plotter: DecodedTrajectoryPyVistaPlotter = iplapsDataExplorer.add_decoded_posterior_bars(a_result=a_result, xbin=xbin, xbin_centers=xbin_centers, ybin=ybin, ybin_centers=ybin_centers, enable_plot_all_time_bins_in_epoch_mode=True)\n",
    "\n",
    "a_decoded_trajectory_pyvista_plotter: DecodedTrajectoryPyVistaPlotter = iplapsDataExplorer.add_decoded_posterior_bars(a_result=a_result, xbin=xbin, xbin_centers=xbin_centers, ybin=ybin, ybin_centers=ybin_centers, enable_plot_all_time_bins_in_epoch_mode=False, active_plot_fn=plot_3d_stem_points)"
   ]
  },
  {
   "cell_type": "code",
   "execution_count": null,
   "id": "c24cd81d",
   "metadata": {},
   "outputs": [],
<<<<<<< HEAD
   "source": [
    "a_decoded_trajectory_pyvista_plotter: DecodedTrajectoryPyVistaPlotter = iplapsDataExplorer.add_decoded_posterior_bars(a_result=a_result, xbin=xbin, xbin_centers=xbin_centers, ybin=ybin, ybin_centers=ybin_centers, enable_plot_all_time_bins_in_epoch_mode=False, active_plot_fn=None)"
   ]
  },
  {
   "cell_type": "code",
   "execution_count": null,
   "id": "6385a748",
   "metadata": {},
   "outputs": [
    {
     "data": {
      "application/javascript": "(function(root) {\n  function now() {\n    return new Date();\n  }\n\n  var force = true;\n  var py_version = '3.2.2'.replace('rc', '-rc.').replace('.dev', '-dev.');\n  var is_dev = py_version.indexOf(\"+\") !== -1 || py_version.indexOf(\"-\") !== -1;\n  var reloading = false;\n  var Bokeh = root.Bokeh;\n  var bokeh_loaded = Bokeh != null && (Bokeh.version === py_version || (Bokeh.versions !== undefined && Bokeh.versions.has(py_version)));\n\n  if (typeof (root._bokeh_timeout) === \"undefined\" || force) {\n    root._bokeh_timeout = Date.now() + 5000;\n    root._bokeh_failed_load = false;\n  }\n\n  function run_callbacks() {\n    try {\n      root._bokeh_onload_callbacks.forEach(function(callback) {\n        if (callback != null)\n          callback();\n      });\n    } finally {\n      delete root._bokeh_onload_callbacks;\n    }\n    console.debug(\"Bokeh: all callbacks have finished\");\n  }\n\n  function load_libs(css_urls, js_urls, js_modules, js_exports, callback) {\n    if (css_urls == null) css_urls = [];\n    if (js_urls == null) js_urls = [];\n    if (js_modules == null) js_modules = [];\n    if (js_exports == null) js_exports = {};\n\n    root._bokeh_onload_callbacks.push(callback);\n\n    if (root._bokeh_is_loading > 0) {\n      console.debug(\"Bokeh: BokehJS is being loaded, scheduling callback at\", now());\n      return null;\n    }\n    if (js_urls.length === 0 && js_modules.length === 0 && Object.keys(js_exports).length === 0) {\n      run_callbacks();\n      return null;\n    }\n    if (!reloading) {\n      console.debug(\"Bokeh: BokehJS not loaded, scheduling load and callback at\", now());\n    }\n\n    function on_load() {\n      root._bokeh_is_loading--;\n      if (root._bokeh_is_loading === 0) {\n        console.debug(\"Bokeh: all BokehJS libraries/stylesheets loaded\");\n        run_callbacks()\n      }\n    }\n    window._bokeh_on_load = on_load\n\n    function on_error() {\n      console.error(\"failed to load \" + url);\n    }\n\n    var skip = [];\n    if (window.requirejs) {\n      window.requirejs.config({'packages': {}, 'paths': {'vtk': 'https://cdn.jsdelivr.net/npm/vtk.js@20.0.1/vtk', 'jspanel': 'https://cdn.jsdelivr.net/npm/jspanel4@4.12.0/dist/jspanel', 'jspanel-modal': 'https://cdn.jsdelivr.net/npm/jspanel4@4.12.0/dist/extensions/modal/jspanel.modal', 'jspanel-tooltip': 'https://cdn.jsdelivr.net/npm/jspanel4@4.12.0/dist/extensions/tooltip/jspanel.tooltip', 'jspanel-hint': 'https://cdn.jsdelivr.net/npm/jspanel4@4.12.0/dist/extensions/hint/jspanel.hint', 'jspanel-layout': 'https://cdn.jsdelivr.net/npm/jspanel4@4.12.0/dist/extensions/layout/jspanel.layout', 'jspanel-contextmenu': 'https://cdn.jsdelivr.net/npm/jspanel4@4.12.0/dist/extensions/contextmenu/jspanel.contextmenu', 'jspanel-dock': 'https://cdn.jsdelivr.net/npm/jspanel4@4.12.0/dist/extensions/dock/jspanel.dock', 'gridstack': 'https://cdn.jsdelivr.net/npm/gridstack@7.2.3/dist/gridstack-all', 'notyf': 'https://cdn.jsdelivr.net/npm/notyf@3/notyf.min'}, 'shim': {'vtk': {'exports': 'vtk'}, 'jspanel': {'exports': 'jsPanel'}, 'gridstack': {'exports': 'GridStack'}}});\n      require([\"vtk\"], function() {\n\ton_load()\n      })\n      require([\"jspanel\"], function(jsPanel) {\n\twindow.jsPanel = jsPanel\n\ton_load()\n      })\n      require([\"jspanel-modal\"], function() {\n\ton_load()\n      })\n      require([\"jspanel-tooltip\"], function() {\n\ton_load()\n      })\n      require([\"jspanel-hint\"], function() {\n\ton_load()\n      })\n      require([\"jspanel-layout\"], function() {\n\ton_load()\n      })\n      require([\"jspanel-contextmenu\"], function() {\n\ton_load()\n      })\n      require([\"jspanel-dock\"], function() {\n\ton_load()\n      })\n      require([\"gridstack\"], function(GridStack) {\n\twindow.GridStack = GridStack\n\ton_load()\n      })\n      require([\"notyf\"], function() {\n\ton_load()\n      })\n      root._bokeh_is_loading = css_urls.length + 10;\n    } else {\n      root._bokeh_is_loading = css_urls.length + js_urls.length + js_modules.length + Object.keys(js_exports).length;\n    }\n\n    var existing_stylesheets = []\n    var links = document.getElementsByTagName('link')\n    for (var i = 0; i < links.length; i++) {\n      var link = links[i]\n      if (link.href != null) {\n\texisting_stylesheets.push(link.href)\n      }\n    }\n    for (var i = 0; i < css_urls.length; i++) {\n      var url = css_urls[i];\n      if (existing_stylesheets.indexOf(url) !== -1) {\n\ton_load()\n\tcontinue;\n      }\n      const element = document.createElement(\"link\");\n      element.onload = on_load;\n      element.onerror = on_error;\n      element.rel = \"stylesheet\";\n      element.type = \"text/css\";\n      element.href = url;\n      console.debug(\"Bokeh: injecting link tag for BokehJS stylesheet: \", url);\n      document.body.appendChild(element);\n    }    if (((window['vtk'] !== undefined) && (!(window['vtk'] instanceof HTMLElement))) || window.requirejs) {\n      var urls = ['https://cdn.holoviz.org/panel/1.2.3/dist/bundled/abstractvtkplot/vtk.js@20.0.1/vtk.js'];\n      for (var i = 0; i < urls.length; i++) {\n        skip.push(urls[i])\n      }\n    }    if (((window['jsPanel'] !== undefined) && (!(window['jsPanel'] instanceof HTMLElement))) || window.requirejs) {\n      var urls = ['https://cdn.holoviz.org/panel/1.2.3/dist/bundled/floatpanel/jspanel4@4.12.0/dist/jspanel.js', 'https://cdn.holoviz.org/panel/1.2.3/dist/bundled/floatpanel/jspanel4@4.12.0/dist/extensions/modal/jspanel.modal.js', 'https://cdn.holoviz.org/panel/1.2.3/dist/bundled/floatpanel/jspanel4@4.12.0/dist/extensions/tooltip/jspanel.tooltip.js', 'https://cdn.holoviz.org/panel/1.2.3/dist/bundled/floatpanel/jspanel4@4.12.0/dist/extensions/hint/jspanel.hint.js', 'https://cdn.holoviz.org/panel/1.2.3/dist/bundled/floatpanel/jspanel4@4.12.0/dist/extensions/layout/jspanel.layout.js', 'https://cdn.holoviz.org/panel/1.2.3/dist/bundled/floatpanel/jspanel4@4.12.0/dist/extensions/contextmenu/jspanel.contextmenu.js', 'https://cdn.holoviz.org/panel/1.2.3/dist/bundled/floatpanel/jspanel4@4.12.0/dist/extensions/dock/jspanel.dock.js'];\n      for (var i = 0; i < urls.length; i++) {\n        skip.push(urls[i])\n      }\n    }    if (((window['GridStack'] !== undefined) && (!(window['GridStack'] instanceof HTMLElement))) || window.requirejs) {\n      var urls = ['https://cdn.holoviz.org/panel/1.2.3/dist/bundled/gridstack/gridstack@7.2.3/dist/gridstack-all.js'];\n      for (var i = 0; i < urls.length; i++) {\n        skip.push(urls[i])\n      }\n    }    if (((window['Notyf'] !== undefined) && (!(window['Notyf'] instanceof HTMLElement))) || window.requirejs) {\n      var urls = ['https://cdn.holoviz.org/panel/1.2.3/dist/bundled/notificationarea/notyf@3/notyf.min.js'];\n      for (var i = 0; i < urls.length; i++) {\n        skip.push(urls[i])\n      }\n    }    var existing_scripts = []\n    var scripts = document.getElementsByTagName('script')\n    for (var i = 0; i < scripts.length; i++) {\n      var script = scripts[i]\n      if (script.src != null) {\n\texisting_scripts.push(script.src)\n      }\n    }\n    for (var i = 0; i < js_urls.length; i++) {\n      var url = js_urls[i];\n      if (skip.indexOf(url) !== -1 || existing_scripts.indexOf(url) !== -1) {\n\tif (!window.requirejs) {\n\t  on_load();\n\t}\n\tcontinue;\n      }\n      var element = document.createElement('script');\n      element.onload = on_load;\n      element.onerror = on_error;\n      element.async = false;\n      element.src = url;\n      console.debug(\"Bokeh: injecting script tag for BokehJS library: \", url);\n      document.head.appendChild(element);\n    }\n    for (var i = 0; i < js_modules.length; i++) {\n      var url = js_modules[i];\n      if (skip.indexOf(url) !== -1 || existing_scripts.indexOf(url) !== -1) {\n\tif (!window.requirejs) {\n\t  on_load();\n\t}\n\tcontinue;\n      }\n      var element = document.createElement('script');\n      element.onload = on_load;\n      element.onerror = on_error;\n      element.async = false;\n      element.src = url;\n      element.type = \"module\";\n      console.debug(\"Bokeh: injecting script tag for BokehJS library: \", url);\n      document.head.appendChild(element);\n    }\n    for (const name in js_exports) {\n      var url = js_exports[name];\n      if (skip.indexOf(url) >= 0 || root[name] != null) {\n\tif (!window.requirejs) {\n\t  on_load();\n\t}\n\tcontinue;\n      }\n      var element = document.createElement('script');\n      element.onerror = on_error;\n      element.async = false;\n      element.type = \"module\";\n      console.debug(\"Bokeh: injecting script tag for BokehJS library: \", url);\n      element.textContent = `\n      import ${name} from \"${url}\"\n      window.${name} = ${name}\n      window._bokeh_on_load()\n      `\n      document.head.appendChild(element);\n    }\n    if (!js_urls.length && !js_modules.length) {\n      on_load()\n    }\n  };\n\n  function inject_raw_css(css) {\n    const element = document.createElement(\"style\");\n    element.appendChild(document.createTextNode(css));\n    document.body.appendChild(element);\n  }\n\n  var js_urls = [\"https://cdn.holoviz.org/panel/1.2.3/dist/bundled/abstractvtkplot/vtk.js@20.0.1/vtk.js\", \"https://cdn.bokeh.org/bokeh/release/bokeh-3.2.2.min.js\", \"https://cdn.bokeh.org/bokeh/release/bokeh-gl-3.2.2.min.js\", \"https://cdn.bokeh.org/bokeh/release/bokeh-widgets-3.2.2.min.js\", \"https://cdn.bokeh.org/bokeh/release/bokeh-tables-3.2.2.min.js\", \"https://cdn.holoviz.org/panel/1.2.3/dist/bundled/material-components-web@7.0.0/dist/material-components-web.min.js\", \"https://cdn.holoviz.org/panel/1.2.3/dist/panel.min.js\"];\n  var js_modules = [];\n  var js_exports = {};\n  var css_urls = [\"https://fonts.googleapis.com/css?family=Roboto:300,400,500\", \"https://fonts.googleapis.com/css?family=Material+Icons&display=block\"];\n  var inline_js = [    function(Bokeh) {\n      Bokeh.set_log_level(\"info\");\n    },\nfunction(Bokeh) {} // ensure no trailing comma for IE\n  ];\n\n  function run_inline_js() {\n    if ((root.Bokeh !== undefined) || (force === true)) {\n      for (var i = 0; i < inline_js.length; i++) {\n        inline_js[i].call(root, root.Bokeh);\n      }\n      // Cache old bokeh versions\n      if (Bokeh != undefined && !reloading) {\n\tvar NewBokeh = root.Bokeh;\n\tif (Bokeh.versions === undefined) {\n\t  Bokeh.versions = new Map();\n\t}\n\tif (NewBokeh.version !== Bokeh.version) {\n\t  Bokeh.versions.set(NewBokeh.version, NewBokeh)\n\t}\n\troot.Bokeh = Bokeh;\n      }} else if (Date.now() < root._bokeh_timeout) {\n      setTimeout(run_inline_js, 100);\n    } else if (!root._bokeh_failed_load) {\n      console.log(\"Bokeh: BokehJS failed to load within specified timeout.\");\n      root._bokeh_failed_load = true;\n    }\n    root._bokeh_is_initializing = false\n  }\n\n  function load_or_wait() {\n    // Implement a backoff loop that tries to ensure we do not load multiple\n    // versions of Bokeh and its dependencies at the same time.\n    // In recent versions we use the root._bokeh_is_initializing flag\n    // to determine whether there is an ongoing attempt to initialize\n    // bokeh, however for backward compatibility we also try to ensure\n    // that we do not start loading a newer (Panel>=1.0 and Bokeh>3) version\n    // before older versions are fully initialized.\n    if (root._bokeh_is_initializing && Date.now() > root._bokeh_timeout) {\n      root._bokeh_is_initializing = false;\n      root._bokeh_onload_callbacks = undefined;\n      console.log(\"Bokeh: BokehJS was loaded multiple times but one version failed to initialize.\");\n      load_or_wait();\n    } else if (root._bokeh_is_initializing || (typeof root._bokeh_is_initializing === \"undefined\" && root._bokeh_onload_callbacks !== undefined)) {\n      setTimeout(load_or_wait, 100);\n    } else {\n      Bokeh = root.Bokeh;\n      bokeh_loaded = Bokeh != null && (Bokeh.version === py_version || (Bokeh.versions !== undefined && Bokeh.versions.has(py_version)));\n      root._bokeh_is_initializing = true\n      root._bokeh_onload_callbacks = []\n      if (!reloading && (!bokeh_loaded || is_dev)) {\n\troot.Bokeh = undefined;\n      }\n      load_libs(css_urls, js_urls, js_modules, js_exports, function() {\n\tconsole.debug(\"Bokeh: BokehJS plotting callback run at\", now());\n\trun_inline_js();\n      });\n    }\n  }\n  // Give older versions of the autoload script a head-start to ensure\n  // they initialize before we start loading newer version.\n  setTimeout(load_or_wait, 100)\n}(window));",
      "application/vnd.holoviews_load.v0+json": ""
     },
     "metadata": {},
     "output_type": "display_data"
    },
    {
     "data": {
      "application/javascript": "\nif ((window.PyViz === undefined) || (window.PyViz instanceof HTMLElement)) {\n  window.PyViz = {comms: {}, comm_status:{}, kernels:{}, receivers: {}, plot_index: []}\n}\n\n\n    function JupyterCommManager() {\n    }\n\n    JupyterCommManager.prototype.register_target = function(plot_id, comm_id, msg_handler) {\n      if (window.comm_manager || ((window.Jupyter !== undefined) && (Jupyter.notebook.kernel != null))) {\n        var comm_manager = window.comm_manager || Jupyter.notebook.kernel.comm_manager;\n        comm_manager.register_target(comm_id, function(comm) {\n          comm.on_msg(msg_handler);\n        });\n      } else if ((plot_id in window.PyViz.kernels) && (window.PyViz.kernels[plot_id])) {\n        window.PyViz.kernels[plot_id].registerCommTarget(comm_id, function(comm) {\n          comm.onMsg = msg_handler;\n        });\n      } else if (typeof google != 'undefined' && google.colab.kernel != null) {\n        google.colab.kernel.comms.registerTarget(comm_id, (comm) => {\n          var messages = comm.messages[Symbol.asyncIterator]();\n          function processIteratorResult(result) {\n            var message = result.value;\n            console.log(message)\n            var content = {data: message.data, comm_id};\n            var buffers = []\n            for (var buffer of message.buffers || []) {\n              buffers.push(new DataView(buffer))\n            }\n            var metadata = message.metadata || {};\n            var msg = {content, buffers, metadata}\n            msg_handler(msg);\n            return messages.next().then(processIteratorResult);\n          }\n          return messages.next().then(processIteratorResult);\n        })\n      }\n    }\n\n    JupyterCommManager.prototype.get_client_comm = function(plot_id, comm_id, msg_handler) {\n      if (comm_id in window.PyViz.comms) {\n        return window.PyViz.comms[comm_id];\n      } else if (window.comm_manager || ((window.Jupyter !== undefined) && (Jupyter.notebook.kernel != null))) {\n        var comm_manager = window.comm_manager || Jupyter.notebook.kernel.comm_manager;\n        var comm = comm_manager.new_comm(comm_id, {}, {}, {}, comm_id);\n        if (msg_handler) {\n          comm.on_msg(msg_handler);\n        }\n      } else if ((plot_id in window.PyViz.kernels) && (window.PyViz.kernels[plot_id])) {\n        var comm = window.PyViz.kernels[plot_id].connectToComm(comm_id);\n        comm.open();\n        if (msg_handler) {\n          comm.onMsg = msg_handler;\n        }\n      } else if (typeof google != 'undefined' && google.colab.kernel != null) {\n        var comm_promise = google.colab.kernel.comms.open(comm_id)\n        comm_promise.then((comm) => {\n          window.PyViz.comms[comm_id] = comm;\n          if (msg_handler) {\n            var messages = comm.messages[Symbol.asyncIterator]();\n            function processIteratorResult(result) {\n              var message = result.value;\n              var content = {data: message.data};\n              var metadata = message.metadata || {comm_id};\n              var msg = {content, metadata}\n              msg_handler(msg);\n              return messages.next().then(processIteratorResult);\n            }\n            return messages.next().then(processIteratorResult);\n          }\n        }) \n        var sendClosure = (data, metadata, buffers, disposeOnDone) => {\n          return comm_promise.then((comm) => {\n            comm.send(data, metadata, buffers, disposeOnDone);\n          });\n        };\n        var comm = {\n          send: sendClosure\n        };\n      }\n      window.PyViz.comms[comm_id] = comm;\n      return comm;\n    }\n    window.PyViz.comm_manager = new JupyterCommManager();\n    \n\n\nvar JS_MIME_TYPE = 'application/javascript';\nvar HTML_MIME_TYPE = 'text/html';\nvar EXEC_MIME_TYPE = 'application/vnd.holoviews_exec.v0+json';\nvar CLASS_NAME = 'output';\n\n/**\n * Render data to the DOM node\n */\nfunction render(props, node) {\n  var div = document.createElement(\"div\");\n  var script = document.createElement(\"script\");\n  node.appendChild(div);\n  node.appendChild(script);\n}\n\n/**\n * Handle when a new output is added\n */\nfunction handle_add_output(event, handle) {\n  var output_area = handle.output_area;\n  var output = handle.output;\n  if ((output.data == undefined) || (!output.data.hasOwnProperty(EXEC_MIME_TYPE))) {\n    return\n  }\n  var id = output.metadata[EXEC_MIME_TYPE][\"id\"];\n  var toinsert = output_area.element.find(\".\" + CLASS_NAME.split(' ')[0]);\n  if (id !== undefined) {\n    var nchildren = toinsert.length;\n    var html_node = toinsert[nchildren-1].children[0];\n    html_node.innerHTML = output.data[HTML_MIME_TYPE];\n    var scripts = [];\n    var nodelist = html_node.querySelectorAll(\"script\");\n    for (var i in nodelist) {\n      if (nodelist.hasOwnProperty(i)) {\n        scripts.push(nodelist[i])\n      }\n    }\n\n    scripts.forEach( function (oldScript) {\n      var newScript = document.createElement(\"script\");\n      var attrs = [];\n      var nodemap = oldScript.attributes;\n      for (var j in nodemap) {\n        if (nodemap.hasOwnProperty(j)) {\n          attrs.push(nodemap[j])\n        }\n      }\n      attrs.forEach(function(attr) { newScript.setAttribute(attr.name, attr.value) });\n      newScript.appendChild(document.createTextNode(oldScript.innerHTML));\n      oldScript.parentNode.replaceChild(newScript, oldScript);\n    });\n    if (JS_MIME_TYPE in output.data) {\n      toinsert[nchildren-1].children[1].textContent = output.data[JS_MIME_TYPE];\n    }\n    output_area._hv_plot_id = id;\n    if ((window.Bokeh !== undefined) && (id in Bokeh.index)) {\n      window.PyViz.plot_index[id] = Bokeh.index[id];\n    } else {\n      window.PyViz.plot_index[id] = null;\n    }\n  } else if (output.metadata[EXEC_MIME_TYPE][\"server_id\"] !== undefined) {\n    var bk_div = document.createElement(\"div\");\n    bk_div.innerHTML = output.data[HTML_MIME_TYPE];\n    var script_attrs = bk_div.children[0].attributes;\n    for (var i = 0; i < script_attrs.length; i++) {\n      toinsert[toinsert.length - 1].childNodes[1].setAttribute(script_attrs[i].name, script_attrs[i].value);\n    }\n    // store reference to server id on output_area\n    output_area._bokeh_server_id = output.metadata[EXEC_MIME_TYPE][\"server_id\"];\n  }\n}\n\n/**\n * Handle when an output is cleared or removed\n */\nfunction handle_clear_output(event, handle) {\n  var id = handle.cell.output_area._hv_plot_id;\n  var server_id = handle.cell.output_area._bokeh_server_id;\n  if (((id === undefined) || !(id in PyViz.plot_index)) && (server_id !== undefined)) { return; }\n  var comm = window.PyViz.comm_manager.get_client_comm(\"hv-extension-comm\", \"hv-extension-comm\", function () {});\n  if (server_id !== null) {\n    comm.send({event_type: 'server_delete', 'id': server_id});\n    return;\n  } else if (comm !== null) {\n    comm.send({event_type: 'delete', 'id': id});\n  }\n  delete PyViz.plot_index[id];\n  if ((window.Bokeh !== undefined) & (id in window.Bokeh.index)) {\n    var doc = window.Bokeh.index[id].model.document\n    doc.clear();\n    const i = window.Bokeh.documents.indexOf(doc);\n    if (i > -1) {\n      window.Bokeh.documents.splice(i, 1);\n    }\n  }\n}\n\n/**\n * Handle kernel restart event\n */\nfunction handle_kernel_cleanup(event, handle) {\n  delete PyViz.comms[\"hv-extension-comm\"];\n  window.PyViz.plot_index = {}\n}\n\n/**\n * Handle update_display_data messages\n */\nfunction handle_update_output(event, handle) {\n  handle_clear_output(event, {cell: {output_area: handle.output_area}})\n  handle_add_output(event, handle)\n}\n\nfunction register_renderer(events, OutputArea) {\n  function append_mime(data, metadata, element) {\n    // create a DOM node to render to\n    var toinsert = this.create_output_subarea(\n    metadata,\n    CLASS_NAME,\n    EXEC_MIME_TYPE\n    );\n    this.keyboard_manager.register_events(toinsert);\n    // Render to node\n    var props = {data: data, metadata: metadata[EXEC_MIME_TYPE]};\n    render(props, toinsert[0]);\n    element.append(toinsert);\n    return toinsert\n  }\n\n  events.on('output_added.OutputArea', handle_add_output);\n  events.on('output_updated.OutputArea', handle_update_output);\n  events.on('clear_output.CodeCell', handle_clear_output);\n  events.on('delete.Cell', handle_clear_output);\n  events.on('kernel_ready.Kernel', handle_kernel_cleanup);\n\n  OutputArea.prototype.register_mime_type(EXEC_MIME_TYPE, append_mime, {\n    safe: true,\n    index: 0\n  });\n}\n\nif (window.Jupyter !== undefined) {\n  try {\n    var events = require('base/js/events');\n    var OutputArea = require('notebook/js/outputarea').OutputArea;\n    if (OutputArea.prototype.mime_types().indexOf(EXEC_MIME_TYPE) == -1) {\n      register_renderer(events, OutputArea);\n    }\n  } catch(err) {\n  }\n}\n",
      "application/vnd.holoviews_load.v0+json": ""
     },
     "metadata": {},
     "output_type": "display_data"
    },
    {
     "data": {
      "text/html": [
       "<style>*[data-root-id],\n",
       "*[data-root-id] > * {\n",
       "  box-sizing: border-box;\n",
       "  font-family: var(--jp-ui-font-family);\n",
       "  font-size: var(--jp-ui-font-size1);\n",
       "  color: var(--vscode-editor-foreground, var(--jp-ui-font-color1));\n",
       "}\n",
       "\n",
       "/* Override VSCode background color */\n",
       ".cell-output-ipywidget-background:has(\n",
       "    > .cell-output-ipywidget-background > .lm-Widget > *[data-root-id]\n",
       "  ),\n",
       ".cell-output-ipywidget-background:has(> .lm-Widget > *[data-root-id]) {\n",
       "  background-color: transparent !important;\n",
       "}\n",
       "</style>"
      ]
     },
     "metadata": {},
     "output_type": "display_data"
    },
    {
     "data": {
      "application/vnd.holoviews_exec.v0+json": "",
      "text/html": [
       "<div id='b9e1fd2d-92cc-413e-bd72-1874b2eefbc8'>\n",
       "  <div id=\"f101df84-92d7-4b3f-9cd1-9b303f2a501f\" data-root-id=\"b9e1fd2d-92cc-413e-bd72-1874b2eefbc8\" style=\"display: contents;\"></div>\n",
       "</div>\n",
       "<script type=\"application/javascript\">(function(root) {\n",
       "  var docs_json = {\"f1fe88b5-071e-453c-ba74-d7ad133a394d\":{\"version\":\"3.2.2\",\"title\":\"Bokeh Application\",\"roots\":[{\"type\":\"object\",\"name\":\"panel.models.browser.BrowserInfo\",\"id\":\"b9e1fd2d-92cc-413e-bd72-1874b2eefbc8\"},{\"type\":\"object\",\"name\":\"panel.models.comm_manager.CommManager\",\"id\":\"dd3f6324-88f7-45ae-aa8c-2c582ea89bb7\",\"attributes\":{\"plot_id\":\"b9e1fd2d-92cc-413e-bd72-1874b2eefbc8\",\"comm_id\":\"1b8a4a1a126246fca645e646478a3a8f\",\"client_comm_id\":\"99cd465c2a8842818fa7d287e5bdb6ed\"}}],\"defs\":[{\"type\":\"model\",\"name\":\"ReactiveHTML1\"},{\"type\":\"model\",\"name\":\"FlexBox1\",\"properties\":[{\"name\":\"align_content\",\"kind\":\"Any\",\"default\":\"flex-start\"},{\"name\":\"align_items\",\"kind\":\"Any\",\"default\":\"flex-start\"},{\"name\":\"flex_direction\",\"kind\":\"Any\",\"default\":\"row\"},{\"name\":\"flex_wrap\",\"kind\":\"Any\",\"default\":\"wrap\"},{\"name\":\"justify_content\",\"kind\":\"Any\",\"default\":\"flex-start\"}]},{\"type\":\"model\",\"name\":\"FloatPanel1\",\"properties\":[{\"name\":\"config\",\"kind\":\"Any\",\"default\":{\"type\":\"map\"}},{\"name\":\"contained\",\"kind\":\"Any\",\"default\":true},{\"name\":\"position\",\"kind\":\"Any\",\"default\":\"right-top\"},{\"name\":\"offsetx\",\"kind\":\"Any\",\"default\":null},{\"name\":\"offsety\",\"kind\":\"Any\",\"default\":null},{\"name\":\"theme\",\"kind\":\"Any\",\"default\":\"primary\"},{\"name\":\"status\",\"kind\":\"Any\",\"default\":\"normalized\"}]},{\"type\":\"model\",\"name\":\"GridStack1\",\"properties\":[{\"name\":\"mode\",\"kind\":\"Any\",\"default\":\"warn\"},{\"name\":\"ncols\",\"kind\":\"Any\",\"default\":null},{\"name\":\"nrows\",\"kind\":\"Any\",\"default\":null},{\"name\":\"allow_resize\",\"kind\":\"Any\",\"default\":true},{\"name\":\"allow_drag\",\"kind\":\"Any\",\"default\":true},{\"name\":\"state\",\"kind\":\"Any\",\"default\":[]}]},{\"type\":\"model\",\"name\":\"drag1\",\"properties\":[{\"name\":\"slider_width\",\"kind\":\"Any\",\"default\":5},{\"name\":\"slider_color\",\"kind\":\"Any\",\"default\":\"black\"},{\"name\":\"value\",\"kind\":\"Any\",\"default\":50}]},{\"type\":\"model\",\"name\":\"click1\",\"properties\":[{\"name\":\"terminal_output\",\"kind\":\"Any\",\"default\":\"\"},{\"name\":\"debug_name\",\"kind\":\"Any\",\"default\":\"\"},{\"name\":\"clears\",\"kind\":\"Any\",\"default\":0}]},{\"type\":\"model\",\"name\":\"FastWrapper1\",\"properties\":[{\"name\":\"object\",\"kind\":\"Any\",\"default\":null},{\"name\":\"style\",\"kind\":\"Any\",\"default\":null}]},{\"type\":\"model\",\"name\":\"NotificationAreaBase1\",\"properties\":[{\"name\":\"js_events\",\"kind\":\"Any\",\"default\":{\"type\":\"map\"}},{\"name\":\"position\",\"kind\":\"Any\",\"default\":\"bottom-right\"},{\"name\":\"_clear\",\"kind\":\"Any\",\"default\":0}]},{\"type\":\"model\",\"name\":\"NotificationArea1\",\"properties\":[{\"name\":\"js_events\",\"kind\":\"Any\",\"default\":{\"type\":\"map\"}},{\"name\":\"notifications\",\"kind\":\"Any\",\"default\":[]},{\"name\":\"position\",\"kind\":\"Any\",\"default\":\"bottom-right\"},{\"name\":\"_clear\",\"kind\":\"Any\",\"default\":0},{\"name\":\"types\",\"kind\":\"Any\",\"default\":[{\"type\":\"map\",\"entries\":[[\"type\",\"warning\"],[\"background\",\"#ffc107\"],[\"icon\",{\"type\":\"map\",\"entries\":[[\"className\",\"fas fa-exclamation-triangle\"],[\"tagName\",\"i\"],[\"color\",\"white\"]]}]]},{\"type\":\"map\",\"entries\":[[\"type\",\"info\"],[\"background\",\"#007bff\"],[\"icon\",{\"type\":\"map\",\"entries\":[[\"className\",\"fas fa-info-circle\"],[\"tagName\",\"i\"],[\"color\",\"white\"]]}]]}]}]},{\"type\":\"model\",\"name\":\"Notification\",\"properties\":[{\"name\":\"background\",\"kind\":\"Any\",\"default\":null},{\"name\":\"duration\",\"kind\":\"Any\",\"default\":3000},{\"name\":\"icon\",\"kind\":\"Any\",\"default\":null},{\"name\":\"message\",\"kind\":\"Any\",\"default\":\"\"},{\"name\":\"notification_type\",\"kind\":\"Any\",\"default\":null},{\"name\":\"_destroyed\",\"kind\":\"Any\",\"default\":false}]},{\"type\":\"model\",\"name\":\"TemplateActions1\",\"properties\":[{\"name\":\"open_modal\",\"kind\":\"Any\",\"default\":0},{\"name\":\"close_modal\",\"kind\":\"Any\",\"default\":0}]},{\"type\":\"model\",\"name\":\"BootstrapTemplateActions1\",\"properties\":[{\"name\":\"open_modal\",\"kind\":\"Any\",\"default\":0},{\"name\":\"close_modal\",\"kind\":\"Any\",\"default\":0}]},{\"type\":\"model\",\"name\":\"MaterialTemplateActions1\",\"properties\":[{\"name\":\"open_modal\",\"kind\":\"Any\",\"default\":0},{\"name\":\"close_modal\",\"kind\":\"Any\",\"default\":0}]}]}};\n",
       "  var render_items = [{\"docid\":\"f1fe88b5-071e-453c-ba74-d7ad133a394d\",\"roots\":{\"b9e1fd2d-92cc-413e-bd72-1874b2eefbc8\":\"f101df84-92d7-4b3f-9cd1-9b303f2a501f\"},\"root_ids\":[\"b9e1fd2d-92cc-413e-bd72-1874b2eefbc8\"]}];\n",
       "  var docs = Object.values(docs_json)\n",
       "  if (!docs) {\n",
       "    return\n",
       "  }\n",
       "  const py_version = docs[0].version.replace('rc', '-rc.').replace('.dev', '-dev.')\n",
       "  const is_dev = py_version.indexOf(\"+\") !== -1 || py_version.indexOf(\"-\") !== -1\n",
       "  function embed_document(root) {\n",
       "    var Bokeh = get_bokeh(root)\n",
       "    Bokeh.embed.embed_items_notebook(docs_json, render_items);\n",
       "    for (const render_item of render_items) {\n",
       "      for (const root_id of render_item.root_ids) {\n",
       "\tconst id_el = document.getElementById(root_id)\n",
       "\tif (id_el.children.length && (id_el.children[0].className === 'bk-root')) {\n",
       "\t  const root_el = id_el.children[0]\n",
       "\t  root_el.id = root_el.id + '-rendered'\n",
       "\t}\n",
       "      }\n",
       "    }\n",
       "  }\n",
       "  function get_bokeh(root) {\n",
       "    if (root.Bokeh === undefined) {\n",
       "      return null\n",
       "    } else if (root.Bokeh.version !== py_version && !is_dev) {\n",
       "      if (root.Bokeh.versions === undefined || !root.Bokeh.versions.has(py_version)) {\n",
       "\treturn null\n",
       "      }\n",
       "      return root.Bokeh.versions.get(py_version);\n",
       "    } else if (root.Bokeh.version === py_version) {\n",
       "      return root.Bokeh\n",
       "    }\n",
       "    return null\n",
       "  }\n",
       "  function is_loaded(root) {\n",
       "    var Bokeh = get_bokeh(root)\n",
       "    return (Bokeh != null && Bokeh.Panel !== undefined && ( root['vtk'] !== undefined) && ( root['vtk'] !== undefined) && ( root['vtk'] !== undefined) && ( root['vtk'] !== undefined) && ( root['vtk'] !== undefined) && ( root['vtk'] !== undefined) && ( root['vtk'] !== undefined) && ( root['vtk'] !== undefined) && ( root['vtk'] !== undefined) && ( root['vtk'] !== undefined) && ( root['vtk'] !== undefined) && ( root['vtk'] !== undefined) && ( root['vtk'] !== undefined))\n",
       "  }\n",
       "  if (is_loaded(root)) {\n",
       "    embed_document(root);\n",
       "  } else {\n",
       "    var attempts = 0;\n",
       "    var timer = setInterval(function(root) {\n",
       "      if (is_loaded(root)) {\n",
       "        clearInterval(timer);\n",
       "        embed_document(root);\n",
       "      } else if (document.readyState == \"complete\") {\n",
       "        attempts++;\n",
       "        if (attempts > 200) {\n",
       "          clearInterval(timer);\n",
       "\t  var Bokeh = get_bokeh(root)\n",
       "\t  if (Bokeh == null || Bokeh.Panel == null) {\n",
       "            console.warn(\"Panel: ERROR: Unable to run Panel code because Bokeh or Panel library is missing\");\n",
       "\t  } else {\n",
       "\t    console.warn(\"Panel: WARNING: Attempting to render but not all required libraries could be resolved.\")\n",
       "\t    embed_document(root)\n",
       "\t  }\n",
       "        }\n",
       "      }\n",
       "    }, 25, root)\n",
       "  }\n",
       "})(window);</script>"
      ]
     },
     "metadata": {
      "application/vnd.holoviews_exec.v0+json": {
       "id": "b9e1fd2d-92cc-413e-bd72-1874b2eefbc8"
      }
     },
     "output_type": "display_data"
    },
    {
     "data": {
      "application/vnd.jupyter.widget-view+json": {
       "model_id": "8d332c8d686743efa35c501844d4aef4",
       "version_major": 2,
       "version_minor": 0
      },
      "text/plain": [
       "WidgetBox(design=<class 'panel.theme.materi..., sizing_mode='stretch_width')\n",
       "    [0] IntSlider(design=<class 'panel.theme.materi..., end=411, name='EpochIDX', sizing_mode='stretch_width', value=56)\n",
       "    [1] IntSlider(design=<class 'panel.theme.materi..., end=14, name='TimebinIDX', sizing_mode='stretch_width')"
      ]
     },
     "execution_count": 61,
     "metadata": {},
     "output_type": "execute_result"
    },
    {
     "name": "stdout",
     "output_type": "stream",
     "text": [
      "updating slider_epoch index to : 57\n",
      "\tdone.\n",
      "updating slider_epoch index to : 62\n",
      "\tdone.\n",
      "updating slider_epoch index to : 66\n",
      "\tdone.\n"
     ]
    }
   ],
=======
>>>>>>> 7bc80779
   "source": [
    "import panel as pn\n",
    "import pyvista as pv\n",
    "\n",
    "pn.extension('vtk', design='material', sizing_mode='stretch_width', template='material')\n",
    "\n",
    "pn.state.template.config.raw_css.append(\"\"\"\n",
    "#main {\n",
    "  padding: 0;\n",
    "}\"\"\")\n",
    "\n",
    "## INPUTS: a_decoded_trajectory_pyvista_plotter\n",
    "num_filter_epochs: int = a_decoded_trajectory_pyvista_plotter.num_filter_epochs\n",
    "curr_num_epoch_time_bins: int = a_decoded_trajectory_pyvista_plotter.curr_n_time_bins\n",
    "\n",
    "epoch_idx_slider = pn.widgets.IntSlider(value=(a_decoded_trajectory_pyvista_plotter.curr_epoch_idx or 0), start=0, end=(num_filter_epochs-1), name=\"EpochIDX\", disabled=False)\n",
    "epoch_timebin_idx_slider = pn.widgets.IntSlider(value=(a_decoded_trajectory_pyvista_plotter.curr_time_bin_index or 0), start=0, end=(curr_num_epoch_time_bins-1), name=\"TimebinIDX\",\n",
    "                                                 disabled=((a_decoded_trajectory_pyvista_plotter.curr_n_time_bins is None) or (a_decoded_trajectory_pyvista_plotter.curr_n_time_bins == 0)))\n",
    "\n",
    "# ## Range slider:\n",
    "# history_range: int = 3\n",
    "# curr_time_bin_index = (a_decoded_trajectory_pyvista_plotter.curr_time_bin_index or 0)\n",
    "# _range_min_valid_index = max(0, (curr_time_bin_index-history_range))\n",
    "# curr_time_bin_index_range = (_range_min_valid_index, curr_time_bin_index)\n",
    "# epoch_timebin_idx_slider = pn.widgets.IntRangeSlider(value=curr_time_bin_index_range, start=0, end=(curr_num_epoch_time_bins-1), name=\"TimebinIDX\",\n",
    "#                                                  disabled=((a_decoded_trajectory_pyvista_plotter.curr_n_time_bins is None) or (a_decoded_trajectory_pyvista_plotter.curr_n_time_bins == 0)))\n",
    "\n",
    "\n",
    "# Define callback functions\n",
    "def epoch_idx_callback(event):\n",
    "    new_epoch_idx = event.new\n",
    "    # print(\"New epoch index:\", new_epoch_idx)s\n",
    "    # a_decoded_trajectory_pyvista_plotter.on_update_slider_epoch_idx(int(new_epoch_idx))\n",
    "    a_decoded_trajectory_pyvista_plotter.perform_programmatic_slider_epoch_update(int(new_epoch_idx))\n",
    "    updated_time_bin_index = a_decoded_trajectory_pyvista_plotter.curr_time_bin_index\n",
    "\n",
    "    if (a_decoded_trajectory_pyvista_plotter.curr_n_time_bins is not None):\n",
    "        epoch_timebin_idx_slider.end = (a_decoded_trajectory_pyvista_plotter.curr_n_time_bins-1)\n",
    "        epoch_timebin_idx_slider.value = updated_time_bin_index\n",
    "\n",
    "        # ## RangeSlider Approach\n",
    "        # _range_min_valid_index = max(0, (updated_time_bin_index-history_range))\n",
    "        # curr_time_bin_index_range = (_range_min_valid_index, updated_time_bin_index)\n",
    "        # epoch_timebin_idx_slider.value = curr_time_bin_index_range\n",
    "\n",
    "    epoch_timebin_idx_slider.disabled = ((a_decoded_trajectory_pyvista_plotter.curr_n_time_bins is None) or (a_decoded_trajectory_pyvista_plotter.curr_n_time_bins == 0))\n",
    "    # You can update other widgets or perform other actions here\n",
    "    \n",
    "def epoch_timebin_idx_callback(event):\n",
    "    new_timebin_idx = event.new\n",
    "    # print(\"New timebin index:\", new_timebin_idx)\n",
    "    # You can update other widgets or perform other actions here\n",
    "    a_decoded_trajectory_pyvista_plotter.on_update_slider_epoch_time_bin(int(new_timebin_idx))\n",
    "\n",
    "# Connect the callbacks to the widgets\n",
    "_awatcher0 = epoch_idx_slider.param.watch(epoch_idx_callback, 'value')\n",
    "_awatcher1 = epoch_timebin_idx_slider.param.watch(epoch_timebin_idx_callback, 'value')\n",
    "\n",
    "# Create a layout for the widgets\n",
    "actor_props = pn.WidgetBox(\n",
    "    epoch_idx_slider, epoch_timebin_idx_slider\n",
    ")\n",
    "\n",
    "# Show the layout (if in a Jupyter environment, otherwise you can serve it or use pn.panel to display it)\n",
    "actor_props"
   ]
  },
  {
   "cell_type": "code",
<<<<<<< HEAD
   "execution_count": 46,
=======
   "execution_count": null,
>>>>>>> 7bc80779
   "id": "9bf0e317",
   "metadata": {},
   "outputs": [],
   "source": [
    "iplapsDataExplorer.clear_all_added_decoded_posterior_plots()"
   ]
  },
  {
   "cell_type": "code",
   "execution_count": null,
   "id": "968821ca",
   "metadata": {},
   "outputs": [],
   "source": [
    "a_decoded_trajectory_pyvista_plotter.data_dict"
   ]
  },
  {
   "cell_type": "code",
   "execution_count": null,
   "id": "fc7d6646",
   "metadata": {},
   "outputs": [],
   "source": [
    "update_plot_fn = a_decoded_trajectory_pyvista_plotter.data_dict['plot_3d_binned_bars[55.63197815967686]']['update_plot_fn']\n",
    "# update_plot_fn(1)"
   ]
  },
  {
   "cell_type": "code",
   "execution_count": null,
   "id": "3038982b",
   "metadata": {},
   "outputs": [],
   "source": [
    "# a_posterior_p_x_given_n, n_epoch_timebins = a_decoded_trajectory_pyvista_plotter._perform_get_curr_posterior(a_result=a_result, an_epoch_idx=a_decoded_trajectory_pyvista_plotter.curr_epoch_idx, time_bin_index=np.arange(a_decoded_trajectory_pyvista_plotter.curr_n_time_bins))\n",
    "# np.shape(a_posterior_p_x_given_n)\n",
    "\n",
    "\n",
    "a_posterior_p_x_given_n, n_epoch_timebins = a_decoded_trajectory_pyvista_plotter.get_curr_posterior(an_epoch_idx=a_decoded_trajectory_pyvista_plotter.curr_epoch_idx, time_bin_index=np.arange(a_decoded_trajectory_pyvista_plotter.curr_n_time_bins))\n",
    "np.shape(a_posterior_p_x_given_n)\n",
    "\n",
    "n_epoch_timebins"
   ]
  },
  {
   "cell_type": "code",
   "execution_count": null,
   "id": "9878ed8b",
   "metadata": {},
   "outputs": [],
   "source": [
    "v = a_decoded_trajectory_pyvista_plotter.plotActors['plot_3d_binned_bars[49.11980797704307]']\n",
    "# v['main'].remove()\n",
    "\n",
    "a_decoded_trajectory_pyvista_plotter.p.remove_actor(v['main'])"
   ]
  },
  {
   "cell_type": "code",
   "execution_count": null,
   "id": "7c6dc498",
   "metadata": {},
   "outputs": [],
   "source": [
    "from pyphoplacecellanalysis.Pho3D.PyVista.graphs import clear_3d_binned_bars_plots\n",
    "\n",
    "clear_3d_binned_bars_plots(p=a_decoded_trajectory_pyvista_plotter.p, plotActors=a_decoded_trajectory_pyvista_plotter.plotActors)\n"
   ]
  },
  {
   "cell_type": "code",
   "execution_count": null,
   "id": "1026b38b",
   "metadata": {},
   "outputs": [],
   "source": [
    "a_decoded_trajectory_pyvista_plotter.plotActors_CenterLabels"
   ]
  },
  {
   "cell_type": "code",
   "execution_count": null,
   "id": "0aec258c",
   "metadata": {},
   "outputs": [],
   "source": [
    "a_decoded_trajectory_pyvista_plotter.perform_update_plot_epoch_time_bin_range(value=None) # select all"
   ]
  },
  {
   "cell_type": "code",
   "execution_count": null,
   "id": "e721a086",
   "metadata": {},
   "outputs": [],
   "source": [
    "a_decoded_trajectory_pyvista_plotter.perform_clear_existing_decoded_trajectory_plots()\n",
    "iplapsDataExplorer.p.update()\n",
    "iplapsDataExplorer.p.render()"
   ]
  },
  {
   "cell_type": "code",
   "execution_count": null,
   "id": "4795182a",
   "metadata": {},
   "outputs": [],
   "source": [
    "time_bin_index = np.arange(a_decoded_trajectory_pyvista_plotter.curr_n_time_bins)\n",
    "type(time_bin_index)"
   ]
  },
  {
   "cell_type": "code",
   "execution_count": null,
   "id": "7059eeac",
   "metadata": {},
   "outputs": [],
   "source": [
    "a_decoded_trajectory_pyvista_plotter.slider_epoch.RemoveAllObservers()\n",
    "a_decoded_trajectory_pyvista_plotter.slider_epoch.Off()\n",
    "# a_decoded_trajectory_pyvista_plotter.slider_epoch.FastDelete()\n",
    "a_decoded_trajectory_pyvista_plotter.slider_epoch = None\n",
    "\n",
    "a_decoded_trajectory_pyvista_plotter.slider_epoch_time_bin.RemoveAllObservers()\n",
    "a_decoded_trajectory_pyvista_plotter.slider_epoch_time_bin.Off()\n",
    "# a_decoded_trajectory_pyvista_plotter.slider_epoch_time_bin.FastDelete()\n",
    "a_decoded_trajectory_pyvista_plotter.slider_epoch_time_bin = None\n",
    "iplapsDataExplorer.p.clear_slider_widgets()\n",
    "iplapsDataExplorer.p.update()\n",
    "iplapsDataExplorer.p.render()"
   ]
  },
  {
   "cell_type": "code",
   "execution_count": null,
   "id": "d66de9f2",
   "metadata": {},
   "outputs": [],
   "source": [
    "from pyphoplacecellanalysis.PhoPositionalData.plotting.mixins.decoder_plotting_mixins import DecoderRenderingPyVistaMixin\n",
    "\n",
    "(plotActors, data_dict), (plotActors_CenterLabels, data_dict_CenterLabels) = DecoderRenderingPyVistaMixin.perform_plot_posterior_bars(iplapsDataExplorer.p, xbin=xbin, ybin=ybin, xbin_centers=xbin_centers, ybin_centers=ybin_centers,\n",
    "                                               posterior_p_x_given_n=a_posterior_p_x_given_n)\n"
   ]
  },
  {
   "cell_type": "code",
   "execution_count": null,
   "id": "d6d46f84",
   "metadata": {},
   "outputs": [],
   "source": [
    "0.20720657697753883 * 24.130508176591324"
   ]
  },
  {
   "cell_type": "markdown",
   "id": "293adac0",
   "metadata": {},
   "source": [
    "# 🖼️🎨 Rasters Debugger (via `RankOrderRastersDebugger`)\n",
    "<!-- ![image.png|350](attachment:image.png) -->\n",
    "![image.png](attachment:image.png){ width=300; max-width: 300px; }\n",
    "<!-- <img src=\"path_to_your_image.png\" style=\"max-width: 300px;\" /> -->"
   ]
  },
  {
   "cell_type": "code",
   "execution_count": null,
   "id": "393c0898",
   "metadata": {},
   "outputs": [],
   "source": [
    "from pyphoplacecellanalysis.GUI.PyQtPlot.Widgets.ContainerBased.RankOrderRastersDebugger import RankOrderRastersDebugger\n",
    "\n",
    "long_epoch_name, short_epoch_name, global_epoch_name = curr_active_pipeline.find_LongShortGlobal_epoch_names()\n",
    "global_spikes_df = deepcopy(curr_active_pipeline.computation_results[global_epoch_name]['computed_data'].pf1D.spikes_df)"
   ]
  },
  {
   "cell_type": "code",
   "execution_count": null,
   "id": "ff576652",
   "metadata": {},
   "outputs": [],
   "source": [
    "global_laps = deepcopy(curr_active_pipeline.filtered_sessions[global_epoch_name].laps) # .trimmed_to_non_overlapping()\n",
    "global_laps_epochs_df = global_laps.to_dataframe()\n",
    "\n",
    "RL_active_epoch_selected_spikes_fragile_linear_neuron_IDX_dict = None\n",
    "LR_active_epoch_selected_spikes_fragile_linear_neuron_IDX_dict = None\n",
    "_out_laps_rasters: RankOrderRastersDebugger = RankOrderRastersDebugger.init_rank_order_debugger(global_spikes_df, global_laps_epochs_df, track_templates, rank_order_results, RL_active_epoch_selected_spikes_fragile_linear_neuron_IDX_dict, LR_active_epoch_selected_spikes_fragile_linear_neuron_IDX_dict)\n",
    "_out_laps_rasters"
   ]
  },
  {
   "cell_type": "code",
   "execution_count": null,
   "id": "8a586d06",
   "metadata": {},
   "outputs": [],
   "source": [
    "# long_epoch_name, short_epoch_name, global_epoch_name = curr_active_pipeline.find_LongShortGlobal_epoch_names()\n",
    "# global_spikes_df = deepcopy(curr_active_pipeline.computation_results[global_epoch_name]['computed_data'].pf1D.spikes_df)\n",
    "# global_laps = deepcopy(curr_active_pipeline.filtered_sessions[global_epoch_name].laps) # .trimmed_to_non_overlapping()\n",
    "# global_laps_epochs_df = global_laps.to_dataframe()\n",
    "global_ripple_epochs_df = global_replays.to_dataframe()\n",
    "\n",
    "RL_active_epoch_selected_spikes_fragile_linear_neuron_IDX_dict = None\n",
    "LR_active_epoch_selected_spikes_fragile_linear_neuron_IDX_dict = None\n",
    "_out_ripple_rasters: RankOrderRastersDebugger = RankOrderRastersDebugger.init_rank_order_debugger(global_spikes_df, global_ripple_epochs_df, track_templates, rank_order_results, RL_active_epoch_selected_spikes_fragile_linear_neuron_IDX_dict, LR_active_epoch_selected_spikes_fragile_linear_neuron_IDX_dict)\n",
    "_out_ripple_rasters"
   ]
  },
  {
   "cell_type": "code",
   "execution_count": null,
   "id": "c01a20ec",
   "metadata": {},
   "outputs": [],
   "source": [
    "RL_active_epoch_selected_spikes_fragile_linear_neuron_IDX_dict = None\n",
    "LR_active_epoch_selected_spikes_fragile_linear_neuron_IDX_dict = None\n",
    "# rank_order_results\n",
    "# used_rank_order_results = deepcopy(rank_order_results)\n",
    "used_rank_order_results = None\n",
    "_out_ripple_rasters: RankOrderRastersDebugger = RankOrderRastersDebugger.init_rank_order_debugger(global_spikes_df, deepcopy(filtered_ripple_simple_pf_pearson_merged_df),\n",
    "                                                                                                   track_templates, used_rank_order_results,\n",
    "                                                                                                    RL_active_epoch_selected_spikes_fragile_linear_neuron_IDX_dict, LR_active_epoch_selected_spikes_fragile_linear_neuron_IDX_dict)\n",
    "_out_ripple_rasters"
   ]
  },
  {
   "cell_type": "code",
   "execution_count": null,
   "id": "34ff2177",
   "metadata": {},
   "outputs": [],
   "source": [
    "\n",
    "long_epoch_name, short_epoch_name, global_epoch_name = curr_active_pipeline.find_LongShortGlobal_epoch_names()\n",
    "global_spikes_df = deepcopy(curr_active_pipeline.computation_results[global_epoch_name]['computed_data'].pf1D.spikes_df)\n",
    "_out_ripple_rasters: RankOrderRastersDebugger = RankOrderRastersDebugger.init_rank_order_debugger(global_spikes_df, deepcopy(filtered_ripple_simple_pf_pearson_merged_df),\n",
    "                                                                                                   track_templates, None,\n",
    "                                                                                                    None, None,\n",
    "                                                                                                    dock_add_locations = dict(zip(('long_LR', 'long_RL', 'short_LR', 'short_RL'), (['right'], ['right'], ['right'], ['right']))),\n",
    "                                                                                                    )\n",
    "_out_ripple_rasters.set_top_info_bar_visibility(False)\n"
   ]
  },
  {
   "cell_type": "code",
   "execution_count": null,
   "id": "6a0e4ff8",
   "metadata": {},
   "outputs": [],
   "source": [
    "_out_ripple_rasters.set_top_info_bar_visibility(False)"
   ]
  },
  {
   "cell_type": "code",
   "execution_count": null,
   "id": "700afa66",
   "metadata": {},
   "outputs": [],
   "source": [
    "# Hide top info bar:\n",
    "LongShortColumnsInfo_dock_layout, LongShortColumnsInfo_dock_Dock = _out_ripple_rasters.plots.dock_widgets['LongShortColumnsInfo_dock']\n",
    "# LongShortColumnsInfo_dock_layout.hide() # No use\n",
    "# _out_ripple_rasters.ui.long_short_info_layout.hide() # No use\n",
    "LongShortColumnsInfo_dock_Dock.hide()"
   ]
  },
  {
   "cell_type": "code",
   "execution_count": null,
   "id": "95532207",
   "metadata": {},
   "outputs": [],
   "source": [
    "LongShortColumnsInfo_dock_Dock.hide()"
   ]
  },
  {
   "cell_type": "code",
   "execution_count": null,
   "id": "174f3c29",
   "metadata": {},
   "outputs": [],
   "source": [
    "# found_IDX = _out_ripple_rasters.find_nearest_time_index(193.65)\n",
    "# if found_IDX is not None:\n",
    "#     print(f'found_IDX: {found_IDX}')\n",
    "#     _out_ripple_rasters.programmatically_update_epoch_IDX(found_IDX)\n",
    "\n",
    "\n",
    "_out_ripple_rasters.programmatically_update_epoch_IDX_from_epoch_start_time(193.65)\n",
    "\n"
   ]
  },
  {
   "cell_type": "code",
   "execution_count": null,
   "id": "965556b9",
   "metadata": {},
   "outputs": [],
   "source": [
    "_out_ripple_rasters.on_update_epoch_IDX(45)\n",
    "# on_update_epoch_IDX\n"
   ]
  },
  {
   "cell_type": "code",
   "execution_count": null,
   "id": "cada3aef",
   "metadata": {},
   "outputs": [],
   "source": [
    "_a_ScrollBarWithSpinBox = _out_ripple_rasters.ui.ctrls_widget # ScrollBarWithSpinBox \n",
    "_a_ScrollBarWithSpinBox.setValue(45)"
   ]
  },
  {
   "cell_type": "code",
   "execution_count": null,
   "id": "521bba12",
   "metadata": {},
   "outputs": [],
   "source": [
    "curr_active_pipeline.plot._display_directional_template_debugger()"
   ]
  },
  {
   "cell_type": "code",
   "execution_count": null,
   "id": "14a7fec5",
   "metadata": {},
   "outputs": [],
   "source": [
    "_out = curr_active_pipeline.display('_display_directional_template_debugger')\n"
   ]
  },
  {
   "cell_type": "code",
   "execution_count": null,
   "id": "c50f2ef8",
   "metadata": {},
   "outputs": [],
   "source": [
    "_out = curr_active_pipeline.display('_display_directional_track_template_pf1Ds')\n"
   ]
  },
  {
   "cell_type": "code",
   "execution_count": null,
   "id": "6eb3c80c",
   "metadata": {},
   "outputs": [],
   "source": [
    "curr_active_pipeline.reload_default_display_functions()"
   ]
  },
  {
   "cell_type": "code",
   "execution_count": null,
   "id": "080c1041",
   "metadata": {},
   "outputs": [],
   "source": [
    "_out = curr_active_pipeline.display('_display_two_step_decoder_prediction_error_2D', global_epoch_context, variable_name='p_x_given_n')\n"
   ]
  },
  {
   "cell_type": "code",
   "execution_count": null,
   "id": "9e05b045",
   "metadata": {},
   "outputs": [],
   "source": [
    "_out = curr_active_pipeline.display('_display_plot_most_likely_position_comparisons', global_epoch_context) # , variable_name='p_x_given_n'\n"
   ]
  },
  {
   "cell_type": "code",
   "execution_count": null,
   "id": "dddebd9e",
   "metadata": {},
   "outputs": [],
   "source": [
    "_out = curr_active_pipeline.display('_display_directional_laps_overview')\n"
   ]
  },
  {
   "cell_type": "code",
   "execution_count": null,
   "id": "4d805c37",
   "metadata": {},
   "outputs": [],
   "source": [
    "_out = curr_active_pipeline.display('_display_directional_laps_overview')\n"
   ]
  },
  {
   "cell_type": "code",
   "execution_count": null,
   "id": "1b3c3cea",
   "metadata": {},
   "outputs": [],
   "source": [
    "'_display_directional_laps_overview'"
   ]
  },
  {
   "cell_type": "code",
   "execution_count": null,
   "id": "cb98e796",
   "metadata": {},
   "outputs": [],
   "source": [
    "# '_display_directional_merged_pfs'\n",
    "_out = curr_active_pipeline.display('_display_directional_merged_pfs', plot_all_directions=False, plot_long_directional=True, )"
   ]
  },
  {
   "cell_type": "code",
   "execution_count": null,
   "id": "47076a61",
   "metadata": {},
   "outputs": [],
   "source": [
    "'_display_1d_placefield_occupancy'\n",
    "'_display_placemaps_pyqtplot_2D'\n",
    " '_display_2d_placefield_occupancy'"
   ]
  },
  {
   "cell_type": "code",
   "execution_count": null,
   "id": "481df233",
   "metadata": {},
   "outputs": [],
   "source": [
    "_out = curr_active_pipeline.display('_display_2d_placefield_occupancy', global_any_name)"
   ]
  },
  {
   "cell_type": "code",
   "execution_count": null,
   "id": "694d0a20",
   "metadata": {},
   "outputs": [],
   "source": [
    "_out = curr_active_pipeline.display('_display_grid_bin_bounds_validation')"
   ]
  },
  {
   "cell_type": "code",
   "execution_count": null,
   "id": "58951b11",
   "metadata": {},
   "outputs": [],
   "source": [
    "from neuropy.utils.matplotlib_helpers import add_rectangular_selector, add_range_selector\n",
    "\n",
    "\n",
    "# epoch_name = global_any_name\n",
    "epoch_name = short_epoch_name\n",
    "computation_result = curr_active_pipeline.computation_results[epoch_name]\n",
    "grid_bin_bounds = computation_result.computation_config['pf_params'].grid_bin_bounds\n",
    "epoch_context = curr_active_pipeline.filtered_contexts[epoch_name]\n",
    "            \n",
    "fig, ax = computation_result.computed_data.pf2D.plot_occupancy(identifier_details_list=[epoch_name], active_context=epoch_context) \n",
    "\n",
    "# rect_selector, set_extents, reset_extents = add_rectangular_selector(fig, ax, initial_selection=grid_bin_bounds) # (24.82, 257.88), (125.52, 149.19)"
   ]
  },
  {
   "cell_type": "code",
   "execution_count": null,
   "id": "ada4720b",
   "metadata": {},
   "outputs": [],
   "source": [
    "from pyphoplacecellanalysis.Pho2D.track_shape_drawing import add_vertical_track_bounds_lines\n",
    "\n",
    "grid_bin_bounds = deepcopy(long_pf2D.config.grid_bin_bounds)\n",
    "long_track_line_collection, short_track_line_collection = add_vertical_track_bounds_lines(grid_bin_bounds=grid_bin_bounds, ax=ax)"
   ]
  },
  {
   "cell_type": "code",
   "execution_count": null,
   "id": "2b862a66",
   "metadata": {},
   "outputs": [],
   "source": [
    "from neuropy.utils.mixins.peak_location_representing import compute_placefield_center_of_mass_positions\n",
    "\n",
    "\n",
    "epoch_name = global_any_name\n",
    "computation_result = curr_active_pipeline.computation_results[epoch_name]\n",
    "grid_bin_bounds = deepcopy(computation_result.computation_config['pf_params'].grid_bin_bounds)\n",
    "epoch_context = curr_active_pipeline.filtered_contexts[epoch_name]\n"
   ]
  },
  {
   "cell_type": "code",
   "execution_count": null,
   "id": "5905e90b",
   "metadata": {},
   "outputs": [],
   "source": [
    "grid_bin_bounds = deepcopy(long_pf2D.config.grid_bin_bounds)\n",
    "long_pf2D.xbin\n",
    "long_pf2D.ybin"
   ]
  },
  {
   "cell_type": "code",
   "execution_count": null,
   "id": "befc3d1d",
   "metadata": {},
   "outputs": [],
   "source": [
    "occupancy = deepcopy(long_pf2D.occupancy) # occupancy.shape # (60, 15)\n",
    "xbin = deepcopy(long_pf2D.xbin)\n",
    "ybin = deepcopy(long_pf2D.ybin)\n"
   ]
  },
  {
   "cell_type": "code",
   "execution_count": null,
   "id": "ab0416d4",
   "metadata": {},
   "outputs": [],
   "source": [
    "from scipy import ndimage # used for `compute_placefield_center_of_masses`\n",
    "from neuropy.utils.mixins.peak_location_representing import compute_occupancy_center_of_mass_positions\n"
   ]
  },
  {
   "cell_type": "code",
   "execution_count": null,
   "id": "f6352663",
   "metadata": {},
   "outputs": [],
   "source": [
    "occupancy_x_center_dict = {k:compute_occupancy_center_of_mass_positions(v.pf.occupancy, xbin=v.pf.xbin, ybin=v.pf.ybin).item() for k, v in track_templates.get_decoders_dict().items()}\n",
    "occupancy_x_center_dict # {'long_LR': 162.99271603199625, 'long_RL': 112.79866056603696, 'short_LR': 138.45611791646, 'short_RL': 130.78889937230684}\n",
    "\n",
    "occupancy_mask_x_center_dict = {k:compute_occupancy_center_of_mass_positions(v.pf.visited_occupancy_mask, xbin=v.pf.xbin, ybin=v.pf.ybin).item() for k, v in track_templates.get_decoders_dict().items()}\n",
    "occupancy_mask_x_center_dict # {'long_LR': 135.66781520875904, 'long_RL': 130.0042755113645, 'short_LR': 133.77996864296085, 'short_RL': 143.21920147195175}\n",
    "\n",
    "\n",
    "# {k:compute_occupancy_center_of_mass_positions(v.pf.occupancy, xbin=v.pf.xbin, ybin=v.pf.ybin).item() for k, v in track_templates.get_decoders_dict().items()}\n"
   ]
  },
  {
   "cell_type": "code",
   "execution_count": null,
   "id": "5bb029d8",
   "metadata": {},
   "outputs": [],
   "source": [
    "occupancy = deepcopy(long_pf2D.occupancy) # occupancy.shape # (60, 15)\n",
    "xbin = deepcopy(long_pf2D.xbin)\n",
    "ybin = deepcopy(long_pf2D.ybin)\n",
    "\n",
    "# masked_nonzero_occupancy = deepcopy(long_pf2D.nan_never_visited_occupancy)\n",
    "\n",
    "masked_nonzero_occupancy = deepcopy(long_pf2D.visited_occupancy_mask)\n",
    "\n",
    "# occupancy_CoM_positions = compute_occupancy_center_of_mass_positions(occupancy, xbin=long_pf2D.xbin, ybin=long_pf2D.ybin)\n",
    "occupancy_CoM_positions = compute_occupancy_center_of_mass_positions(masked_nonzero_occupancy, xbin=long_pf2D.xbin, ybin=long_pf2D.ybin) # array([127.704, 145.63])\n",
    "occupancy_CoM_positions\n"
   ]
  },
  {
   "cell_type": "code",
   "execution_count": null,
   "id": "fd1e7e09",
   "metadata": {},
   "outputs": [],
   "source": [
    "occupancy"
   ]
  },
  {
   "cell_type": "code",
   "execution_count": null,
   "id": "097c3b06",
   "metadata": {},
   "outputs": [],
   "source": [
    "long_pf2D.nan_never_visited_occupancy\n",
    "\n"
   ]
  },
  {
   "cell_type": "code",
   "execution_count": null,
   "id": "9f4caa06",
   "metadata": {},
   "outputs": [],
   "source": [
    "curr_active_pipeline.registered_display_function_docs_dict\n",
    "\n",
    "\n",
    "'_display_grid_bin_bounds_validation'"
   ]
  },
  {
   "cell_type": "code",
   "execution_count": null,
   "id": "84f963a7",
   "metadata": {},
   "outputs": [],
   "source": [
    "## Extracting on 2024-02-06 to display the LR/RL directions instead of the All/Long/Short pfs:\n",
    "def _display_directional_merged_pfs(owning_pipeline_reference, global_computation_results, computation_results, active_configs, include_includelist=None, save_figure=True, included_any_context_neuron_ids=None,\n",
    "\t\t\t\t\t\t\t\t\tplot_all_directions=True, plot_long_directional=False, plot_short_directional=False, **kwargs):\n",
    "\t\"\"\" Plots the merged pseduo-2D pfs/ratemaps. Plots: All-Directions, Long-Directional, Short-Directional in seperate windows. \n",
    "\t\n",
    "\tHistory: this is the Post 2022-10-22 display_all_pf_2D_pyqtgraph_binned_image_rendering-based method:\n",
    "\t\"\"\"\n",
    "\tfrom pyphoplacecellanalysis.Pho2D.PyQtPlots.plot_placefields import pyqtplot_plot_image_array, display_all_pf_2D_pyqtgraph_binned_image_rendering\n",
    "\tfrom pyphoplacecellanalysis.GUI.PyQtPlot.BinnedImageRenderingWindow import BasicBinnedImageRenderingWindow \n",
    "\tfrom pyphoplacecellanalysis.General.Pipeline.Stages.ComputationFunctions.MultiContextComputationFunctions.DirectionalPlacefieldGlobalComputationFunctions import LayoutScrollability\n",
    "\n",
    "\tdefer_render = kwargs.pop('defer_render', False)\n",
    "\tdirectional_merged_decoders_result: DirectionalPseudo2DDecodersResult = global_computation_results.computed_data['DirectionalMergedDecoders']\n",
    "\tactive_merged_pf_plots_data_dict = {} #empty dict\n",
    "\t\n",
    "\tif plot_all_directions:\n",
    "\t\tactive_merged_pf_plots_data_dict[owning_pipeline_reference.build_display_context_for_session(track_config='All-Directions', display_fn_name='display_all_pf_2D_pyqtgraph_binned_image_rendering')] = directional_merged_decoders_result.all_directional_pf1D_Decoder.pf # all-directions\n",
    "\tif plot_long_directional:\n",
    "\t\tactive_merged_pf_plots_data_dict[owning_pipeline_reference.build_display_context_for_session(track_config='Long-Directional', display_fn_name='display_all_pf_2D_pyqtgraph_binned_image_rendering')] = directional_merged_decoders_result.long_directional_pf1D_Decoder.pf # Long-only\n",
    "\tif plot_short_directional:\n",
    "\t\tactive_merged_pf_plots_data_dict[owning_pipeline_reference.build_display_context_for_session(track_config='Short-Directional', display_fn_name='display_all_pf_2D_pyqtgraph_binned_image_rendering')] = directional_merged_decoders_result.short_directional_pf1D_Decoder.pf # Short-only\n",
    "\n",
    "\tout_plots_dict = {}\n",
    "\t\n",
    "\tfor active_context, active_pf_2D in active_merged_pf_plots_data_dict.items():\n",
    "\t\t# figure_format_config = {} # empty dict for config\n",
    "\t\tfigure_format_config = {'scrollability_mode': LayoutScrollability.NON_SCROLLABLE} # kwargs # kwargs as default figure_format_config\n",
    "\t\tout_all_pf_2D_pyqtgraph_binned_image_fig: BasicBinnedImageRenderingWindow  = display_all_pf_2D_pyqtgraph_binned_image_rendering(active_pf_2D, figure_format_config) # output is BasicBinnedImageRenderingWindow\n",
    "\t\n",
    "\t\t# Set the window title from the context\n",
    "\t\tout_all_pf_2D_pyqtgraph_binned_image_fig.setWindowTitle(f'{active_context.get_description()}')\n",
    "\t\tout_plots_dict[active_context] = out_all_pf_2D_pyqtgraph_binned_image_fig\n",
    "\n",
    "\t\t# Tries to update the display of the item:\n",
    "\t\tnames_list = [v for v in list(out_all_pf_2D_pyqtgraph_binned_image_fig.plots.keys()) if v not in ('name', 'context')]\n",
    "\t\tfor a_name in names_list:\n",
    "\t\t\t# Adjust the size of the text for the item by passing formatted text\n",
    "\t\t\ta_plot: pg.PlotItem = out_all_pf_2D_pyqtgraph_binned_image_fig.plots[a_name].mainPlotItem # PlotItem \n",
    "\t\t\t# no clue why 2 is a good value for this...\n",
    "\t\t\ta_plot.titleLabel.setMaximumHeight(2)\n",
    "\t\t\ta_plot.layout.setRowFixedHeight(0, 2)\n",
    "\t\t\t\n",
    "\n",
    "\t\tif not defer_render:\n",
    "\t\t\tout_all_pf_2D_pyqtgraph_binned_image_fig.show()\n",
    "\n",
    "\treturn out_plots_dict"
   ]
  },
  {
   "cell_type": "markdown",
   "id": "0e434945",
   "metadata": {},
   "source": [
    "# 2023-12-18 - Simpily detect bimodal cells:"
   ]
  },
  {
   "cell_type": "code",
   "execution_count": null,
   "id": "e3cd3ad6",
   "metadata": {},
   "outputs": [],
   "source": [
    "from neuropy.utils.mixins.peak_location_representing import ContinuousPeakLocationRepresentingMixin\n",
    "from neuropy.core.ratemap import Ratemap\n",
    "from scipy.signal import find_peaks\n",
    "from pyphocorehelpers.indexing_helpers import reorder_columns, reorder_columns_relative\n",
    "\n",
    "_restore_previous_matplotlib_settings_callback = matplotlib_configuration_update(is_interactive=True, backend='Qt5Agg')\n",
    "# curr_active_pipeline.display('_display_1d_placefields', 'maze1_any', sortby=None)\n",
    "\n",
    "# active_ratemap = deepcopy(long_pf1D.ratemap)\n",
    "active_ratemap: Ratemap = deepcopy(long_LR_pf1D.ratemap)\n",
    "peaks_dict, aclu_n_peaks_dict, peaks_results_df = active_ratemap.compute_tuning_curve_modes(height=0.2, width=None)\n",
    "\n",
    "\n",
    "included_columns = ['pos', 'peak_heights'] # the columns of interest that you want in the final dataframe.\n",
    "included_columns_renamed = dict(zip(included_columns, ['peak', 'peak_height']))\n",
    "decoder_peaks_results_dfs = [a_decoder.pf.ratemap.get_tuning_curve_peak_df(height=0.2, width=None) for a_decoder in (track_templates.long_LR_decoder, track_templates.long_RL_decoder, track_templates.short_LR_decoder, track_templates.short_RL_decoder)]\n",
    "prefix_names = [f'{a_decoder_name}_' for a_decoder_name in track_templates.get_decoder_names()]\n",
    "all_included_columns = ['aclu', 'series_idx', 'subpeak_idx'] + included_columns # Used to filter out the unwanted columns from the output\n",
    "\n",
    "# [['aclu', 'series_idx', 'subpeak_idx', 'pos']]\n",
    "\n",
    "# rename_list_fn = lambda a_prefix: {'pos': f\"{a_prefix}pos\"}\n",
    "rename_list_fn = lambda a_prefix: {a_col_name:f\"{a_prefix}{included_columns_renamed[a_col_name]}\" for a_col_name in included_columns}\n",
    "\n",
    "# column_names = [f'{a_decoder_name}_peak' for a_decoder_name in track_templates.get_decoder_names()]\n",
    "\n",
    "# dataFrames = decoder_peaks_results_dfs\n",
    "# names = self.get_decoder_names()\n",
    "\n",
    "# rename 'pos' column in each dataframe and then reduce to perform cumulative outer merge\n",
    "result_df = decoder_peaks_results_dfs[0][all_included_columns].rename(columns=rename_list_fn(prefix_names[0]))\n",
    "for df, a_prefix in zip(decoder_peaks_results_dfs[1:], prefix_names[1:]):\n",
    "    result_df = pd.merge(result_df, df[all_included_columns].rename(columns=rename_list_fn(a_prefix)), on=['aclu', 'series_idx', 'subpeak_idx'], how='outer')\n",
    "\n",
    "# result = reorder_columns(result, column_name_desired_index_dict=dict(zip(['Long_LR_evidence', 'Long_RL_evidence', 'Short_LR_evidence', 'Short_RL_evidence'], np.arange(4)+4)))\n",
    "\n",
    "## Move the \"height\" columns to the end\n",
    "# list(filter(lambda column: column.endswith('_peak_heights'), result.columns))\n",
    "# result_df = reorder_columns(result_df, column_name_desired_index_dict=dict(zip(list(filter(lambda column: column.endswith('_peak_heights'), result_df.columns)), np.arange(len(result_df.columns)-4, len(result_df.columns)))))\n",
    "# result_df\n",
    "\n",
    "# print(list(result.columns))\n",
    "\n",
    "## Move the \"height\" columns to the end\n",
    "result_df: pd.DataFrame = reorder_columns_relative(result_df, column_names=list(filter(lambda column: column.endswith('_peak_heights'), result_df.columns)), relative_mode='end').sort_values(['aclu', 'series_idx', 'subpeak_idx']).reset_index(drop=True)\n",
    "result_df"
   ]
  },
  {
   "cell_type": "code",
   "execution_count": null,
   "id": "a292dc1e",
   "metadata": {},
   "outputs": [],
   "source": [
    "## Manually Excluded endcap aclus:\n",
    "IdentifyingContext(format_name='kdiba',animal='gor01',exper_name='one',session_name='2006-6-09_1-22-43')\n",
    "excluded_endcap_aclus: NDArray = np.array(list(set([40, 60, 85, 102, 52, 6] + [83, 60, 52, 102, 40] + [59, 67, 95, 28, 101] + [14, 15, 87, 71] + [43, 84, 87, 19, 33, 51, 53])))\n",
    "excluded_endcap_aclus\n",
    "\n",
    "\n",
    "np.array([  6,  14,  15,  19,  28,  33,  40,  43,  51,  52,  53,  59,  60,  67,  71,  83,  84,  85,  87,  95, 101, 102])\n",
    "\n",
    "\n"
   ]
  },
  {
   "cell_type": "code",
   "execution_count": null,
   "id": "e878598a",
   "metadata": {},
   "outputs": [],
   "source": [
    "peaks_results_df = track_templates.get_decoders_aclu_peak_location_df().sort_values(['aclu', 'series_idx', 'subpeak_idx']).reset_index(drop=True) ## Does not seem to merge entries as I would expect via intution. It keeps LR/RL peaks distinct and leaves pd.NA values for the entries.\n",
    "peaks_results_df"
   ]
  },
  {
   "cell_type": "code",
   "execution_count": null,
   "id": "57c29838",
   "metadata": {},
   "outputs": [],
   "source": [
    "aclu_n_peaks_dict: Dict = peaks_results_df.groupby(['aclu']).agg(subpeak_idx_count=('subpeak_idx', 'count')).reset_index().set_index('aclu').to_dict()['subpeak_idx_count'] # number of peaks (\"models\" for each aclu)\n",
    "aclu_n_peaks_dict\n",
    "\n",
    "# peaks_results_df = peaks_results_df.groupby(['aclu']).agg(subpeak_idx_count=('subpeak_idx', 'count')).reset_index()\n",
    "\n",
    "# peaks_results_df[peaks_results_df.aclu == 5]\n",
    "# peaks_results_df.aclu.value_counts()"
   ]
  },
  {
   "cell_type": "code",
   "execution_count": null,
   "id": "3e14bb47",
   "metadata": {},
   "outputs": [],
   "source": [
    "active_ratemap.n_neurons\n",
    "curr_active_pipeline.display('_display_1d_placefields', 'maze1_any', included_unit_neuron_IDs=active_ratemap.neuron_ids, sortby=np.arange(active_ratemap.n_neurons))"
   ]
  },
  {
   "cell_type": "code",
   "execution_count": null,
   "id": "912f7edd",
   "metadata": {},
   "outputs": [],
   "source": [
    "\n",
    "aclu_n_peaks_dict\n",
    "unimodal_only_aclus = np.array(list(unimodal_peaks_dict.keys()))\n",
    "unimodal_only_aclus\n",
    "curr_active_pipeline.display('_display_1d_placefields', 'maze1_any', included_unit_neuron_IDs=unimodal_only_aclus, sortby=np.arange(active_ratemap.n_neurons))"
   ]
  },
  {
   "cell_type": "markdown",
   "id": "166c9e39",
   "metadata": {},
   "source": [
    "# 🖼️🎨 2024-02-08 - `PhoPaginatedMultiDecoderDecodedEpochsWindow` - Plot Ripple Metrics like Radon Transforms, WCorr, Simple Pearson, etc."
   ]
  },
  {
   "cell_type": "code",
   "execution_count": null,
   "id": "bf989bf6",
   "metadata": {},
   "outputs": [],
   "source": [
    "from pyphoplacecellanalysis.Pho2D.stacked_epoch_slices import PhoPaginatedMultiDecoderDecodedEpochsWindow\n",
    "from pyphoplacecellanalysis.General.Pipeline.Stages.DisplayFunctions.DecoderPredictionError import RadonTransformPlotDataProvider\n",
    "from pyphoplacecellanalysis.General.Pipeline.Stages.ComputationFunctions.MultiContextComputationFunctions.DirectionalPlacefieldGlobalComputationFunctions import filter_and_update_epochs_and_spikes\n",
    "from pyphoplacecellanalysis.Analysis.Decoder.heuristic_replay_scoring import HeuristicReplayScoring\n",
    "\n",
    "## INPUTS: decoder_ripple_filter_epochs_decoder_result_dict\n",
    "\n",
    "# 2024-03-04 - Filter out the epochs based on the criteria:\n",
    "filtered_epochs_df, active_spikes_df = filter_and_update_epochs_and_spikes(curr_active_pipeline, global_epoch_name, track_templates, epoch_id_key_name='ripple_epoch_id', no_interval_fill_value=-1)\n",
    "\n",
    "## filter the epochs by something and only show those:\n",
    "# INPUTS: filtered_epochs_df\n",
    "# filtered_ripple_simple_pf_pearson_merged_df = filtered_ripple_simple_pf_pearson_merged_df.epochs.matching_epoch_times_slice(active_epochs_df[['start', 'stop']].to_numpy())\n",
    "## Update the `decoder_ripple_filter_epochs_decoder_result_dict` with the included epochs:\n",
    "filtered_decoder_filter_epochs_decoder_result_dict: Dict[str, DecodedFilterEpochsResult] = {a_name:a_result.filtered_by_epoch_times(filtered_epochs_df[['start', 'stop']].to_numpy()) for a_name, a_result in decoder_ripple_filter_epochs_decoder_result_dict.items()} # working filtered\n",
    "# print(f\"any_good_selected_epoch_times.shape: {any_good_selected_epoch_times.shape}\") # (142, 2)\n",
    "\n",
    "pre_cols = {a_name:set(a_result.filter_epochs.columns) for a_name, a_result in filtered_decoder_filter_epochs_decoder_result_dict.items()}\n",
    "\n",
    "# 🟪 2024-02-29 - `compute_pho_heuristic_replay_scores`\n",
    "filtered_decoder_filter_epochs_decoder_result_dict, _out_new_scores = HeuristicReplayScoring.compute_all_heuristic_scores(track_templates=track_templates, a_decoded_filter_epochs_decoder_result_dict=filtered_decoder_filter_epochs_decoder_result_dict)\n",
    "_out_new_scores\n",
    "## 2024-03-08 - Also constrain the user-selected ones (just to try it):\n",
    "decoder_user_selected_epoch_times_dict, any_good_selected_epoch_times = DecoderDecodedEpochsResult.load_user_selected_epoch_times(curr_active_pipeline, track_templates=track_templates)\n",
    "# ## Constrain again now by the user selections\n",
    "# filtered_decoder_filter_epochs_decoder_result_dict: Dict[str, DecodedFilterEpochsResult] = {a_name:a_result.filtered_by_epoch_times(any_good_selected_epoch_times) for a_name, a_result in filtered_decoder_filter_epochs_decoder_result_dict.items()}\n",
    "# filtered_decoder_filter_epochs_decoder_result_dict\n",
    "\n",
    "## Instead, add in the 'is_user_annotated_epoch' column instead of filtering\n",
    "## INPUTS: any_good_selected_epoch_times\n",
    "num_user_selected_times: int = len(any_good_selected_epoch_times)\n",
    "print(f'num_user_selected_times: {num_user_selected_times}')\n",
    "any_good_selected_epoch_indicies = None\n",
    "print(f'adding user annotation column!')\n",
    "\n",
    "directional_decoders_epochs_decode_result.add_all_extra_epoch_columns(curr_active_pipeline, track_templates=track_templates, required_min_percentage_of_active_cells=0.33333333, debug_print=False)\n",
    "\n",
    "\n",
    "## OUT: filtered_decoder_filter_epochs_decoder_result_dict"
   ]
  },
  {
   "cell_type": "code",
   "execution_count": null,
   "id": "fc04fc5e",
   "metadata": {},
   "outputs": [],
   "source": [
    "from neuropy.core.epoch import ensure_dataframe\n",
    "\n",
    "filter_epochs: pd.DataFrame = deepcopy(ensure_dataframe(filtered_decoder_filter_epochs_decoder_result_dict['long_LR'].filter_epochs))\n",
    "filter_epochs\n",
    "\n",
    "# np.sum(filter_epochs['pearsonr'].isna())\n",
    "\n",
    "new_heuristic_checking_columns = ['total_variation', 'integral_second_derivative', 'stddev_of_diff', 'score']\n"
   ]
  },
  {
   "cell_type": "code",
   "execution_count": null,
   "id": "f79929f6",
   "metadata": {},
   "outputs": [],
   "source": [
    "filter_epochs.groupby('is_user_annotated_epoch').agg(['mean', 'std', 'var', 'max'])"
   ]
  },
  {
   "cell_type": "code",
   "execution_count": null,
   "id": "afaaf5ee",
   "metadata": {},
   "outputs": [],
   "source": [
    "filter_epochs.to_csv('output/2024-05-10_new_heuristics_for_ripples.csv')"
   ]
  },
  {
   "cell_type": "markdown",
   "id": "9fd98310",
   "metadata": {},
   "source": [
    "### 2024-05-09 - get the most-likely decoder for each epoch using the sequenceless probabilities and used this to selected the appopriate column for each of the heuristic measures.\n",
    "Modifies `extracted_merged_scores_df`, adding \"*_BEST\" columns for each specified heuristic score column\n"
   ]
  },
  {
   "cell_type": "code",
   "execution_count": null,
   "id": "d65f4853",
   "metadata": {},
   "outputs": [],
   "source": [
    "extracted_merged_scores_df: pd.DataFrame =  directional_decoders_epochs_decode_result.build_complete_all_scores_merged_df()\n",
    "extracted_merged_scores_df\n",
    "\n",
    "ripple_weighted_corr_merged_df = deepcopy(directional_decoders_epochs_decode_result.ripple_weighted_corr_merged_df)\n",
    "\n",
    "## Need 'best_decoder_index':... actually 'most_likely_decoder_index'\n",
    "\n",
    "# best_decoder_index = deepcopy(directional_merged_decoders_result.all_directional_ripple_filter_epochs_decoder_result.filter_epochs['best_decoder_index']) # hope this is correct and not just like the best wcorr or something\n",
    "best_decoder_index = deepcopy(directional_decoders_epochs_decode_result.ripple_weighted_corr_merged_df['most_likely_decoder_index'])\n",
    "\n",
    "new_heuristic_checking_columns = ['total_variation', 'integral_second_derivative', 'stddev_of_diff', 'score'] # , 'integral_second_derivative', 'stddev_of_diff', 'score'\n",
    "# best_decoder_names = [['long_LR', 'long_RL', 'short_LR', 'short_RL'][an_idx] for an_idx in best_decoder_index]\n",
    "## Example: extracted_merged_scores_df[['total_variation_long_LR', 'total_variation_long_RL', 'total_variation_short_LR', 'total_variation_short_RL']]\n",
    "\n",
    "for a_score_col in new_heuristic_checking_columns:\n",
    "    curr_score_col_decoder_col_names = [f\"{a_score_col}_{a_decoder_name}\" for a_decoder_name in ['long_LR', 'long_RL', 'short_LR', 'short_RL']]\n",
    "    print(f'curr_score_col_decoder_col_names: {curr_score_col_decoder_col_names}')\n",
    "    # extracted_merged_scores_df\n",
    "    _final_out = [extracted_merged_scores_df[curr_score_col_decoder_col_names].to_numpy()[epoch_idx, a_decoder_idx] for epoch_idx, a_decoder_idx in zip(np.arange(np.shape(extracted_merged_scores_df)[0]), best_decoder_index.to_numpy())]\n",
    "    extracted_merged_scores_df[f\"{a_score_col}_BEST\"] = _final_out # extracted_merged_scores_df[curr_score_col_decoder_col_names].to_numpy()[best_decoder_index]\n",
    "\n",
    "extracted_merged_scores_df"
   ]
  },
  {
   "cell_type": "code",
   "execution_count": null,
   "id": "f63d2c8f",
   "metadata": {},
   "outputs": [],
   "source": [
    "extracted_merged_scores_df.groupby('is_user_annotated_epoch').agg(['mean', 'min', 'max', 'std']) ## successfully got the most-likely decoder for each epoch using the sequenceless probabilities and used this to selected the appopriate column for each of the heuristic measures."
   ]
  },
  {
   "cell_type": "markdown",
   "id": "8f34a23a",
   "metadata": {},
   "source": [
    "### Continue something else"
   ]
  },
  {
   "cell_type": "code",
   "execution_count": null,
   "id": "fcea0bb6",
   "metadata": {},
   "outputs": [],
   "source": [
    "filter_epochs_df_dict = {k:deepcopy(v.filter_epochs) for k,v in filtered_decoder_filter_epochs_decoder_result_dict.items()}\n",
    "# filter_epochs_df_dict\n",
    "\n",
    "high_wcorr_filter_epochs_dict = {k:np.where((v['wcorr'].abs() >= 0.9))[0] for k,v in filter_epochs_df_dict.items()}\n",
    "# high_wcorr_filter_epochs_dict\n",
    "\n",
    "high_wcorr_any_epochs = union_of_arrays(*[v for k,v in high_wcorr_filter_epochs_dict.items()]) # get unique indicies\n",
    "# high_wcorr_any_epochs\n",
    "\n",
    "# high_wcorr_only_filtered_decoder_filter_epochs_decoder_result_dict = deepcopy(filtered_decoder_filter_epochs_decoder_result_dict)\n",
    "high_wcorr_included_epoch_times = {k:v.iloc[high_wcorr_any_epochs][['start', 'stop']].to_numpy() for k,v in filter_epochs_df_dict.items()}\n",
    "# high_wcorr_included_epoch_times\n",
    "\n",
    "high_wcorr_only_filtered_decoder_filter_epochs_decoder_result_dict: Dict[str, DecodedFilterEpochsResult] = {a_name:a_result.filtered_by_epoch_times(high_wcorr_included_epoch_times[a_name]) for a_name, a_result in filtered_decoder_filter_epochs_decoder_result_dict.items()} # working filtered\n",
    "high_wcorr_only_filtered_decoder_filter_epochs_decoder_result_dict"
   ]
  },
  {
   "cell_type": "code",
   "execution_count": null,
   "id": "6cb0cf21",
   "metadata": {},
   "outputs": [],
   "source": [
    "## Find high wcorr values:\n",
    "filter_epochs = deepcopy(filtered_decoder_filter_epochs_decoder_result_dict['long_LR'].filter_epochs)\n",
    "\n",
    "# np.sum((filter_epochs['wcorr'].abs() > 0.9))\n",
    "\n",
    "np.where((filter_epochs['wcorr'].abs() > 0.9))"
   ]
  },
  {
   "cell_type": "code",
   "execution_count": null,
   "id": "7620d2fc",
   "metadata": {},
   "outputs": [],
   "source": [
    "# filtered_decoder_filter_epochs_decoder_result_dict['long_LR'].filter_epochs.directionality_ratio.unique()\n",
    "# filtered_decoder_filter_epochs_decoder_result_dict['long_LR'].filter_epochs.sweep_score.unique()\n",
    "# filtered_decoder_filter_epochs_decoder_result_dict['long_LR'].filter_epochs.laplacian_smoothness.unique()"
   ]
  },
  {
   "cell_type": "code",
   "execution_count": null,
   "id": "6d94fe9b",
   "metadata": {},
   "outputs": [],
   "source": [
    "## Build a merged (single df) frame\n",
    "decoder_ripple_filter_epochs_decoder_result_dict['long_LR'].filter_epochs"
   ]
  },
  {
   "cell_type": "code",
   "execution_count": null,
   "id": "eb235522",
   "metadata": {},
   "outputs": [],
   "source": [
    "filtered_epochs_df\n",
    "filtered_epochs_df[filtered_epochs_df['start'] >= t_delta]\n",
    "filtered_decoder_filter_epochs_decoder_result_dict['long_LR'].filter_epochs"
   ]
  },
  {
   "cell_type": "code",
   "execution_count": null,
   "id": "b1fdcf95",
   "metadata": {},
   "outputs": [],
   "source": [
    "# decoder_decoded_epochs_result_dict: generic\n",
    "app, paginated_multi_decoder_decoded_epochs_window, pagination_controller_dict = PhoPaginatedMultiDecoderDecodedEpochsWindow.init_from_track_templates(curr_active_pipeline, track_templates,\n",
    "                                                                                                # decoder_decoded_epochs_result_dict=decoder_ripple_filter_epochs_decoder_result_dict,\n",
    "                                                                                                decoder_decoded_epochs_result_dict=filtered_decoder_filter_epochs_decoder_result_dict,\n",
    "                                                                                                # decoder_decoded_epochs_result_dict=high_wcorr_only_filtered_decoder_filter_epochs_decoder_result_dict,\n",
    "                                                                                                epochs_name='ripple',\n",
    "                                                                                                included_epoch_indicies=None, debug_print=False,\n",
    "                                                                                                params_kwargs={'enable_per_epoch_action_buttons': False,\n",
    "                                                                                                    'skip_plotting_most_likely_positions': True, 'skip_plotting_measured_positions': True, \n",
    "                                                                                                    'enable_decoded_most_likely_position_curve': False, 'enable_radon_transform_info': False, 'enable_weighted_correlation_info': True,\n",
    "                                                                                                    # 'enable_radon_transform_info': False, 'enable_weighted_correlation_info': False,\n",
    "                                                                                                    # 'disable_y_label': True,\n",
    "                                                                                                    'isPaginatorControlWidgetBackedMode': True,\n",
    "                                                                                                    'enable_update_window_title_on_page_change': False, 'build_internal_callbacks': True,\n",
    "                                                                                                    # 'debug_print': True,\n",
    "                                                                                                    'max_subplots_per_page': 10,\n",
    "                                                                                                    'scrollable_figure': False,\n",
    "                                                                                                    # 'posterior_heatmap_imshow_kwargs': dict(vmin=0.0075),\n",
    "                                                                                                    'use_AnchoredCustomText': False,\n",
    "                                                                                                })\n",
    "\n"
   ]
  },
  {
   "cell_type": "code",
   "execution_count": null,
   "id": "2fc7ea63",
   "metadata": {},
   "outputs": [],
   "source": [
    "paginated_multi_decoder_decoded_epochs_window.add_data_overlays(decoder_laps_filter_epochs_decoder_result_dict, filtered_decoder_filter_epochs_decoder_result_dict)\n",
    "# _tmp_out_selections = paginated_multi_decoder_decoded_epochs_window.restore_selections_from_user_annotations()"
   ]
  },
  {
   "cell_type": "code",
   "execution_count": null,
   "id": "0ca820df",
   "metadata": {},
   "outputs": [],
   "source": [
    "paginated_multi_decoder_decoded_epochs_window.remove_data_overlays()"
   ]
  },
  {
   "cell_type": "code",
   "execution_count": null,
   "id": "073c1bd7",
   "metadata": {},
   "outputs": [],
   "source": [
    "_tmp_out_selections = paginated_multi_decoder_decoded_epochs_window.restore_selections_from_user_annotations()\n",
    "\n",
    "paginated_multi_decoder_decoded_epochs_window.any_good_selected_epoch_times"
   ]
  },
  {
   "cell_type": "code",
   "execution_count": null,
   "id": "289385ce",
   "metadata": {},
   "outputs": [],
   "source": [
    "filtered_decoder_filter_epochs_decoder_result_dict['long_LR'].filter_epochs\n"
   ]
  },
  {
   "cell_type": "code",
   "execution_count": null,
   "id": "5e6097ba",
   "metadata": {},
   "outputs": [],
   "source": [
    "## Get radon transform data:\n",
    "a_pagination_controller = pagination_controller_dict['long_LR']\n",
    "radon_transform_data = a_pagination_controller.plots_data['radon_transform_data']\n",
    "radon_transform_data"
   ]
  },
  {
   "cell_type": "code",
   "execution_count": null,
   "id": "30830fa4",
   "metadata": {},
   "outputs": [],
   "source": [
    "paginated_multi_decoder_decoded_epochs_window.restore_selections_from_user_annotations()\n"
   ]
  },
  {
   "cell_type": "code",
   "execution_count": null,
   "id": "120293e6",
   "metadata": {},
   "outputs": [],
   "source": [
    "# active_selections_dict = paginated_multi_decoder_decoded_epochs_window.save_selections()\n",
    "# paginated_multi_decoder_decoded_epochs_window.ui.print = print\n",
    "_annotations = paginated_multi_decoder_decoded_epochs_window.print_user_annotations()\n"
   ]
  },
  {
   "cell_type": "code",
   "execution_count": null,
   "id": "43d82308",
   "metadata": {},
   "outputs": [],
   "source": [
    "pagination_controller_dict['long_LR'].params.xbin"
   ]
  },
  {
   "cell_type": "code",
   "execution_count": null,
   "id": "05eeaad9",
   "metadata": {},
   "outputs": [],
   "source": [
    "import mpldatacursor"
   ]
  },
  {
   "cell_type": "code",
   "execution_count": null,
   "id": "4f785638",
   "metadata": {},
   "outputs": [],
   "source": [
    "paginated_multi_decoder_decoded_epochs_window.remove_data_overlays()"
   ]
  },
  {
   "cell_type": "code",
   "execution_count": null,
   "id": "0a8ee5dc",
   "metadata": {},
   "outputs": [],
   "source": [
    "paginated_multi_decoder_decoded_epochs_window.add_data_overlays(decoder_laps_filter_epochs_decoder_result_dict, filtered_decoder_filter_epochs_decoder_result_dict)"
   ]
  },
  {
   "cell_type": "code",
   "execution_count": null,
   "id": "a3435812",
   "metadata": {},
   "outputs": [],
   "source": [
    "paginated_multi_decoder_decoded_epochs_window.params.xbin"
   ]
  },
  {
   "cell_type": "code",
   "execution_count": null,
   "id": "6fd64912",
   "metadata": {},
   "outputs": [],
   "source": [
    "# Show crosshair at cursor position\n",
    "plt.connect('motion_notify_event', lambda event: plt.gcf().gca().format_coord(event.xdata, event.ydata))"
   ]
  },
  {
   "cell_type": "code",
   "execution_count": null,
   "id": "8c382b69",
   "metadata": {},
   "outputs": [],
   "source": [
    "paginated_multi_decoder_decoded_epochs_window.add_data_overlays(decoder_laps_filter_epochs_decoder_result_dict, filtered_decoder_filter_epochs_decoder_result_dict)"
   ]
  },
  {
   "cell_type": "code",
   "execution_count": null,
   "id": "4f1c4d6a",
   "metadata": {},
   "outputs": [],
   "source": [
    "from pyphoplacecellanalysis.GUI.PyQtPlot.Widgets.ContainerBased.RankOrderRastersDebugger import RankOrderRastersDebugger\n",
    "from pyphoplacecellanalysis.SpecificResults.PendingNotebookCode import _build_attached_raster_viewer\n",
    "\n",
    "_out_ripple_rasters = _build_attached_raster_viewer(paginated_multi_decoder_decoded_epochs_window, track_templates=track_templates, active_spikes_df=active_spikes_df, filtered_ripple_simple_pf_pearson_merged_df=filtered_ripple_simple_pf_pearson_merged_df)\n",
    "\n",
    "## Enable programmatically updating the rasters viewer to the clicked epoch index when middle clicking on a posterior.\n",
    "@function_attributes(short_name=None, tags=['callback', 'raster'], input_requires=[], output_provides=[], uses=[], used_by=[], creation_date='2024-04-29 17:13', related_items=[])\n",
    "def update_attached_raster_viewer_epoch_callback(self, event, clicked_ax, clicked_data_index, clicked_epoch_is_selected, clicked_epoch_start_stop_time):\n",
    "    \"\"\" Enable programmatically updating the rasters viewer to the clicked epoch index when middle clicking on a posterior. \n",
    "    called when the user middle-clicks an epoch \n",
    "    \n",
    "    captures: _out_ripple_rasters\n",
    "    \"\"\"\n",
    "    print(f'update_attached_raster_viewer_epoch_callback(clicked_data_index: {clicked_data_index}, clicked_epoch_is_selected: {clicked_epoch_is_selected}, clicked_epoch_start_stop_time: {clicked_epoch_start_stop_time})')\n",
    "    if clicked_epoch_start_stop_time is not None:\n",
    "        if len(clicked_epoch_start_stop_time) == 2:\n",
    "            start_t, end_t = clicked_epoch_start_stop_time\n",
    "            print(f'start_t: {start_t}')\n",
    "            _out_ripple_rasters.programmatically_update_epoch_IDX_from_epoch_start_time(start_t)\n",
    "\n",
    "\n",
    "for a_name, a_pagination_controller in paginated_multi_decoder_decoded_epochs_window.pagination_controllers.items():\n",
    "    # a_pagination_controller.params.debug_print = True\n",
    "    if not a_pagination_controller.params.has_attr('on_middle_click_item_callbacks'):\n",
    "        a_pagination_controller.params['on_middle_click_item_callbacks'] = {}\n",
    "    a_pagination_controller.params.on_middle_click_item_callbacks['update_attached_raster_viewer_epoch_callback'] = update_attached_raster_viewer_epoch_callback\n"
   ]
  },
  {
   "cell_type": "code",
   "execution_count": null,
   "id": "8800a416",
   "metadata": {},
   "outputs": [],
   "source": [
    "clicked_epoch_start_stop_time = [488.296 488.484]\n",
    "start_t = 488.29642327222973\n",
    "found_IDX = 24\n",
    "\n",
    "# ripple_idx=80, ripple_start_t=488.29642327222973\n"
   ]
  },
  {
   "cell_type": "code",
   "execution_count": null,
   "id": "6e1998f5",
   "metadata": {},
   "outputs": [],
   "source": [
    "## Enable programmatically updating the rasters viewer to the clicked epoch index when middle clicking on a posterior.\n",
    "@function_attributes(short_name=None, tags=['callback'], input_requires=[], output_provides=[], uses=[], used_by=[], creation_date='2024-04-29 17:16', related_items=[])\n",
    "def an_alt_clicked_epoch_callback(self, event, clicked_ax, clicked_data_index, clicked_epoch_is_selected, clicked_epoch_start_stop_time):\n",
    "    \"\"\" called when the user middle-clicks an epoch \n",
    "    \n",
    "    captures: _out_ripple_rasters\n",
    "    \"\"\"\n",
    "    print(f'an_alt_clicked_epoch_callback(clicked_data_index: {clicked_data_index}, clicked_epoch_is_selected: {clicked_epoch_is_selected}, clicked_epoch_start_stop_time: {clicked_epoch_start_stop_time})')\n",
    "    if clicked_epoch_start_stop_time is not None:\n",
    "        if len(clicked_epoch_start_stop_time) == 2:\n",
    "            start_t, end_t = clicked_epoch_start_stop_time\n",
    "            print(f'start_t: {start_t}')\n",
    "            _out_ripple_rasters.programmatically_update_epoch_IDX_from_epoch_start_time(start_t)\n",
    "\n",
    "\n",
    "for a_name, a_pagination_controller in paginated_multi_decoder_decoded_epochs_window.pagination_controllers.items():\n",
    "    # a_pagination_controller.params.debug_print = True\n",
    "    if not a_pagination_controller.params.has_attr('on_middle_click_item_callbacks'):\n",
    "        a_pagination_controller.params['on_middle_click_item_callbacks'] = {}    \n",
    "    a_pagination_controller.params.on_middle_click_item_callbacks['an_alt_clicked_epoch_callback'] = an_alt_clicked_epoch_callback\n",
    "\n"
   ]
  },
  {
   "cell_type": "code",
   "execution_count": null,
   "id": "f2db798a",
   "metadata": {},
   "outputs": [],
   "source": [
    "# Attempting to set identical low and high xlims makes transformation singular; automatically expanding. Is this what is causing the white posteriors?\n"
   ]
  },
  {
   "cell_type": "code",
   "execution_count": null,
   "id": "0f80c795",
   "metadata": {},
   "outputs": [],
   "source": [
    "paginated_multi_decoder_decoded_epochs_window.draw()"
   ]
  },
  {
   "cell_type": "code",
   "execution_count": null,
   "id": "b6ddc065",
   "metadata": {},
   "outputs": [],
   "source": [
    "# paginated_multi_decoder_decoded_epochs_window.pagination_controllers['long_LR'].params.posterior_heatmap_imshow_kwargs = dict(vmin=0.0)\n"
   ]
  },
  {
   "cell_type": "code",
   "execution_count": null,
   "id": "23369f63",
   "metadata": {},
   "outputs": [],
   "source": [
    "\n",
    "# paginated_multi_decoder_decoded_epochs_window.update_params(posterior_heatmap_imshow_kwargs = dict(vmin=0.0))\n",
    "\n",
    "paginated_multi_decoder_decoded_epochs_window.update_params(enable_per_epoch_action_buttons = True)\n",
    "paginated_multi_decoder_decoded_epochs_window.refresh_current_page()\n"
   ]
  },
  {
   "cell_type": "code",
   "execution_count": null,
   "id": "5370bef3",
   "metadata": {},
   "outputs": [],
   "source": [
    "paginated_multi_decoder_decoded_epochs_window.get_children_props('params')\n",
    "# paginated_multi_decoder_decoded_epochs_window.get_children_props('plots')\n",
    "# paginated_multi_decoder_decoded_epochs_window.get_children_props('plots.fig')\n",
    "paginated_multi_decoder_decoded_epochs_window.get_children_props('plots.fig')\n",
    "# paginated_multi_decoder_decoded_epochs_window.get_children_props('params.posterior_heatmap_imshow_kwargs')"
   ]
  },
  {
   "cell_type": "code",
   "execution_count": null,
   "id": "701ca528",
   "metadata": {},
   "outputs": [],
   "source": [
    "# paginated_multi_decoder_decoded_epochs_window# AttributeError: 'PhoPaginatedMultiDecoderDecodedEpochsWindow' object has no attribute 'params'\n",
    "\n",
    "paginated_multi_decoder_decoded_epochs_window.pagination_controllers['long_LR'].params.should_suppress_callback_exceptions = False "
   ]
  },
  {
   "cell_type": "code",
   "execution_count": null,
   "id": "e6a19394",
   "metadata": {},
   "outputs": [],
   "source": [
    "paginated_multi_decoder_decoded_epochs_window.jump_to_page(3)"
   ]
  },
  {
   "cell_type": "code",
   "execution_count": null,
   "id": "fea69a1c",
   "metadata": {},
   "outputs": [],
   "source": [
    "paginated_multi_decoder_decoded_epochs_window.draw()"
   ]
  },
  {
   "cell_type": "code",
   "execution_count": null,
   "id": "8f136d94",
   "metadata": {},
   "outputs": [],
   "source": [
    "paginated_multi_decoder_decoded_epochs_window.debug_print = True"
   ]
  },
  {
   "cell_type": "code",
   "execution_count": null,
   "id": "a2150f30",
   "metadata": {},
   "outputs": [],
   "source": [
    "for k, v in paginated_multi_decoder_decoded_epochs_window.pagination_controllers.items():\n",
    "    # v.params.enable_radon_transform_info = False\n",
    "    # v.params.enable_weighted_correlation_info = False\n",
    "    v._subfn_clear_selectability_rects()\n",
    "    \n",
    "# paginated_multi_decoder_decoded_epochs_window.draw()"
   ]
  },
  {
   "cell_type": "code",
   "execution_count": null,
   "id": "860d5ece",
   "metadata": {},
   "outputs": [],
   "source": [
    "for a_name, a_ctrlr in paginated_multi_decoder_decoded_epochs_window.pagination_controllers.items():\n",
    "    a_ctrlr.perform_update_selections(defer_render=False)\n"
   ]
  },
  {
   "cell_type": "code",
   "execution_count": null,
   "id": "15fb8eea",
   "metadata": {},
   "outputs": [],
   "source": [
    "paginated_multi_decoder_decoded_epochs_window.draw()"
   ]
  },
  {
   "cell_type": "code",
   "execution_count": null,
   "id": "009775d7",
   "metadata": {},
   "outputs": [],
   "source": [
    "\n",
    "# with Ctx(format_name='kdiba',animal='gor01',exper_name='two',session_name='2006-6-08_21-16-25',display_fn_name='DecodedEpochSlices',epochs='ripple',user_annotation='selections') as ctx:\n",
    "# \tuser_annotations[ctx + Ctx(decoder='long_LR')] = [[785.7379401021171, 785.9232737672282]]\n",
    "# \tuser_annotations[ctx + Ctx(decoder='long_RL')] = [[427.4610240198672, 427.55720829055645]]\n",
    "# \tuser_annotations[ctx + Ctx(decoder='short_LR')] = [[833.3391086903866, 833.4508065531263]]\n",
    "# \tuser_annotations[ctx + Ctx(decoder='short_RL')] = [[491.7975491596153, 492.17844624456484], [940.0164351915009, 940.2191870877286]]\n",
    "\n",
    "# with Ctx(format_name='kdiba',animal='gor01',exper_name='two',session_name='2006-6-08_21-16-25',display_fn_name='DecodedEpochSlices',epochs='ripple',user_annotation='selections') as ctx:\n",
    "# \tuser_annotations[ctx + Ctx(decoder='long_LR')] = [array([785.738, 785.923])]\n",
    "# \tuser_annotations[ctx + Ctx(decoder='long_RL')] = [array([427.461, 427.557])]\n",
    "# \tuser_annotations[ctx + Ctx(decoder='short_LR')] = [array([833.339, 833.451])]\n",
    "# \tuser_annotations[ctx + Ctx(decoder='short_RL')] = [array([491.798, 492.178]), array([940.016, 940.219])]\n",
    "\n",
    "# with Ctx(format_name='kdiba',animal='gor01',exper_name='two',session_name='2006-6-08_21-16-25',display_fn_name='DecodedEpochSlices',epochs='ripple',user_annotation='selections') as ctx:\n",
    "# \tuser_annotations[ctx + Ctx(decoder='long_LR')] = [[785.7379401021171, 785.9232737672282]]\n",
    "# \tuser_annotations[ctx + Ctx(decoder='long_RL')] = [[427.4610240198672, 427.55720829055645]]\n",
    "# \tuser_annotations[ctx + Ctx(decoder='short_LR')] = [[833.3391086903866, 833.4508065531263]]\n",
    "# \tuser_annotations[ctx + Ctx(decoder='short_RL')] = [[491.7975491596153, 492.17844624456484], [940.0164351915009, 940.2191870877286]]\n",
    "\n",
    "# with Ctx(format_name='kdiba',animal='pin01',exper_name='one',session_name='11-02_19-28-0',display_fn_name='DecodedEpochSlices',epochs='ripple',user_annotation='selections') as ctx:\n",
    "# \tuser_annotations[ctx + Ctx(decoder='long_LR')] = [[208.356, 208.523], [693.842, 693.975], [954.574, 954.679]]\n",
    "# \tuser_annotations[ctx + Ctx(decoder='long_RL')] = [[224.037, 224.312]]\n",
    "# \tuser_annotations[ctx + Ctx(decoder='short_LR')] = [[145.776, 146.022], [198.220, 198.582], [220.041, 220.259], [511.570, 511.874], [865.238, 865.373]]\n",
    "# \tuser_annotations[ctx + Ctx(decoder='short_RL')] = [[191.817, 192.100], [323.147, 323.297]]\n",
    "\n"
   ]
  },
  {
   "cell_type": "code",
   "execution_count": null,
   "id": "a776e895",
   "metadata": {},
   "outputs": [],
   "source": [
    "with VizTracer(output_file=f\"viztracer_{get_now_time_str()}-paginated_multi_decoder_decoded_epochs_window_page.json\", min_duration=200, tracer_entries=3000000, ignore_frozen=True) as tracer:\n",
    "    paginated_multi_decoder_decoded_epochs_window.jump_to_page(2)"
   ]
  },
  {
   "cell_type": "code",
   "execution_count": null,
   "id": "0f513296",
   "metadata": {},
   "outputs": [],
   "source": [
    "paginated_multi_decoder_decoded_epochs_window.jump_to_page(1)"
   ]
  },
  {
   "cell_type": "code",
   "execution_count": null,
   "id": "970b6ed4",
   "metadata": {},
   "outputs": [],
   "source": [
    "decoder_ripple_filter_epochs_decoder_result_dict['long_LR'].filter_epochs"
   ]
  },
  {
   "cell_type": "code",
   "execution_count": null,
   "id": "98478063",
   "metadata": {},
   "outputs": [],
   "source": [
    "track_templates.get_decoder_names()"
   ]
  },
  {
   "cell_type": "code",
   "execution_count": null,
   "id": "90ec6078",
   "metadata": {},
   "outputs": [],
   "source": [
    "for k, v in paginated_multi_decoder_decoded_epochs_window.pagination_controllers.items():\n",
    "    # v.params.enable_radon_transform_info = False\n",
    "    # v.params.enable_weighted_correlation_info = False\n",
    "    v.params.enable_radon_transform_info = True\n",
    "    v.params.enable_weighted_correlation_info = True\n",
    "    v.params.debug_enabled = True\n",
    "\n",
    "paginated_multi_decoder_decoded_epochs_window.draw()"
   ]
  },
  {
   "cell_type": "code",
   "execution_count": null,
   "id": "6904027b",
   "metadata": {},
   "outputs": [],
   "source": [
    "for k, v in paginated_multi_decoder_decoded_epochs_window.pagination_controllers.items():\n",
    "    print(f'decoder[{k}]:')\n",
    "    v.params.name\n",
    "    # v.params.on_render_page_callbacks\n",
    "    # v.params.enable_radon_transform_info\n",
    "    len(v.plots_data.radon_transform_data)\n"
   ]
  },
  {
   "cell_type": "code",
   "execution_count": null,
   "id": "6e1ff3b7",
   "metadata": {},
   "outputs": [],
   "source": [
    "paginated_multi_decoder_decoded_epochs_window.debug_print = True"
   ]
  },
  {
   "cell_type": "code",
   "execution_count": null,
   "id": "dd7cc2a9",
   "metadata": {},
   "outputs": [],
   "source": [
    "paginated_multi_decoder_decoded_epochs_window.debug_print = True"
   ]
  },
  {
   "cell_type": "code",
   "execution_count": null,
   "id": "3263a3d8",
   "metadata": {},
   "outputs": [],
   "source": [
    "paginated_multi_decoder_decoded_epochs_window.add_data_overlays(decoder_laps_filter_epochs_decoder_result_dict, decoder_ripple_filter_epochs_decoder_result_dict)\n",
    "paginated_multi_decoder_decoded_epochs_window.draw()"
   ]
  },
  {
   "cell_type": "code",
   "execution_count": null,
   "id": "f6b447b8",
   "metadata": {},
   "outputs": [],
   "source": [
    "paginated_multi_decoder_decoded_epochs_window.refresh_current_page()"
   ]
  },
  {
   "cell_type": "code",
   "execution_count": null,
   "id": "30ec3540",
   "metadata": {},
   "outputs": [],
   "source": [
    "def _sub_subfn_wrapped_in_brackets(s: str, bracket_strings = (\"[\", \"]\")) -> str:\n",
    "        return bracket_strings[0] + s + bracket_strings[1]\n",
    "    \n",
    "def _sub_subfn_format_nested_list(arr, precision:int=3, num_sep=\", \", array_sep=', ') -> str:\n",
    "    \"\"\"\n",
    "    Converts a nested list of floats into a single string,\n",
    "    with each float formatted to the specified precision.\n",
    "    \n",
    "    arr = np.array([[491.798, 492.178], [940.016, 940.219]])\n",
    "    _sub_subfn_format_nested_list(arr)\n",
    "\n",
    "    >> '[[491.798, 492.178], [940.016, 940.219]]'\n",
    "\n",
    "    arr = np.array([[785.738, 785.923]])\n",
    "    _sub_subfn_format_nested_list(arr)\n",
    "    >> '[[785.738, 785.923]]'\n",
    "    \"\"\"\n",
    "    return _sub_subfn_wrapped_in_brackets(array_sep.join([_sub_subfn_wrapped_in_brackets(num_sep.join([f\"{num:.{precision}f}\" for num in row])) for row in arr]))\n",
    "    \n",
    "# arr = np.array([[491.798, 492.178], [940.016, 940.219]])\n",
    "arr = np.array([[785.738, 785.923]])\n",
    "_sub_subfn_format_nested_list(arr)"
   ]
  },
  {
   "cell_type": "markdown",
   "id": "a6f0ab5d",
   "metadata": {},
   "source": [
    "### 2024-02-29 3pm - Get the active user-annotated epoch times from the `paginated_multi_decoder_decoded_epochs_window` and use these to filter `filtered_ripple_simple_pf_pearson_merged_df`"
   ]
  },
  {
   "cell_type": "code",
   "execution_count": null,
   "id": "8c982e52",
   "metadata": {},
   "outputs": [],
   "source": [
    "\n",
    "# Inputs: paginated_multi_decoder_decoded_epochs_window, filtered_ripple_simple_pf_pearson_merged_df\n",
    "any_good_selected_epoch_times = deepcopy(paginated_multi_decoder_decoded_epochs_window.any_good_selected_epoch_times)\n",
    "any_good_selected_epoch_indicies = deepcopy(paginated_multi_decoder_decoded_epochs_window.find_data_indicies_from_epoch_times(paginated_multi_decoder_decoded_epochs_window.any_good_selected_epoch_times))\n"
   ]
  },
  {
   "cell_type": "markdown",
   "id": "faa1f903",
   "metadata": {},
   "source": [
    "## 🔶 2024-03-01 - Get the active user-annotated epoch times from the `UserAnnotationsManager` and use these to filter `filtered_ripple_simple_pf_pearson_merged_df`"
   ]
  },
  {
   "cell_type": "code",
   "execution_count": null,
   "id": "fbc751d6",
   "metadata": {},
   "outputs": [],
   "source": [
    "from neuropy.utils.misc import numpyify_array\n",
    "from neuropy.utils.result_context import IdentifyingContext\n",
    "from neuropy.core.epoch import EpochsAccessor\n",
    "from neuropy.core.epoch import find_data_indicies_from_epoch_times\n",
    "from pyphoplacecellanalysis.General.Pipeline.Stages.ComputationFunctions.MultiContextComputationFunctions.DirectionalPlacefieldGlobalComputationFunctions import DecoderDecodedEpochsResult\n",
    "## Get from UserAnnotations directly instead of the intermediate viewer\n",
    "\n",
    "## # inputs: any_good_selected_epoch_times, any_good_selected_epoch_times, any_good_selected_epoch_indicies \n",
    "\n",
    "decoder_user_selected_epoch_times_dict, any_good_selected_epoch_times = DecoderDecodedEpochsResult.load_user_selected_epoch_times(curr_active_pipeline, track_templates=track_templates)\n",
    "# any_good_selected_epoch_indicies = filtered_ripple_simple_pf_pearson_merged_df.epochs.matching_epoch_times_slice(any_good_selected_epoch_times)\n",
    "# any_good_selected_epoch_indicies = filtered_ripple_simple_pf_pearson_merged_df.epochs.find_data_indicies_from_epoch_times(any_good_selected_epoch_times)\n",
    "# any_good_selected_epoch_indicies\n",
    "# Add user-selection columns to df\n",
    "a_df = deepcopy(filtered_ripple_simple_pf_pearson_merged_df)\n",
    "# a_df = deepcopy(ripple_weighted_corr_merged_df)\n",
    "a_df['is_user_annotated_epoch'] = False\n",
    "# any_good_selected_epoch_indicies = a_df.epochs.find_data_indicies_from_epoch_times(any_good_selected_epoch_times)\n",
    "any_good_selected_epoch_indicies = find_data_indicies_from_epoch_times(a_df, np.squeeze(any_good_selected_epoch_times[:,0]), t_column_names=['ripple_start_t',])\n",
    "# any_good_selected_epoch_indicies = find_data_indicies_from_epoch_times(a_df, any_good_selected_epoch_times, t_column_names=['ripple_start_t',])\n",
    "any_good_selected_epoch_indicies\n",
    "# a_df['is_user_annotated_epoch'] = np.isin(a_df.index.to_numpy(), any_good_selected_epoch_indicies)\n",
    "a_df['is_user_annotated_epoch'].loc[any_good_selected_epoch_indicies] = True # Here's another .iloc issue! Changing to .loc\n",
    "a_df\n"
   ]
  },
  {
   "cell_type": "code",
   "execution_count": null,
   "id": "d1f3a540",
   "metadata": {},
   "outputs": [],
   "source": [
    "df = DecoderDecodedEpochsResult.filter_epochs_dfs_by_annotation_times(curr_active_pipeline, any_good_selected_epoch_times, ripple_decoding_time_bin_size, filtered_ripple_simple_pf_pearson_merged_df, ripple_weighted_corr_merged_df)\n",
    "df"
   ]
  },
  {
   "cell_type": "markdown",
   "id": "26dee7b3",
   "metadata": {},
   "source": [
    "### 2024-02-29 - 4pm - Filter the events for those meeting wcorr criteria:\n"
   ]
  },
  {
   "cell_type": "code",
   "execution_count": null,
   "id": "5ed7e67e",
   "metadata": {},
   "outputs": [],
   "source": [
    "min_wcorr_threshold: float = 0.33\n",
    "min_wcorr_diff_threshold: float = 0.2\n",
    "\n",
    "is_included_large_wcorr_diff = np.any((df[['wcorr_abs_diff']].abs() > min_wcorr_diff_threshold), axis=1)\n",
    "is_included_high_wcorr = np.any((df[['long_best_wcorr', 'short_best_wcorr']].abs() > min_wcorr_threshold), axis=1)\n",
    "\n",
    "df = df[is_included_high_wcorr]\n",
    "df\n",
    "\n",
    "# delta_aligned_start_t"
   ]
  },
  {
   "cell_type": "code",
   "execution_count": null,
   "id": "64fc554d",
   "metadata": {},
   "outputs": [],
   "source": [
    "# Shifts the absolute times to delta-relative values, as would be needed to draw on a 'delta_aligned_start_t' axis:\n",
    "delta_relative_t_start, delta_relative_t_delta, delta_relative_t_end = np.array([earliest_delta_aligned_t_start, t_delta, latest_delta_aligned_t_end]) - t_delta\n",
    "delta_relative_t_start, delta_relative_t_delta, delta_relative_t_end"
   ]
  },
  {
   "cell_type": "code",
   "execution_count": null,
   "id": "8c9f5cbf",
   "metadata": {},
   "outputs": [],
   "source": [
    "df['_wcorr_y_col'] = df['long_best_wcorr'].abs()\n",
    "df['_wcorr_y_col_y_diff_col'] = df['long_best_wcorr'].abs() - df['short_best_wcorr'].abs()\n",
    "# df.plot.scatter(x='ripple_start_t', y='wcorr_y_col')\n",
    "df.plot.scatter(x='delta_aligned_start_t', y='_wcorr_y_col_y_diff_col')\n",
    "\n"
   ]
  },
  {
   "cell_type": "code",
   "execution_count": null,
   "id": "c5438dce",
   "metadata": {},
   "outputs": [],
   "source": [
    "# df['pearsonr_long_abs'] = df['long_best_pf_peak_x_pearsonr'].abs()\n",
    "# df['pearsonr_short_abs'] = df['short_best_pf_peak_x_pearsonr'].abs()\n",
    "# df['pearsonr_diff'] = df['long_best_pf_peak_x_pearsonr'].abs() - df['short_best_pf_peak_x_pearsonr'].abs()\n",
    "\n",
    "# df.plot.scatter(x='delta_aligned_start_t', y='pearsonr_long_abs')\n",
    "# df.plot.scatter(x='delta_aligned_start_t', y='pearsonr_short_abs')\n",
    "df.plot.scatter(x='delta_aligned_start_t', y='pearsonr_abs_diff')"
   ]
  },
  {
   "cell_type": "code",
   "execution_count": null,
   "id": "1f951c0e",
   "metadata": {},
   "outputs": [],
   "source": [
    "ripple_weighted_corr_merged_df"
   ]
  },
  {
   "cell_type": "code",
   "execution_count": null,
   "id": "271d716b",
   "metadata": {},
   "outputs": [],
   "source": [
    "paginated_multi_decoder_decoded_epochs_window.debug_print = True"
   ]
  },
  {
   "cell_type": "markdown",
   "id": "d02556ea",
   "metadata": {},
   "source": [
    "### Add utility footer"
   ]
  },
  {
   "cell_type": "code",
   "execution_count": null,
   "id": "c3888f6e",
   "metadata": {},
   "outputs": [],
   "source": [
    "from pyphoplacecellanalysis.GUI.PyQtPlot.DockingWidgets.DynamicDockDisplayAreaContent import CustomDockDisplayConfig, get_utility_dock_colors\n",
    "from pyphoplacecellanalysis.GUI.Qt.Widgets.ThinButtonBar.ThinButtonBarWidget import ThinButtonBarWidget\n",
    "\n",
    "ui = paginated_multi_decoder_decoded_epochs_window.ui._contents\n",
    "# ui.dock_widgets\n",
    "# ui.dock_configs\n",
    "\n",
    "\n",
    "## Build the utility controls at the bottom:\n",
    "ctrls_dock_config = CustomDockDisplayConfig(custom_get_colors_callback_fn=get_utility_dock_colors, showCloseButton=False)\n",
    "\n",
    "button_bar_height = 21\n",
    "ctrls_button_bar_widget = ThinButtonBarWidget()\n",
    "ctrls_button_bar_widget.setObjectName(\"ctrls_button_bar\")\n",
    "\n",
    "ctrl_layout = pg.LayoutWidget()\n",
    "ctrl_layout.addWidget(ctrls_button_bar_widget, row=1, rowspan=1, col=1, colspan=2)\n",
    "ctrl_widgets_dict = dict(ctrls_widget=ctrls_button_bar_widget)\n",
    "# ctrl_layout.setSizePolicy(\n",
    "\n",
    "def onCopySelectionsClicked():\n",
    "    print(f'onCopySelectionsClicked()')\n",
    "    saved_selections_contexts_dict = paginated_multi_decoder_decoded_epochs_window.print_user_annotations()\n",
    "\n",
    "ctrl_widgets_dict['copy_selection_connection'] = ctrls_button_bar_widget.sigCopySelections.connect(onCopySelectionsClicked)\n",
    "\n",
    "ui.dock_widgets['bottom_controls'] = paginated_multi_decoder_decoded_epochs_window.add_display_dock(identifier='bottom_controls', widget=ctrl_layout, dockSize=(600, button_bar_height), dockAddLocationOpts=['bottom'], display_config=ctrls_dock_config)\n",
    "ui.dock_widgets['bottom_controls'][1].hideTitleBar()\n",
    "ui.dock_widgets['bottom_controls']\n",
    "\n",
    "button_bar_height = 21\n",
    "\n",
    "a_layout = ui.dock_widgets['bottom_controls'][0]\n",
    "a_layout.size()\n",
    "a_layout.setContentsMargins(0,0,0,0)\n",
    "a_layout.setFixedHeight(21)\n",
    "ui.dock_widgets['bottom_controls'][1].size()\n",
    "ui.dock_widgets['bottom_controls'][1].setContentsMargins(0,0,0,0)\n",
    "# ui.dock_widgets['bottom_controls'][1].hideTitleBar()\n",
    "# ui.dock_widgets['bottom_controls'][1].size"
   ]
  },
  {
   "cell_type": "code",
   "execution_count": null,
   "id": "5dec982d",
   "metadata": {},
   "outputs": [],
   "source": [
    "setMargin"
   ]
  },
  {
   "cell_type": "code",
   "execution_count": null,
   "id": "9cf3d78a",
   "metadata": {},
   "outputs": [],
   "source": [
    "ui.dock_widgets['bottom_controls'][0].resize(600, 21)\n"
   ]
  },
  {
   "cell_type": "code",
   "execution_count": null,
   "id": "d39be52f",
   "metadata": {},
   "outputs": [],
   "source": [
    "paginated_multi_decoder_decoded_epochs_window.find_display_dock('bottom_controls')"
   ]
  },
  {
   "cell_type": "code",
   "execution_count": null,
   "id": "1f1f454f",
   "metadata": {},
   "outputs": [],
   "source": [
    "paginated_multi_decoder_decoded_epochs_window.remove_display_dock('bottom_controls')"
   ]
  },
  {
   "cell_type": "code",
   "execution_count": null,
   "id": "c426375f",
   "metadata": {},
   "outputs": [],
   "source": [
    "from neuropy.core.user_annotations import UserAnnotationsManager\n",
    "\n",
    "## Set epoch annotations from selections epochs \n",
    "annotations_man = UserAnnotationsManager()\n",
    "user_annotations = annotations_man.get_user_annotations()\n",
    "new_selections_dict = paginated_multi_decoder_decoded_epochs_window.restore_selections_from_user_annotations(user_annotations)\n"
   ]
  },
  {
   "cell_type": "code",
   "execution_count": null,
   "id": "cf471332",
   "metadata": {},
   "outputs": [],
   "source": [
    "loaded_selections_objs_dict = {a_name:EpochSelectionsObject(epoch_times=a_selections_values) for a_name, a_selections_values in loaded_selections_dict.items()}\n",
    "loaded_selections_objs_dict\n",
    "\n",
    "## Select just the selected epoch times\n"
   ]
  },
  {
   "cell_type": "code",
   "execution_count": null,
   "id": "b8e0b733",
   "metadata": {},
   "outputs": [],
   "source": [
    "saved_selections_context_dict = {a_name:v.figure_ctx.adding_context_if_missing(user_annotation='selections') for a_name, v in saved_selections_dict.items()}"
   ]
  },
  {
   "cell_type": "code",
   "execution_count": null,
   "id": "ff74f8ee",
   "metadata": {},
   "outputs": [],
   "source": [
    "user_annotations"
   ]
  },
  {
   "cell_type": "code",
   "execution_count": null,
   "id": "60d312d9",
   "metadata": {},
   "outputs": [],
   "source": [
    "paginated_multi_decoder_decoded_epochs_window.print_user_annotations()"
   ]
  },
  {
   "cell_type": "code",
   "execution_count": null,
   "id": "244ee6f5",
   "metadata": {},
   "outputs": [],
   "source": [
    "## Remove the excessively long plot titles?\n",
    "# root_dockAreaWindow.update\n",
    "pagination_controller_dict = paginated_multi_decoder_decoded_epochs_window.pagination_controllers\n",
    "all_widgets = {a_decoder_name:a_pagination_controller.ui.mw for a_decoder_name, a_pagination_controller in pagination_controller_dict.items()}\n",
    "all_windows = {a_decoder_name:a_pagination_controller.ui.mw.window() for a_decoder_name, a_pagination_controller in pagination_controller_dict.items()}\n",
    "all_separate_plots = {a_decoder_name:a_pagination_controller.plots for a_decoder_name, a_pagination_controller in pagination_controller_dict.items()}\n",
    "all_separate_plots_data = {a_decoder_name:a_pagination_controller.plots_data for a_decoder_name, a_pagination_controller in pagination_controller_dict.items()}\n",
    "all_separate_params = {a_decoder_name:a_pagination_controller.params for a_decoder_name, a_pagination_controller in pagination_controller_dict.items()}\n",
    "all_separate_current_page_idx = {a_decoder_name:a_pagination_controller.current_page_idx for a_decoder_name, a_pagination_controller in pagination_controller_dict.items()}\n",
    "all_separate_current_page_idx"
   ]
  },
  {
   "cell_type": "code",
   "execution_count": null,
   "id": "61cfebd7",
   "metadata": {},
   "outputs": [],
   "source": [
    "# all_separate_plots\n",
    "\n",
    "all_separate_weighted_corr_plots = {a_decoder_name:a_pagination_controller.plots.get('weighted_corr', {}) for a_decoder_name, a_pagination_controller in pagination_controller_dict.items()}\n",
    "all_separate_weighted_corr_plots"
   ]
  },
  {
   "cell_type": "code",
   "execution_count": null,
   "id": "dc1d02b9",
   "metadata": {},
   "outputs": [],
   "source": [
    "self.ui.print = self.private_print # builtins.print # the print function to use"
   ]
  },
  {
   "cell_type": "code",
   "execution_count": null,
   "id": "69313c31",
   "metadata": {},
   "outputs": [],
   "source": [
    "from neuropy.core.epoch import EpochsAccessor\n",
    "\n",
    "# MLM\n",
    "# {a_name:a_ctrlr.params.is_selected for a_name, a_ctrlr in root_dockAreaWindow.pagination_controllers.items()}\n",
    "# {a_name:a_ctrlr.selected_epoch_times for a_name, a_ctrlr in root_dockAreaWindow.pagination_controllers.items()}\n",
    "\n",
    "any_good_selected_epoch_times: NDArray = paginated_multi_decoder_decoded_epochs_window.any_good_selected_epoch_times # drops duplicate rows (present in multiple decoders), and sorts them ascending\n",
    "# any_good_selected_epoch_times\n",
    "# Only at the decoder-level\n",
    "any_good_epoch_idxs_list = [a_ctrlr.find_data_indicies_from_epoch_times(any_good_selected_epoch_times) for a_name, a_ctrlr in paginated_multi_decoder_decoded_epochs_window.pagination_controllers.items()]\n",
    "any_good_epoch_idxs: NDArray = any_good_epoch_idxs_list[0]\n",
    "any_good_epoch_idxs"
   ]
  },
  {
   "cell_type": "code",
   "execution_count": null,
   "id": "29282203",
   "metadata": {},
   "outputs": [],
   "source": [
    "filtered_ripple_simple_pf_pearson_merged_df"
   ]
  },
  {
   "cell_type": "code",
   "execution_count": null,
   "id": "531db971",
   "metadata": {},
   "outputs": [],
   "source": [
    "\n",
    "# filtered_ripple_simple_pf_pearson_merged_df.epochs.find_data_indicies_from_epoch_times(any_good_selected_epoch_times)\n",
    "# filtered_ripple_simple_pf_pearson_merged_df.epochs.matching_epoch_times_slice(any_good_selected_epoch_times)\n",
    "\n",
    "found_data_indicies = filtered_ripple_simple_pf_pearson_merged_df.epochs.find_data_indicies_from_epoch_times(epoch_times=any_good_selected_epoch_times)\n",
    "df = filtered_ripple_simple_pf_pearson_merged_df.epochs._obj.iloc[found_data_indicies].copy().reset_index(drop=True)\n",
    "df"
   ]
  },
  {
   "cell_type": "code",
   "execution_count": null,
   "id": "1a78ed2c",
   "metadata": {},
   "outputs": [],
   "source": [
    "filtered_ripple_simple_pf_pearson_merged_df\n"
   ]
  },
  {
   "cell_type": "code",
   "execution_count": null,
   "id": "e1677479",
   "metadata": {},
   "outputs": [],
   "source": [
    "hand_selected_ripple_simple_pf_pearson_merged_df = filtered_ripple_simple_pf_pearson_merged_df.iloc[any_good_epoch_idxs, :].reset_index(drop=True)\n",
    "hand_selected_ripple_simple_pf_pearson_merged_df"
   ]
  },
  {
   "cell_type": "code",
   "execution_count": null,
   "id": "a1d400bd",
   "metadata": {},
   "outputs": [],
   "source": [
    "# hand_selected_ripple_simple_pf_pearson_merged_df['best_decoder_index']\n",
    "\n",
    "is_most_likely_long = (hand_selected_ripple_simple_pf_pearson_merged_df['P_Long'] >= 0.5)\n",
    "# is_most_likely_long\n",
    "\n",
    "long_likely_hand_selected_ripple_simple_pf_pearson_merged_df = hand_selected_ripple_simple_pf_pearson_merged_df[is_most_likely_long]\n",
    "long_likely_hand_selected_ripple_simple_pf_pearson_merged_df\n"
   ]
  },
  {
   "cell_type": "markdown",
   "id": "89d33190",
   "metadata": {},
   "source": [
    "## 🖼️🎨 Plot laps to compare between decoders:"
   ]
  },
  {
   "cell_type": "code",
   "execution_count": null,
   "id": "b4873ebb",
   "metadata": {},
   "outputs": [],
   "source": [
    "from neuropy.core.epoch import Epoch, ensure_dataframe\n",
    "from pyphoplacecellanalysis.General.Pipeline.Stages.ComputationFunctions.MultiContextComputationFunctions.DirectionalPlacefieldGlobalComputationFunctions import add_laps_groundtruth_information_to_dataframe\n",
    "\n",
    "# decoder_laps_filter_epochs_decoder_result_dict['long_LR'].filter_epochs # looks like 'lap_dir' column is wrong\n",
    "updated_laps_dfs_dict = {}\n",
    "\n",
    "## Update the .filter_epochs:\n",
    "for k, v in decoder_laps_filter_epochs_decoder_result_dict.items():\n",
    "    updated_laps_dfs_dict[k] = Epoch(add_laps_groundtruth_information_to_dataframe(curr_active_pipeline=curr_active_pipeline, result_laps_epochs_df=ensure_dataframe(v.filter_epochs)))\n",
    "    decoder_laps_filter_epochs_decoder_result_dict[k].filter_epochs =  updated_laps_dfs_dict[k]\n",
    "\n",
    "# updated_laps_dfs_dict['long_LR']\n",
    "decoder_laps_filter_epochs_decoder_result_dict['long_LR'].filter_epochs\n"
   ]
  },
  {
   "cell_type": "code",
   "execution_count": null,
   "id": "3cab7bcc",
   "metadata": {},
   "outputs": [],
   "source": [
    "laps_app, laps_paginated_multi_decoder_decoded_epochs_window, laps_pagination_controller_dict = PhoPaginatedMultiDecoderDecodedEpochsWindow.init_from_track_templates(curr_active_pipeline, track_templates,\n",
    "                            decoder_decoded_epochs_result_dict=decoder_laps_filter_epochs_decoder_result_dict, epochs_name='laps', included_epoch_indicies=None, \n",
    "    params_kwargs={'enable_per_epoch_action_buttons': False,\n",
    "    'skip_plotting_most_likely_positions': True, 'skip_plotting_measured_positions': False, \n",
    "    # 'enable_decoded_most_likely_position_curve': False, 'enable_radon_transform_info': True, 'enable_weighted_correlation_info': False,\n",
    "    'enable_decoded_most_likely_position_curve': False, 'enable_radon_transform_info': True, 'enable_weighted_correlation_info': True,\n",
    "    # 'disable_y_label': True,\n",
    "    # 'isPaginatorControlWidgetBackedMode': True,\n",
    "    # 'enable_update_window_title_on_page_change': False, 'build_internal_callbacks': True,\n",
    "    # 'debug_print': True,\n",
    "    'max_subplots_per_page': 10,\n",
    "    'scrollable_figure': True,\n",
    "    # 'posterior_heatmap_imshow_kwargs': dict(vmin=0.0075),\n",
    "    'use_AnchoredCustomText': False,\n",
    "    })\n"
   ]
  },
  {
   "cell_type": "code",
   "execution_count": null,
   "id": "9ec05d21",
   "metadata": {},
   "outputs": [],
   "source": [
    "from neuropy.core.epoch import Epoch, ensure_dataframe\n",
    "\n",
    "## INPUTS: decoder_laps_filter_epochs_decoder_result_dict\n",
    "\n",
    "## Highlight the correct ones:\n",
    "# {k:Epoch(add_laps_groundtruth_information_to_dataframe(curr_active_pipeline=curr_active_pipeline, result_laps_epochs_df=ensure_dataframe(v.filter_epochs))) for k, v in decoder_laps_filter_epochs_decoder_result_dict.items()}\n",
    "\n",
    "## Select the true laps by emulating user_annotations:\n",
    "filter_epochs = ensure_dataframe(deepcopy(decoder_laps_filter_epochs_decoder_result_dict['long_LR'].filter_epochs)) \n",
    "# filter_epochs\n",
    "\n",
    "decoder_name_idx_map = {'long_LR': 0, 'long_RL': 1, 'short_LR': 2, 'short_RL': 3} \n",
    "selections_dict = {}\n",
    "figure_ctx_dict = laps_paginated_multi_decoder_decoded_epochs_window.figure_ctx_dict\n",
    "loaded_selections_context_dict = {a_name:a_figure_ctx.adding_context_if_missing(user_annotation='selections') for a_name, a_figure_ctx in figure_ctx_dict.items()}\n",
    "\n",
    "for a_name, an_idx in decoder_name_idx_map.items():\n",
    "    a_selections_context = loaded_selections_context_dict[a_name]\n",
    "    selections_dict[a_selections_context] = filter_epochs[filter_epochs['true_decoder_index'] == an_idx][['start', 'stop']].to_numpy()\n",
    "\n",
    "\n",
    "## Clearing the existing selection rects and them having them rebuilt when the selection is updated fixes them being shifted.\n",
    "for k, v in laps_pagination_controller_dict.items():\n",
    "    v._subfn_clear_selectability_rects()\n",
    "\n",
    "# _tmp_out_selections = laps_paginated_multi_decoder_decoded_epochs_window.restore_selections_from_user_annotations(user_annotations=selections_dict)"
   ]
  },
  {
   "cell_type": "code",
   "execution_count": null,
   "id": "5a6607cc",
   "metadata": {},
   "outputs": [],
   "source": [
    "laps_paginated_multi_decoder_decoded_epochs_window.add_data_overlays(decoder_laps_filter_epochs_decoder_result_dict, decoder_ripple_filter_epochs_decoder_result_dict)\n"
   ]
  },
  {
   "cell_type": "code",
   "execution_count": null,
   "id": "c29e840a",
   "metadata": {},
   "outputs": [],
   "source": []
  },
  {
   "cell_type": "code",
   "execution_count": null,
   "id": "30f558fe",
   "metadata": {},
   "outputs": [],
   "source": []
  },
  {
   "cell_type": "code",
   "execution_count": null,
   "id": "89caf8fc",
   "metadata": {},
   "outputs": [],
   "source": []
  },
  {
   "cell_type": "code",
   "execution_count": null,
   "id": "d15bba6c",
   "metadata": {},
   "outputs": [],
   "source": []
  },
  {
   "cell_type": "code",
   "execution_count": null,
   "id": "e364cc14",
   "metadata": {},
   "outputs": [],
   "source": [
    "laps_paginated_multi_decoder_decoded_epochs_window.remove_data_overlays(defer_refresh=False)"
   ]
  },
  {
   "cell_type": "code",
   "execution_count": null,
   "id": "225e23e2",
   "metadata": {},
   "outputs": [],
   "source": [
    "laps_paginated_multi_decoder_decoded_epochs_window.remov"
   ]
  },
  {
   "cell_type": "code",
   "execution_count": null,
   "id": "46e4fe0c",
   "metadata": {},
   "outputs": [],
   "source": [
    "## Clearing the existing selection rects and them having them rebuilt when the selection is updated fixes them being shifted.\n",
    "for k, v in laps_pagination_controller_dict.items():\n",
    "    v._subfn_clear_selectability_rects()\n",
    "\n"
   ]
  },
  {
   "cell_type": "code",
   "execution_count": null,
   "id": "5675f133",
   "metadata": {},
   "outputs": [],
   "source": [
    "laps_paginated_multi_decoder_decoded_epochs_window.draw()"
   ]
  },
  {
   "cell_type": "code",
   "execution_count": null,
   "id": "b603bc41",
   "metadata": {},
   "outputs": [],
   "source": [
    "filtered_ripple_simple_pf_pearson_merged_df"
   ]
  },
  {
   "cell_type": "code",
   "execution_count": null,
   "id": "20f847f0",
   "metadata": {},
   "outputs": [],
   "source": [
    "decoder_laps_filter_epochs_decoder_result_dict"
   ]
  },
  {
   "cell_type": "code",
   "execution_count": null,
   "id": "f1556870",
   "metadata": {},
   "outputs": [],
   "source": [
    "# list(decoder_laps_filter_epochs_decoder_result_dict.keys())\n",
    "decoder_laps_filter_epochs_decoder_result_dict['long_LR'].filter_epochs"
   ]
  },
  {
   "cell_type": "code",
   "execution_count": null,
   "id": "dbba2a38",
   "metadata": {},
   "outputs": [],
   "source": [
    "## Get the figure from the axes:\n",
    "a_fig = ax.get_figure()\n",
    "a_fig.canvas.draw()"
   ]
  },
  {
   "cell_type": "code",
   "execution_count": null,
   "id": "3e1b177a",
   "metadata": {},
   "outputs": [],
   "source": [
    "a_controlling_pagination_controller = laps_paginated_multi_decoder_decoded_epochs_window.contents.pagination_controllers['long_LR'] # DecodedEpochSlicesPaginatedFigureController\n",
    "a_pagination_controller_figure_widget = paginator_controller_widget = a_controlling_pagination_controller.ui.mw # MatplotlibTimeSynchronizedWidget\n",
    "paginator_controller_widget = a_controlling_pagination_controller.ui.mw.ui.paginator_controller_widget # PaginationControlWidget\n",
    "# paginator_controller_widget\n",
    "a_pagination_controller_figure_widget.draw()"
   ]
  },
  {
   "cell_type": "code",
   "execution_count": null,
   "id": "c92048bc",
   "metadata": {},
   "outputs": [],
   "source": [
    "axs = a_controlling_pagination_controller.plots.axs"
   ]
  },
  {
   "cell_type": "code",
   "execution_count": null,
   "id": "a0ab273d",
   "metadata": {},
   "outputs": [],
   "source": [
    "ax.get_figure().canvas.draw()\n"
   ]
  },
  {
   "cell_type": "code",
   "execution_count": null,
   "id": "47481538",
   "metadata": {},
   "outputs": [],
   "source": [
    "selection_rectangles_dict = a_controlling_pagination_controller.plots.get('selection_rectangles_dict', None)\n",
    "selection_rectangles_dict\n"
   ]
  },
  {
   "cell_type": "code",
   "execution_count": null,
   "id": "bfa452e4",
   "metadata": {},
   "outputs": [],
   "source": [
    "# a_controlling_pagination_controller.plots.fig.canvas.draw_idle()\n",
    "# a_controlling_pagination_controller.plots.fig.canvas.draw()\n",
    "# paginator_controller_widget.update()\n",
    "a_pagination_controller_figure_widget.draw()"
   ]
  },
  {
   "cell_type": "code",
   "execution_count": null,
   "id": "72db1753",
   "metadata": {},
   "outputs": [],
   "source": [
    "paginator_controller_widget.go_to_page(3)\n",
    "# paginator_controller_widget.jump_to_page(3)"
   ]
  },
  {
   "cell_type": "code",
   "execution_count": null,
   "id": "635fbe9f",
   "metadata": {},
   "outputs": [],
   "source": [
    "a_controlling_pagination_controller.ui.mw.ui.paginator_controller_widget.jump_to_page\n",
    "\n",
    "new_obj.plots_data.paginator\n",
    "new_obj.params.active_identifying_figure_ctx\n",
    "new_obj.on_paginator_control_widget_jump_to_page(page_idx=0)\n",
    "new_obj.ui.connections['paginator_controller_widget_jump_to_page']\n"
   ]
  },
  {
   "cell_type": "code",
   "execution_count": null,
   "id": "64c54dc7",
   "metadata": {},
   "outputs": [],
   "source": [
    "for i, extant_plots in a_plots['weighted_corr'].items():\n",
    "    extant_wcorr_text = extant_plots.get('wcorr_text', None)\n",
    "    # extant_wcorr_text = extant_plots.pop('wcorr_text', None)\n",
    "    print(f'extant_wcorr_text: {extant_wcorr_text}')\n",
    "    # plot the radon transform line on the epoch:\n",
    "    if (extant_wcorr_text is not None):\n",
    "        # already exists, clear the existing ones. \n",
    "        # Let's assume we want to remove the 'Quadratic' line (line2)\n",
    "        print(f'removing extant text object at index: {i}.')\n",
    "        # extant_wcorr_text.remove()\n",
    "        extant_wcorr_text.remove()"
   ]
  },
  {
   "cell_type": "code",
   "execution_count": null,
   "id": "30b7e27b",
   "metadata": {},
   "outputs": [],
   "source": [
    "for a_name, a_pagination_controller in pagination_controller_dict.items():\n",
    "    display_context = a_pagination_controller.params.get('active_identifying_figure_ctx', IdentifyingContext())\n",
    "\n",
    "    # Get context for current page of items:\n",
    "    current_page_idx: int = int(a_pagination_controller.current_page_idx)\n",
    "    a_paginator = a_pagination_controller.paginator\n",
    "    total_num_pages = int(a_paginator.num_pages)\n",
    "    page_context = display_context.overwriting_context(page=current_page_idx, num_pages=total_num_pages)\n",
    "    print(page_context)\n",
    "\n",
    "    ## Get the figure/axes:\n",
    "    a_plots = a_pagination_controller.plots # RenderPlots\n",
    "    a_plot_data = a_pagination_controller.plots_data\n",
    "\n",
    "    a_params = a_pagination_controller.params\n",
    "    a_params.skip_plotting_measured_positions\n",
    "\n",
    "    figs = a_plots.fig\n",
    "    axs = a_plots.axs\n",
    "\n",
    "    # # with mpl.rc_context({'figure.figsize': (8.4, 4.8), 'figure.dpi': '220', 'savefig.transparent': True, 'ps.fonttype': 42, }):\n",
    "    # with mpl.rc_context({'figure.figsize': (16.8, 4.8), 'figure.dpi': '420', 'savefig.transparent': True, 'ps.fonttype': 42, }):\n",
    "    #     curr_active_pipeline.output_figure(final_context=page_context, fig=figs, write_vector_format=True)"
   ]
  },
  {
   "cell_type": "markdown",
   "id": "14d32342",
   "metadata": {},
   "source": [
    "## 💾 Export Paginated Content"
   ]
  },
  {
   "cell_type": "code",
   "execution_count": null,
   "id": "afec0488",
   "metadata": {},
   "outputs": [],
   "source": [
    "# laps_paginated_multi_decoder_decoded_epochs_window.export_all_pages(curr_active_pipeline)\n",
    "paginated_multi_decoder_decoded_epochs_window.export_all_pages(curr_active_pipeline)"
   ]
  },
  {
   "cell_type": "code",
   "execution_count": null,
   "id": "8be8a471",
   "metadata": {},
   "outputs": [],
   "source": [
    "paginated_multi_decoder_decoded_epochs_window.export_decoder_pagination_controller_figure_page(curr_active_pipeline)"
   ]
  },
  {
   "cell_type": "markdown",
   "id": "31cd2637",
   "metadata": {},
   "source": [
    "## 🔷🎨 Single Decoder Version (`DecodedEpochSlicesPaginatedFigureController`)"
   ]
  },
  {
   "cell_type": "code",
   "execution_count": null,
   "id": "6d880d1c",
   "metadata": {},
   "outputs": [],
   "source": [
    "from pyphoplacecellanalysis.General.Pipeline.Stages.DisplayFunctions.DecoderPredictionError import plot_1D_most_likely_position_comparsions\n",
    "from pyphoplacecellanalysis.General.Pipeline.Stages.DisplayFunctions.DecoderPredictionError import _subfn_update_decoded_epoch_slices\n",
    "from pyphoplacecellanalysis.Pho2D.stacked_epoch_slices import DecodedEpochSlicesPaginatedFigureController # `plot_decoded_epoch_slices_paginated`\n",
    "from pyphoplacecellanalysis.General.Pipeline.Stages.DisplayFunctions.DecoderPredictionError import WeightedCorrelationPaginatedPlotDataProvider\n",
    "from pyphoplacecellanalysis.General.Pipeline.Stages.DisplayFunctions.DecoderPredictionError import DecodedPositionsPlotDataProvider, DecodedAndActualPositionsPlotData\n",
    "from pyphoplacecellanalysis.General.Pipeline.Stages.DisplayFunctions.DecoderPredictionError import perform_plot_1D_single_most_likely_position_curve\n",
    "\n",
    "# Inputs: epochs_name, decoder_ripple_filter_epochs_decoder_result_dict, curr_active_pipeline\n",
    "epochs_name = 'ripple'\n",
    "\n",
    "(a_name, a_decoder) = tuple(track_templates.get_decoders_dict().items())[0]\n",
    "\n",
    "# a_decoder_decoded_epochs_result = decoder_ripple_filter_epochs_decoder_result_dict[a_name]\n",
    "\n",
    "# a_decoder_decoded_epochs_result = decoder_ripple_filter_epochs_decoder_result_dict[a_name]\n",
    "a_decoder_decoded_epochs_result = deepcopy(filtered_decoder_filter_epochs_decoder_result_dict[a_name]) ## FILTERED\n",
    "\n",
    "_out_pagination_controller = DecodedEpochSlicesPaginatedFigureController.init_from_decoder_data(active_filter_epochs=a_decoder_decoded_epochs_result.filter_epochs,\n",
    "                                                                                    filter_epochs_decoder_result= a_decoder_decoded_epochs_result,\n",
    "                                                                                    xbin=a_decoder.xbin, global_pos_df=curr_active_pipeline.sess.position.df,\n",
    "                                                                                    a_name=f'DecodedEpochSlices[{a_name}]', active_context=curr_active_pipeline.build_display_context_for_session(display_fn_name='DecodedEpochSlices', epochs=epochs_name, decoder=a_name),\n",
    "                                                                                    max_subplots_per_page=32,\n",
    "                                                                                    params_kwargs={'skip_plotting_most_likely_positions': True, 'skip_plotting_measured_positions': True, 'enable_per_epoch_action_buttons': False,\n",
    "                                                                                                    'enable_decoded_most_likely_position_curve': True, #'enable_radon_transform_info': True, 'enable_weighted_correlation_info': True,\n",
    "                                                                                                    'enable_radon_transform_info': True, 'enable_weighted_correlation_info': True,\n",
    "                                                                                                    # 'disable_y_label': True,\n",
    "                                                                                                    'isPaginatorControlWidgetBackedMode': True,\n",
    "                                                                                                    'enable_update_window_title_on_page_change': False, 'build_internal_callbacks': True,\n",
    "                                                                                                    # 'debug_print': True,\n",
    "                                                                                                    'max_subplots_per_page': 32,\n",
    "                                                                                                    'scrollable_figure': True,\n",
    "                                                                                                    # 'posterior_heatmap_imshow_kwargs': dict(vmin=0.0075),\n",
    "                                                                                                    'use_AnchoredCustomText': True,\n",
    "                                                                                                    'disable_toolbar': False,\n",
    "                                                                                    }, \n",
    "                                                                                    # disable_toolbar=False\n",
    "                                                                                    )\n",
    "\n",
    "_out_pagination_controller.params.should_suppress_callback_exceptions = False\n",
    "_out_pagination_controller.add_data_overlays(a_decoder_decoded_epochs_result)\n",
    "_tmp_out_selections = _out_pagination_controller.restore_selections_from_user_annotations()"
   ]
  },
  {
   "cell_type": "code",
   "execution_count": null,
   "id": "7c780e52",
   "metadata": {},
   "outputs": [],
   "source": [
    "fig = _out_pagination_controller.plots.fig\n",
    "# fig.toolbar"
   ]
  },
  {
   "cell_type": "code",
   "execution_count": null,
   "id": "4d3f46ef",
   "metadata": {},
   "outputs": [],
   "source": [
    "# type(_out_pagination_controller)\n",
    "\n",
    "_out_pagination_controller.plot_widget._buildUI_setup_statusbar()"
   ]
  },
  {
   "cell_type": "markdown",
   "id": "dff74414",
   "metadata": {},
   "source": [
    "single_epoch_field_names\n"
   ]
  },
  {
   "cell_type": "code",
   "execution_count": null,
   "id": "4e429a68",
   "metadata": {},
   "outputs": [],
   "source": [
    "# on_selected_epochs_changed\n",
    "\n",
    "active_captured_single_epoch_result: SingleEpochDecodedResult = a_decoder_decoded_epochs_result.get_result_for_epoch(active_epoch_idx=3)\n",
    "\n",
    "def get_selected_posterior_on_secondary_clicked_callback(self, event, clicked_ax, clicked_data_index, clicked_epoch_is_selected, clicked_epoch_start_stop_time):\n",
    "    \"\"\" called when the user alt-clicks an epoch \n",
    "    \n",
    "    captures: active_captured_single_epoch_result\n",
    "    \"\"\"\n",
    "    global active_captured_single_epoch_result\n",
    "    if self.params.debug_print:\n",
    "        print(f'get_selected_posterior_on_secondary_clicked_callback(clicked_data_index: {clicked_data_index}, clicked_epoch_is_selected: {clicked_epoch_is_selected}, clicked_epoch_start_stop_time: {clicked_epoch_start_stop_time})')\n",
    "    if clicked_epoch_start_stop_time is not None:\n",
    "        if len(clicked_epoch_start_stop_time) == 2:\n",
    "            start_t, end_t = clicked_epoch_start_stop_time\n",
    "            # print(f'start_t: {start_t}')\n",
    "            clicked_data_index: int = _out_pagination_controller.find_data_indicies_from_epoch_times(epoch_times=np.array([start_t, end_t]))[0]\n",
    "            if self.params.debug_print:\n",
    "                print(f'\\tclicked_data_index: {clicked_data_index}')            \n",
    "            active_captured_single_epoch_result = a_decoder_decoded_epochs_result.get_result_for_epoch(active_epoch_idx=clicked_data_index)\n",
    "            if self.params.debug_print:\n",
    "                print(f'\\tactive_captured_single_epoch_result.epoch_info_tuple: {active_captured_single_epoch_result.epoch_info_tuple}')\n",
    "                print(f'\\tdone.')\n",
    "\n",
    "\n",
    "# BEGIN FUNCTION BODY ________________________________________________________________________________________________ #\n",
    "if not _out_pagination_controller.params.has_attr('on_middle_click_item_callbacks'):\n",
    "    _out_pagination_controller.params['on_middle_click_item_callbacks'] = {}\n",
    "\n",
    "_out_pagination_controller.params.on_middle_click_item_callbacks['get_selected_posterior_on_secondary_clicked_callback'] = get_selected_posterior_on_secondary_clicked_callback\n"
   ]
  },
  {
   "cell_type": "code",
   "execution_count": null,
   "id": "f68a4cd3",
   "metadata": {},
   "outputs": [],
   "source": [
    "a_decoder_decoded_epochs_result.active_filter_epochs"
   ]
  },
  {
   "cell_type": "code",
   "execution_count": null,
   "id": "6a619872",
   "metadata": {},
   "outputs": [],
   "source": [
    "from pyphocorehelpers.plotting.media_output_helpers import get_array_as_image\n",
    "\n",
    "posterior_image = active_captured_single_epoch_result.get_posterior_as_image(desired_width=2048)\n",
    "posterior_image\n"
   ]
  },
  {
   "cell_type": "code",
   "execution_count": null,
   "id": "5c51bb30",
   "metadata": {},
   "outputs": [],
   "source": [
    "from scipy.signal import convolve2d\n",
    "\n",
    "# Define 8x8 blur filter kernel\n",
    "blur_kernel = np.ones((8, 8)) / 64\n",
    "\n",
    "# Apply blur to a 2D matrix\n",
    "blurred_matrix = convolve2d(active_captured_single_epoch_result.p_x_given_n, blur_kernel, mode='same', boundary='wrap')\n",
    "\n",
    "get_array_as_image(blurred_matrix, desired_height=400)\n",
    "\n"
   ]
  },
  {
   "cell_type": "code",
   "execution_count": null,
   "id": "e8a8ca93",
   "metadata": {},
   "outputs": [],
   "source": [
    "{i:col for i, col in enumerate(a_decoder_decoded_epochs_result.active_filter_epochs.columns)}\n",
    "\n",
    "column_indicies = np.arange(12, 19)\n",
    "column_indicies"
   ]
  },
  {
   "cell_type": "code",
   "execution_count": null,
   "id": "c9b8451e",
   "metadata": {},
   "outputs": [],
   "source": [
    "_out_pagination_controller.params.debug_print\n"
   ]
  },
  {
   "cell_type": "markdown",
   "id": "ffbc81f8",
   "metadata": {},
   "source": [
    "## 2024-04-30 Heuristic "
   ]
  },
  {
   "cell_type": "code",
   "execution_count": null,
   "id": "b21abb21",
   "metadata": {},
   "outputs": [],
   "source": [
    "# *position_relative\": mapped between the ends of the track, 0.0 to 1.0\n",
    "most_likely_position_relative = (np.squeeze(active_captured_single_epoch_result.most_likely_position_indicies) / float(active_captured_single_epoch_result.n_xbins-1))\n",
    "most_likely_position_relative\n",
    "\n",
    "\n",
    "plt.hlines([0], colors='k', xmin=active_captured_single_epoch_result.time_bin_edges[0], xmax=active_captured_single_epoch_result.time_bin_edges[-1])\n",
    "plt.step(active_captured_single_epoch_result.time_bin_container.centers[1:], np.diff(most_likely_position_relative))\n",
    "plt.scatter(active_captured_single_epoch_result.time_bin_container.centers, most_likely_position_relative, color='r')\n"
   ]
  },
  {
   "cell_type": "code",
   "execution_count": null,
   "id": "64c52d60",
   "metadata": {},
   "outputs": [],
   "source": [
    "import pyphoplacecellanalysis.External.pyqtgraph as pg\n",
    "from pyphoplacecellanalysis.External.pyqtgraph.Qt import QtGui, QtCore, QtWidgets\n",
    "# from pyphoplacecellanalysis.External.pyqtgraph.parametertree.parameterTypes.file import popupFilePicker\n",
    "from pyphoplacecellanalysis.External.pyqtgraph.widgets.FileDialog import FileDialog\n",
    "\n",
    "from silx.gui import qt\n",
    "from silx.gui.dialog.ImageFileDialog import ImageFileDialog\n",
    "from silx.gui.dialog.DataFileDialog import DataFileDialog\n",
    "import silx.io\n",
    "\n",
    "from pyphoplacecellanalysis.GUI.IPyWidgets.pipeline_ipywidgets import saveFile\n",
    "\n",
    "app = pg.mkQApp('silx_testing')\n",
    "app"
   ]
  },
  {
   "cell_type": "code",
   "execution_count": null,
   "id": "fc644214",
   "metadata": {},
   "outputs": [],
   "source": [
    "import numpy as np\n",
    "from silx.gui.plot import Plot2D\n",
    "\n",
    "matrix = np.random.rand(10, 10)  # Example 2D matrix\n",
    "plot = Plot2D()\n",
    "plot.addImage(matrix, colormap=\"viridis\", vmin=0, vmax=1)\n",
    "plot.show()"
   ]
  },
  {
   "cell_type": "code",
   "execution_count": null,
   "id": "e29c941e",
   "metadata": {},
   "outputs": [],
   "source": [
    "from pyphoplacecellanalysis.Analysis.Decoder.heuristic_replay_scoring import HeuristicReplayScoring\n",
    "\n",
    "HeuristicReplayScoring.bin_wise_track_coverage_score_fn(a_result=a_decoder_decoded_epochs_result, an_epoch_idx=active_captured_single_epoch_result.epoch_data_index, a_decoder_track_length=170.0)\n",
    "\n",
    "# np.diff(active_captured_single_epoch_result.most_likely_position_indicies)"
   ]
  },
  {
   "cell_type": "code",
   "execution_count": null,
   "id": "ba5407a6",
   "metadata": {},
   "outputs": [],
   "source": []
  },
  {
   "cell_type": "code",
   "execution_count": null,
   "id": "edaeb866",
   "metadata": {},
   "outputs": [],
   "source": [
    "\n",
    "\n",
    "# CodeConversion.convert_dictionary_to_class_defn(\n",
    "    "
   ]
  },
  {
   "cell_type": "code",
   "execution_count": null,
   "id": "2549b6af",
   "metadata": {},
   "outputs": [],
   "source": [
    "ax = _out_pagination_controller.plots.axs[0]\n",
    "ax"
   ]
  },
  {
   "cell_type": "code",
   "execution_count": null,
   "id": "d3d52d45",
   "metadata": {},
   "outputs": [],
   "source": [
    "ax.format_coord"
   ]
  },
  {
   "cell_type": "code",
   "execution_count": null,
   "id": "53f28b01",
   "metadata": {},
   "outputs": [],
   "source": [
    "# Find ascending sequences of most-likely positions\n",
    "\n",
    "\n",
    "\n",
    "\n",
    "def format_coord(x, y):\n",
    "    col = round(x)\n",
    "    row = round(y)\n",
    "    nrows, ncols = X.shape\n",
    "    if 0 <= col < ncols and 0 <= row < nrows:\n",
    "        z = X[row, col]\n",
    "        return f'x={x:1.4f}, y={y:1.4f}, z={z:1.4f}'\n",
    "    else:\n",
    "        return f'x={x:1.4f}, y={y:1.4f}'\n",
    "\n",
    "\n",
    "ax.format_coord = format_coord\n"
   ]
  },
  {
   "cell_type": "code",
   "execution_count": null,
   "id": "4de603c0",
   "metadata": {},
   "outputs": [],
   "source": [
    "# _out_pagination_controller.plot_widget.setStatusTip('LONG STATUS TIP TEST')\n",
    "\n",
    "_out_pagination_controller.plot_widget.update_status('LONG STATUS TIP TEST')\n"
   ]
  },
  {
   "cell_type": "code",
   "execution_count": null,
   "id": "07b187c8",
   "metadata": {},
   "outputs": [],
   "source": [
    "# _out_pagination_controller.plots.radon_transform\n",
    "fig = _out_pagination_controller.plots.fig\n",
    "\n",
    "# plt.subplots_adjust(left=0.15, right=0.85, top=0.9, bottom=0.1)\n",
    "# Adjust the margins using subplots_adjust\n",
    "fig.subplots_adjust(left=0.15, right=0.85, bottom=0.15, top=0.85)\n",
    "\n",
    "# Adjust the margins using the Figure object\n",
    "# fig.set_tight_layout(dict(rect=[0.1, 0.2, 0.8, 0.8]))\n",
    "# fig.tight_layout(dict(rect=[0.1, 0.2, 0.8, 0.8]))\n",
    "# fig.tight_layout(pad=1.0, rect=[0.1, 0.1, 0.8, 0.8])\n",
    "_out_pagination_controller.draw()"
   ]
  },
  {
   "cell_type": "code",
   "execution_count": null,
   "id": "4e9643ed",
   "metadata": {},
   "outputs": [],
   "source": [
    "(a_name, a_decoder) = tuple(track_templates.get_decoders_dict().items())[0]\n",
    "a_name"
   ]
  },
  {
   "cell_type": "markdown",
   "id": "9e8d1a25",
   "metadata": {},
   "source": [
    "## 🔷🎨 2024-03-06 - Uni Page Scrollable Version"
   ]
  },
  {
   "cell_type": "code",
   "execution_count": null,
   "id": "3be9e880",
   "metadata": {},
   "outputs": [],
   "source": [
    "# decoder_decoded_epochs_result_dict: generic\n",
    "single_page_app, single_page_paginated_multi_decoder_decoded_epochs_window, single_page_pagination_controller_dict = PhoPaginatedMultiDecoderDecodedEpochsWindow.init_from_track_templates(curr_active_pipeline, track_templates,\n",
    "                                                                                                decoder_decoded_epochs_result_dict=decoder_ripple_filter_epochs_decoder_result_dict, epochs_name='ripple',\n",
    "                                                                                                included_epoch_indicies=None, debug_print=False,\n",
    "                                                                                                params_kwargs={'skip_plotting_most_likely_positions': False, 'enable_per_epoch_action_buttons': False,\n",
    "                                                                                                               'enable_radon_transform_info': False, 'enable_weighted_correlation_info': True,\n",
    "                                                                                                                # 'enable_radon_transform_info': False, 'enable_weighted_correlation_info': False,\n",
    "                                                                                                                # 'disable_y_label': True,\n",
    "                                                                                                                'isPaginatorControlWidgetBackedMode': True,\n",
    "                                                                                                                'enable_update_window_title_on_page_change': False, 'build_internal_callbacks': True,\n",
    "                                                                                                                # 'debug_print': True,\n",
    "                                                                                                                'max_subplots_per_page': 64,\n",
    "                                                                                                                'scrollable_figure': True,\n",
    "                                                                                                                })\n"
   ]
  },
  {
   "cell_type": "code",
   "execution_count": null,
   "id": "0f2565e3",
   "metadata": {},
   "outputs": [],
   "source": [
    "single_page_paginated_multi_decoder_decoded_epochs_window.add_data_overlays(decoder_laps_filter_epochs_decoder_result_dict, decoder_ripple_filter_epochs_decoder_result_dict)\n",
    "_tmp_out_selections = single_page_paginated_multi_decoder_decoded_epochs_window.restore_selections_from_user_annotations()"
   ]
  },
  {
   "cell_type": "code",
   "execution_count": null,
   "id": "90abee48",
   "metadata": {},
   "outputs": [],
   "source": [
    "# for curr_results_obj: LeaveOneOutDecodingAnalysisResult object\n",
    "num_filter_epochs:int = curr_results_obj.active_filter_epochs.n_epochs\n",
    "\n",
    "# `active_filter_epochs_df` native columns approach\n",
    "active_filter_epochs_df = curr_results_obj.active_filter_epochs.to_dataframe().copy()\n",
    "assert np.isin(['score', 'velocity', 'intercept', 'speed'], active_filter_epochs_df.columns).all()\n",
    "epochs_linear_fit_df = active_filter_epochs_df[['score', 'velocity', 'intercept', 'speed']].copy() # get the `epochs_linear_fit_df` as a subset of the filter epochs df\n",
    "# epochs_linear_fit_df approach\n",
    "assert curr_results_obj.all_included_filter_epochs_decoder_result.num_filter_epochs == np.shape(epochs_linear_fit_df)[0]\n",
    "\n",
    "num_filter_epochs:int = curr_results_obj.all_included_filter_epochs_decoder_result.num_filter_epochs # curr_results_obj.num_filter_epochs\n",
    "try:\n",
    "    time_bin_containers: List[BinningContainer] = deepcopy(curr_results_obj.time_bin_containers)\n",
    "except AttributeError as e:\n",
    "    # AttributeError: 'LeaveOneOutDecodingAnalysisResult' object has no attribute 'time_bin_containers' is expected when `curr_results_obj: LeaveOneOutDecodingAnalysisResult - for Long/Short plotting`\n",
    "    time_bin_containers: List[BinningContainer] = deepcopy(curr_results_obj.all_included_filter_epochs_decoder_result.time_bin_containers) # for curr_results_obj: LeaveOneOutDecodingAnalysisResult - for Long/Short plotting\n",
    "\n",
    "radon_transform_data = RadonTransformPlotDataProvider._subfn_build_radon_transform_plotting_data(active_filter_epochs_df=active_filter_epochs_df,\n",
    "            num_filter_epochs = num_filter_epochs, time_bin_containers = time_bin_containers, radon_transform_column_names=['score', 'velocity', 'intercept', 'speed'])\n",
    "    "
   ]
  },
  {
   "cell_type": "code",
   "execution_count": null,
   "id": "4d17b087",
   "metadata": {},
   "outputs": [],
   "source": [
    "paginated_multi_decoder_decoded_epochs_window.export"
   ]
  },
  {
   "cell_type": "code",
   "execution_count": null,
   "id": "592fa458",
   "metadata": {},
   "outputs": [],
   "source": [
    "# _display_long_and_short_stacked_epoch_slices\n",
    "curr_active_pipeline.reload_default_display_functions()\n",
    "_out_dict = curr_active_pipeline.display('_display_long_and_short_stacked_epoch_slices', save_figure=True)"
   ]
  },
  {
   "cell_type": "markdown",
   "id": "ab3f3190",
   "metadata": {},
   "source": [
    "## Other:"
   ]
  },
  {
   "cell_type": "code",
   "execution_count": null,
   "id": "b18d1c13",
   "metadata": {},
   "outputs": [],
   "source": [
    "_out = _out_pagination_controller.plots['radon_transform'][7]\n",
    "extant_line = _out['line'] # matplotlib.lines.Line2D\n",
    "extant_line.linestyle = 'none'\n",
    "# extant_line.draw()\n",
    "\n"
   ]
  },
  {
   "cell_type": "code",
   "execution_count": null,
   "id": "b7e00165",
   "metadata": {},
   "outputs": [],
   "source": [
    "print(list(curr_active_pipeline.filtered_contexts.keys())) # ['maze1_odd', 'maze2_odd', 'maze_odd', 'maze1_even', 'maze2_even', 'maze_even', 'maze1_any', 'maze2_any', 'maze_any']\n",
    "\n",
    "# Converting between decoder names and filtered epoch names:\n",
    "# {'long':'maze1', 'short':'maze2'}\n",
    "# {'LR':'odd', 'RL':'even'}\n",
    "long_LR_name, short_LR_name, long_RL_name, short_RL_name = ['maze1_odd', 'maze2_odd', 'maze1_even', 'maze2_even']\n",
    "decoder_name_to_session_context_name: Dict[str,str] = dict(zip(track_templates.get_decoder_names(), (long_LR_name, long_RL_name, short_LR_name, short_RL_name))) # {'long_LR': 'maze1_odd', 'long_RL': 'maze1_even', 'short_LR': 'maze2_odd', 'short_RL': 'maze2_even'}\n",
    "session_context_to_decoder_name: Dict[str,str] = dict(zip((long_LR_name, long_RL_name, short_LR_name, short_RL_name), track_templates.get_decoder_names())) # {'maze1_odd': 'long_LR', 'maze1_even': 'long_RL', 'maze2_odd': 'short_LR', 'maze2_even': 'short_RL'}\n",
    "\n",
    "decoder_name_to_session_context_name\n",
    "session_context_to_decoder_name"
   ]
  },
  {
   "cell_type": "code",
   "execution_count": null,
   "id": "5896f620",
   "metadata": {},
   "outputs": [],
   "source": [
    "active_num_slices: int = _out_pagination_controller.params.active_num_slices\n",
    "single_plot_fixed_height: float = _out_pagination_controller.params.single_plot_fixed_height\n",
    "all_plots_height: float = _out_pagination_controller.params.all_plots_height\n",
    "print(f'all_plots_height: {all_plots_height}')"
   ]
  },
  {
   "cell_type": "code",
   "execution_count": null,
   "id": "ad67f5d1",
   "metadata": {},
   "outputs": [],
   "source": [
    "laps_weighted_corr_merged_df"
   ]
  },
  {
   "cell_type": "code",
   "execution_count": null,
   "id": "64fed6b8",
   "metadata": {},
   "outputs": [],
   "source": [
    "from PendingNotebookCode import _add_maze_id_to_epochs\n",
    "\n",
    "\n",
    "## Add new weighted correlation results as new columns in existing filter_epochs df:\n",
    "active_filter_epochs = long_results_obj.active_filter_epochs\n",
    "# Add the maze_id to the active_filter_epochs so we can see how properties change as a function of which track the replay event occured on:\n",
    "active_filter_epochs = _add_maze_id_to_epochs(active_filter_epochs, short_session.t_start)\n",
    "active_filter_epochs._df['weighted_corr_LONG'] = epoch_long_weighted_corr_results[:,0]\n",
    "active_filter_epochs._df['weighted_corr_SHORT'] = epoch_short_weighted_corr_results[:,0]\n",
    "active_filter_epochs._df['weighted_corr_spearman_LONG'] = epoch_long_weighted_corr_results[:,1]\n",
    "active_filter_epochs._df['weighted_corr_spearman_SHORT'] = epoch_short_weighted_corr_results[:,1]\n",
    "\n",
    "\n",
    "active_filter_epochs\n",
    "active_filter_epochs.to_dataframe()\n",
    "## plot the `weighted_corr_LONG` over time\n",
    "\n",
    "# fig, axes = plt.subplots(ncols=1, nrows=active_num_rows, sharex=True, sharey=sharey, figsize=figsize)\n",
    "\n",
    "## Weighted Correlation during replay epochs:\n",
    "_out_ax = active_filter_epochs._df.plot.scatter(x='start', y='weighted_corr_LONG', title='weighted_corr during replay events', marker=\"s\",  s=5, label=f'Long', alpha=0.8)\n",
    "active_filter_epochs._df.plot.scatter(x='start', y='weighted_corr_SHORT', xlabel='Replay Epoch Time', ylabel='Weighted Correlation', ax=_out_ax, marker=\"s\", c='r', s=5, label=f'Short', alpha=0.8)\n",
    "_out_ax.axhline(y=0.0, linewidth=1, color='k') # the y=0.0 line\n",
    "## Weighted Spearman Correlation during replay epochs:\n",
    "_out_ax = active_filter_epochs._df.plot.scatter(x='start', y='weighted_corr_spearman_LONG', title='weighted_spearman_corr during replay events', marker=\"s\",  s=5, label=f'Long', alpha=0.8)\n",
    "active_filter_epochs._df.plot.scatter(x='start', y='weighted_corr_spearman_SHORT', xlabel='Replay Epoch Time', ylabel='Weighted Spearman Correlation', ax=_out_ax, marker=\"s\", c='r', s=5, label=f'Short', alpha=0.8)\n",
    "_out_ax.axhline(y=0.0, linewidth=1, color='k') # the y=0.0 line\n",
    "_out_ax = active_filter_epochs._df.plot.scatter(x='start', y='score_LONG', title='Radon Transform Score during replay events', marker=\"s\",  s=5, label=f'Long', alpha=0.8)\n",
    "active_filter_epochs._df.plot.scatter(x='start', y='score_SHORT', xlabel='Replay Epoch Time', ylabel='Replay Radon Transform Score', ax=_out_ax, marker=\"s\", c='r', s=5, label=f'Short', alpha=0.8)\n",
    "_out_ax.axhline(y=0.0, linewidth=1, color='k') # the y=0.0 line\n"
   ]
  },
  {
   "cell_type": "code",
   "execution_count": null,
   "id": "dfe3e18e",
   "metadata": {},
   "outputs": [],
   "source": [
    "curr_active_pipeline.reload_default_display_functions()\n",
    "example_stacked_epoch_graphics = curr_active_pipeline.display('_display_long_and_short_stacked_epoch_slices', defer_render=False, save_figure=False)\n"
   ]
  },
  {
   "cell_type": "markdown",
   "id": "7ad4f9a0",
   "metadata": {},
   "source": [
    "# 2024-02-15 - Do simple spike-t vs. template pf peak correlation like Kamran suggested this morning\n",
    "\n",
    "Replays can be of trajectories on either the current track configuration or on a temporally distant one (such as a trajectory on the long track after the track has been shortened). \n",
    "The goal of the decoder scoring methods are to evaluate how likely each decoder was. This means for each Epoch we obtain a score for all four decoders: Long_LR, Long_RL, Short_LR, Short_RL\n",
    "\n",
    "#### `posterior decoder likelihoods` - This scoring method produces a probability that the\n",
    "\n",
    "#### Radon Transform - TODO\n",
    "\n",
    "#### `compute_simple_spike_time_v_pf_peak_x_by_epoch` - This epoch scoring metric plots the placefield peak x position against the time in seconds of each spike relative to the start of the epoch. \n",
    "\n"
   ]
  },
  {
   "cell_type": "markdown",
   "id": "b8d1e967",
   "metadata": {},
   "source": [
    "## TODO 2024-02-15 8pm - Add in to previous result:"
   ]
  },
  {
   "cell_type": "code",
   "execution_count": null,
   "id": "9dd539a1",
   "metadata": {},
   "outputs": [],
   "source": [
    "from pyphoplacecellanalysis.Analysis.reliability import TrialByTrialActivity\n",
    "\n",
    "# (laps_radon_transform_merged_df, ripple_radon_transform_merged_df, laps_weighted_corr_merged_df, ripple_weighted_corr_merged_df)\n",
    "# (laps_radon_transform_merged_df, ripple_radon_transform_merged_df, laps_weighted_corr_merged_df, ripple_weighted_corr_merged_df)\n",
    "laps_simple_pf_pearson_merged_df\n",
    "# laps_radon_transform_merged_df"
   ]
  },
  {
   "cell_type": "code",
   "execution_count": null,
   "id": "57565cbb",
   "metadata": {},
   "outputs": [],
   "source": [
    "directional_lap_epochs_dict = dict(zip((long_LR_name, long_RL_name, short_LR_name, short_RL_name), (long_LR_epochs_obj, long_RL_epochs_obj, short_LR_epochs_obj, short_RL_epochs_obj)))\n",
    "directional_active_lap_pf_results_dicts = TrialByTrialActivity.directional_compute_trial_by_trial_correlation_matrix(active_pf_dt=active_pf_dt, directional_lap_epochs_dict=directional_lap_epochs_dict, included_neuron_IDs=any_decoder_neuron_IDs)\n",
    "\n",
    "decoder_aclu_peak_location_df_merged = deepcopy(track_templates.get_decoders_aclu_peak_location_df(width=None))\n",
    "# decoder_aclu_peak_location_df_merged[np.isin(decoder_aclu_peak_location_df_merged['aclu'], both_included_neuron_stats_df.aclu.to_numpy())]\n",
    "decoder_aclu_peak_location_df_merged\n"
   ]
  },
  {
   "cell_type": "code",
   "execution_count": null,
   "id": "74381521",
   "metadata": {},
   "outputs": [],
   "source": [
    "a_result: TrialByTrialActivity = directional_active_lap_pf_results_dicts['long_LR']\n",
    "# a_result.sp\n"
   ]
  },
  {
   "cell_type": "markdown",
   "id": "8421fd1a",
   "metadata": {},
   "source": [
    "# 💾 2024-03-04 - Export `DecoderDecodedEpochsResult` CSVs with user annotations for epochs:"
   ]
  },
  {
   "cell_type": "code",
   "execution_count": null,
   "id": "6ae0ae73",
   "metadata": {
    "notebookRunGroups": {
     "groupValue": ""
    }
   },
   "outputs": [],
   "source": [
    "from neuropy.core.epoch import ensure_dataframe\n",
    "from pyphoplacecellanalysis.General.Pipeline.Stages.ComputationFunctions.MultiContextComputationFunctions.DirectionalPlacefieldGlobalComputationFunctions import DecoderDecodedEpochsResult\n",
    "from pyphoplacecellanalysis.Analysis.Decoder.heuristic_replay_scoring import HeuristicReplayScoring\n",
    "\n",
    "# 2024-03-04 - Filter out the epochs based on the criteria:\n",
    "_, _, global_epoch_name = curr_active_pipeline.find_LongShortGlobal_epoch_names()\n",
    "filtered_epochs_df, active_spikes_df = filter_and_update_epochs_and_spikes(curr_active_pipeline, global_epoch_name, track_templates, epoch_id_key_name='ripple_epoch_id', no_interval_fill_value=-1)\n",
    "filtered_valid_epoch_times = filtered_epochs_df[['start', 'stop']].to_numpy()\n",
    "\n",
    "## 2024-03-08 - Also constrain the user-selected ones (just to try it):\n",
    "decoder_user_selected_epoch_times_dict, any_user_selected_epoch_times = DecoderDecodedEpochsResult.load_user_selected_epoch_times(curr_active_pipeline, track_templates=track_templates)\n",
    "\n",
    "a_result_dict = deepcopy(directional_decoders_epochs_decode_result.decoder_ripple_filter_epochs_decoder_result_dict)\n",
    "# {a_name:ensure_dataframe(a_result.filter_epochs) for a_name, a_result in a_result_dict.items()}\n",
    "\n",
    "directional_decoders_epochs_decode_result.add_all_extra_epoch_columns(curr_active_pipeline, track_templates=track_templates, required_min_percentage_of_active_cells=0.33333333, debug_print=True)\n",
    "\n",
    "# 🟪 2024-02-29 - `compute_pho_heuristic_replay_scores`\n",
    "directional_decoders_epochs_decode_result.decoder_ripple_filter_epochs_decoder_result_dict, _out_new_scores = HeuristicReplayScoring.compute_all_heuristic_scores(track_templates=track_templates, a_decoded_filter_epochs_decoder_result_dict=directional_decoders_epochs_decode_result.decoder_ripple_filter_epochs_decoder_result_dict)\n",
    "\n",
    "## Merge the heuristic columns into the wcorr df columns for exports\n",
    "directional_decoders_epochs_decode_result.ripple_weighted_corr_merged_df\n",
    "\n",
    "# {a_name:DecoderDecodedEpochsResult.try_add_is_user_annotated_epoch_column(ensure_dataframe(a_result.filter_epochs), any_good_selected_epoch_times=filtered_valid_epoch_times) for a_name, a_result in a_result_dict.items()}\n",
    "\n",
    "for a_name, a_result in a_result_dict.items():\n",
    "    # a_result.add_all_extra_epoch_columns(curr_active_pipeline, track_templates=track_templates, required_min_percentage_of_active_cells=0.33333333, debug_print=True)\n",
    "\n",
    "    ## Merge the heuristic columns into the wcorr df columns for exports\n",
    "    # directional_decoders_epochs_decode_result.ripple_weighted_corr_merged_df\n",
    "    a_wcorr_result = directional_decoders_epochs_decode_result.decoder_ripple_weighted_corr_df_dict[a_name]\n",
    "    \n",
    "    # did_update_user_annotation_col = DecoderDecodedEpochsResult.try_add_is_user_annotated_epoch_column(ensure_dataframe(a_result.filter_epochs), any_good_selected_epoch_times=any_user_selected_epoch_times, t_column_names=None)\n",
    "    # print(f'did_update_user_annotation_col: {did_update_user_annotation_col}')\n",
    "    # did_update_is_valid = DecoderDecodedEpochsResult.try_add_is_valid_epoch_column(ensure_dataframe(a_result.filter_epochs), any_good_selected_epoch_times=filtered_valid_epoch_times, t_column_names=None)\n",
    "    # print(f'did_update_is_valid: {did_update_is_valid}')\n",
    "\n",
    "# ['start',]\n",
    "\n",
    "a_result_dict = deepcopy(directional_decoders_epochs_decode_result.decoder_ripple_filter_epochs_decoder_result_dict)\n",
    "\n",
    "# {a_name:ensure_dataframe(a_result.filter_epochs) for a_name, a_result in a_result_dict.items()}"
   ]
  },
  {
   "cell_type": "code",
   "execution_count": null,
   "id": "e04fb7e8",
   "metadata": {},
   "outputs": [],
   "source": [
    "_out_new_scores "
   ]
  },
  {
   "cell_type": "code",
   "execution_count": 23,
   "id": "7ba9f746",
   "metadata": {
    "notebookRunGroups": {
     "groupValue": "1"
    }
   },
   "outputs": [
    {
     "name": "stdout",
     "output_type": "stream",
     "text": [
      "collected_outputs_path: \"/Users/pho/Dropbox (University of Michigan)/MED-DibaLabDropbox/Data/Pho/Outputs/output/collected_outputs\"\n",
      "CURR_BATCH_OUTPUT_PREFIX: 2024-05-21_APOGEE-2006-6-09_1-22-43\n",
      "\tComputation complete. Exporting .CSVs...\n",
      "len(active_epochs_df): 412\n",
      "min_num_unique_aclu_inclusions: 18\n",
      "len(active_epochs_df): 136\n",
      "num_user_selected_times: 49\n",
      "adding user annotation column!\n",
      "\t succeded at getting 49 selected indicies (of 49 user selections) for ripple_weighted_corr_merged_df. got 49 indicies!\n",
      "num_valid_epoch_times: 136\n",
      "adding valid filtered epochs column!\n",
      "\t succeded at getting 136 selected indicies (of 136 valid filter epoch times) for ripple_weighted_corr_merged_df. got 136 indicies!\n",
      "num_user_selected_times: 49\n",
      "adding user annotation column!\n",
      "\t succeded at getting 49 selected indicies (of 49 user selections) for ripple_simple_pf_pearson_merged_df. got 49 indicies!\n",
      "num_valid_epoch_times: 136\n",
      "adding valid filtered epochs column!\n",
<<<<<<< HEAD
      "\t succeded at getting 136 selected indicies (of 136 valid filter epoch times) for ripple_simple_pf_pearson_merged_df. got 136 indicies!\n",
      "\t\tsuccessfully exported directional_decoders_epochs_decode_result to /Users/pho/Dropbox (University of Michigan)/MED-DibaLabDropbox/Data/Pho/Outputs/output/collected_outputs!\n",
      "\t\t\tCSV Paths: laps_weighted_corr_merged_df: \"file:///Users/pho/Dropbox%20%28University%20of%20Michigan%29/MED-DibaLabDropbox/Data/Pho/Outputs/output/collected_outputs/2024-05-23_0100PM-kdiba_gor01_one_2006-6-09_1-22-43-%28laps_weighted_corr_merged_df%29_tbin-0.025.csv\"\n",
      "ripple_weighted_corr_merged_df: \"file:///Users/pho/Dropbox%20%28University%20of%20Michigan%29/MED-DibaLabDropbox/Data/Pho/Outputs/output/collected_outputs/2024-05-23_0100PM-kdiba_gor01_one_2006-6-09_1-22-43-%28ripple_weighted_corr_merged_df%29_tbin-0.025.csv\"\n",
      "laps_simple_pf_pearson_merged_df: \"file:///Users/pho/Dropbox%20%28University%20of%20Michigan%29/MED-DibaLabDropbox/Data/Pho/Outputs/output/collected_outputs/2024-05-23_0100PM-kdiba_gor01_one_2006-6-09_1-22-43-%28laps_simple_pf_pearson_merged_df%29_tbin-0.025.csv\"\n",
      "ripple_simple_pf_pearson_merged_df: \"file:///Users/pho/Dropbox%20%28University%20of%20Michigan%29/MED-DibaLabDropbox/Data/Pho/Outputs/output/collected_outputs/2024-05-23_0100PM-kdiba_gor01_one_2006-6-09_1-22-43-%28ripple_simple_pf_pearson_merged_df%29_tbin-0.025.csv\"\n",
      "ripple_all_scores_merged_df: \"file:///Users/pho/Dropbox%20%28University%20of%20Michigan%29/MED-DibaLabDropbox/Data/Pho/Outputs/output/collected_outputs/2024-05-23_0100PM-kdiba_gor01_one_2006-6-09_1-22-43-%28ripple_all_scores_merged_df%29_tbin-0.025.csv\"\n",
=======
      "\t succeded at getting 405 selected indicies (of 405 valid filter epoch times) for ripple_simple_pf_pearson_merged_df. got 405 indicies!\n",
      "\t\tsuccessfully exported directional_decoders_epochs_decode_result to K:\\scratch\\collected_outputs!\n",
      "\t\t\tCSV Paths: laps_weighted_corr_merged_df: \"file:///K:/scratch/collected_outputs/2024-05-23_0340PM-kdiba_gor01_two_2006-6-09_22-24-40-%28laps_weighted_corr_merged_df%29_tbin-0.25.csv\"\n",
      "ripple_weighted_corr_merged_df: \"file:///K:/scratch/collected_outputs/2024-05-23_0340PM-kdiba_gor01_two_2006-6-09_22-24-40-%28ripple_weighted_corr_merged_df%29_tbin-0.025.csv\"\n",
      "laps_simple_pf_pearson_merged_df: \"file:///K:/scratch/collected_outputs/2024-05-23_0340PM-kdiba_gor01_two_2006-6-09_22-24-40-%28laps_simple_pf_pearson_merged_df%29_tbin-0.25.csv\"\n",
      "ripple_simple_pf_pearson_merged_df: \"file:///K:/scratch/collected_outputs/2024-05-23_0340PM-kdiba_gor01_two_2006-6-09_22-24-40-%28ripple_simple_pf_pearson_merged_df%29_tbin-0.025.csv\"\n",
      "ripple_all_scores_merged_df: \"file:///K:/scratch/collected_outputs/2024-05-23_0340PM-kdiba_gor01_two_2006-6-09_22-24-40-%28ripple_all_scores_merged_df%29_tbin-0.025.csv\"\n",
>>>>>>> 7bc80779
      "\n"
     ]
    }
   ],
   "source": [
    "from pyphoplacecellanalysis.General.Pipeline.Stages.ComputationFunctions.MultiContextComputationFunctions.DirectionalPlacefieldGlobalComputationFunctions import DecoderDecodedEpochsResult\n",
    "from pathlib import Path\n",
    "\n",
    "# 💾 export_csvs\n",
    "\n",
    "BATCH_DATE_TO_USE: str = '2024-05-21_APOGEE' # TODO: Change this as needed, templating isn't actually doing anything rn.\n",
    "\n",
    "known_collected_outputs_paths = [Path(v).resolve() for v in ('C:/Users/pho/repos/Spike3DWorkEnv/Spike3D/output/collected_outputs', '/Users/pho/Dropbox (University of Michigan)/MED-DibaLabDropbox/Data/Pho/Outputs/output/collected_outputs', '/home/halechr/cloud/turbo/Data/Output/collected_outputs', '/home/halechr/FastData/gen_scripts/', '/home/halechr/FastData/collected_outputs/', 'output/gen_scripts/')]\n",
    "collected_outputs_path = find_first_extant_path(known_collected_outputs_paths)\n",
    "assert collected_outputs_path.exists(), f\"collected_outputs_path: '{collected_outputs_path}' does not exist! Is the right computer's config commented out above?\"\n",
    "print(f'collected_outputs_path: \"{collected_outputs_path}\"')\n",
    "active_context = curr_active_pipeline.get_session_context()\n",
    "curr_session_name: str = curr_active_pipeline.session_name # '2006-6-08_14-26-15'\n",
    "CURR_BATCH_OUTPUT_PREFIX: str = f\"{BATCH_DATE_TO_USE}-{curr_session_name}\"\n",
    "print(f'CURR_BATCH_OUTPUT_PREFIX: {CURR_BATCH_OUTPUT_PREFIX}')\n",
    "\n",
    "decoder_user_selected_epoch_times_dict, any_good_selected_epoch_times = DecoderDecodedEpochsResult.load_user_selected_epoch_times(curr_active_pipeline, track_templates=track_templates)\n",
    "print(f'\\tComputation complete. Exporting .CSVs...')\n",
    "\n",
    "# 2024-03-04 - Filter out the epochs based on the criteria:\n",
    "_, _, global_epoch_name = curr_active_pipeline.find_LongShortGlobal_epoch_names()\n",
    "filtered_epochs_df, active_spikes_df = filter_and_update_epochs_and_spikes(curr_active_pipeline, global_epoch_name, track_templates, epoch_id_key_name='ripple_epoch_id', no_interval_fill_value=-1)\n",
    "filtered_valid_epoch_times = filtered_epochs_df[['start', 'stop']].to_numpy()\n",
    "\n",
    "## Export CSVs:\n",
    "t_start, t_delta, t_end = curr_active_pipeline.find_LongShortDelta_times()\n",
    "_output_csv_paths = directional_decoders_epochs_decode_result.export_csvs(parent_output_path=collected_outputs_path.resolve(), active_context=active_context, session_name=curr_session_name, curr_session_t_delta=t_delta,\n",
    "                                                                              user_annotation_selections={'ripple': any_good_selected_epoch_times},\n",
    "                                                                              valid_epochs_selections={'ripple': filtered_valid_epoch_times})\n",
    "\n",
    "print(f'\\t\\tsuccessfully exported directional_decoders_epochs_decode_result to {collected_outputs_path}!')\n",
    "_output_csv_paths_info_str: str = '\\n'.join([f'{a_name}: \"{file_uri_from_path(a_path)}\"' for a_name, a_path in _output_csv_paths.items()])\n",
    "# print(f'\\t\\t\\tCSV Paths: {_output_csv_paths}\\n')\n",
    "print(f'\\t\\t\\tCSV Paths: {_output_csv_paths_info_str}\\n')\n",
    "\n",
    "# {'laps_weighted_corr_merged_df': WindowsPath('C:/Users/pho/repos/Spike3DWorkEnv/Spike3D/output/collected_outputs/2024-02-16_0750PM-kdiba_gor01_two_2006-6-07_16-40-19-(laps_weighted_corr_merged_df)_tbin-0.025.csv'),\n",
    "#  'ripple_weighted_corr_merged_df': WindowsPath('C:/Users/pho/repos/Spike3DWorkEnv/Spike3D/output/collected_outputs/2024-02-16_0750PM-kdiba_gor01_two_2006-6-07_16-40-19-(ripple_weighted_corr_merged_df)_tbin-0.025.csv'),\n",
    "#  'laps_simple_pf_pearson_merged_df': WindowsPath('C:/Users/pho/repos/Spike3DWorkEnv/Spike3D/output/collected_outputs/2024-02-16_0750PM-kdiba_gor01_two_2006-6-07_16-40-19-(laps_simple_pf_pearson_merged_df)_tbin-0.025.csv'),\n",
    "#  'ripple_simple_pf_pearson_merged_df': WindowsPath('C:/Users/pho/repos/Spike3DWorkEnv/Spike3D/output/collected_outputs/2024-02-16_0750PM-kdiba_gor01_two_2006-6-07_16-40-19-(ripple_simple_pf_pearson_merged_df)_tbin-0.025.csv')}\n"
   ]
  },
  {
   "cell_type": "code",
   "execution_count": null,
   "id": "88335249",
   "metadata": {},
   "outputs": [],
   "source": [
    "any_good_selected_epoch_times"
   ]
  },
  {
   "cell_type": "markdown",
   "id": "f7420982",
   "metadata": {},
   "source": [
    "# 2024-03-04 - Filter out the epochs based on the criteria:"
   ]
  },
  {
   "cell_type": "code",
   "execution_count": null,
   "id": "4dcb021f",
   "metadata": {},
   "outputs": [],
   "source": [
    "# from neuropy.utils.mixins.time_slicing import add_epochs_id_identity\n",
    "from pyphoplacecellanalysis.General.Pipeline.Stages.ComputationFunctions.MultiContextComputationFunctions.DirectionalPlacefieldGlobalComputationFunctions import filter_and_update_epochs_and_spikes\n",
    "\n",
    "# 2024-03-04 - Filter out the epochs based on the criteria:\n",
    "filtered_epochs_df, active_spikes_df = filter_and_update_epochs_and_spikes(curr_active_pipeline, global_epoch_name, track_templates, required_min_percentage_of_active_cells=0.333333, epoch_id_key_name='ripple_epoch_id', no_interval_fill_value=-1)\n",
    "filtered_epochs_df"
   ]
  },
  {
   "cell_type": "markdown",
   "id": "4c68233f",
   "metadata": {},
   "source": [
    "# 2024-03-27 - Look at active set cells"
   ]
  },
  {
   "cell_type": "code",
   "execution_count": null,
   "id": "7674b4e5",
   "metadata": {},
   "outputs": [],
   "source": [
    "track_templates"
   ]
  },
  {
   "cell_type": "code",
   "execution_count": null,
   "id": "b7a0cb5e",
   "metadata": {},
   "outputs": [],
   "source": [
    "from neuropy.utils.mixins.HDF5_representable import HDFConvertableEnum\n",
    "from pyphoplacecellanalysis.General.Pipeline.Stages.ComputationFunctions.MultiContextComputationFunctions.LongShortTrackComputations import JonathanFiringRateAnalysisResult\n",
    "from pyphoplacecellanalysis.General.Pipeline.Stages.ComputationFunctions.MultiContextComputationFunctions.LongShortTrackComputations import TruncationCheckingResults\n",
    "\n",
    "\n",
    "## long_short_endcap_analysis:\n",
    "truncation_checking_result: TruncationCheckingResults = curr_active_pipeline.global_computation_results.computed_data.long_short_endcap\n",
    "\n",
    "truncation_checking_result: TruncationCheckingResults = curr_active_pipeline.global_computation_results.computed_data.long_short_endcap\n",
    "truncation_checking_aclus_dict, jonathan_firing_rate_analysis_result.neuron_replay_stats_df = truncation_checking_result.build_truncation_checking_aclus_dict(neuron_replay_stats_df=jonathan_firing_rate_analysis_result.neuron_replay_stats_df)\n",
    "\n",
    "frs_index_inclusion_magnitude:float = 0.5\n",
    "\n",
    "jonathan_firing_rate_analysis_result = JonathanFiringRateAnalysisResult(**curr_active_pipeline.global_computation_results.computed_data.jonathan_firing_rate_analysis.to_dict())\n",
    "\n",
    "## Unrefined:\n",
    "# neuron_replay_stats_df, short_exclusive, long_exclusive, BOTH_subset, EITHER_subset, XOR_subset, NEITHER_subset = jonathan_firing_rate_analysis_result.get_cell_track_partitions(frs_index_inclusion_magnitude=frs_index_inclusion_magnitude)\n",
    "\n",
    "## Refine the LxC/SxC designators using the firing rate index metric:\n",
    "\n",
    "## Get global `long_short_fr_indicies_analysis`:\n",
    "long_short_fr_indicies_analysis_results = curr_active_pipeline.global_computation_results.computed_data['long_short_fr_indicies_analysis']\n",
    "long_short_fr_indicies_df = long_short_fr_indicies_analysis_results['long_short_fr_indicies_df']\n",
    "jonathan_firing_rate_analysis_result.refine_exclusivity_by_inst_frs_index(long_short_fr_indicies_df, frs_index_inclusion_magnitude=frs_index_inclusion_magnitude)\n",
    "\n",
    "neuron_replay_stats_df, *exclusivity_tuple = jonathan_firing_rate_analysis_result.get_cell_track_partitions(frs_index_inclusion_magnitude=frs_index_inclusion_magnitude)\n",
    "# short_exclusive, long_exclusive, BOTH_subset, EITHER_subset, XOR_subset, NEITHER_subset = exclusivity_tuple\n",
    "exclusivity_aclus_tuple = [v.track_exclusive_aclus for v in exclusivity_tuple]\n",
    "exclusivity_aclus_dict = dict(zip(['short_exclusive', 'long_exclusive', 'BOTH', 'EITHER', 'XOR', 'NEITHER'], exclusivity_aclus_tuple))\n",
    "any_aclus = union_of_arrays(*exclusivity_aclus_tuple)\n",
    "exclusivity_aclus_dict['any'] = any_aclus\n",
    "refined_exclusivity_aclus_tuple = [v.get_refined_track_exclusive_aclus() for v in exclusivity_tuple]\n",
    "neuron_replay_stats_df: pd.DataFrame = HDFConvertableEnum.convert_dataframe_columns_for_hdf(neuron_replay_stats_df)\n",
    "\n",
    "# These keys exhaustively span all aclus:\n",
    "exhaustive_key_names = ['short_exclusive', 'long_exclusive', 'BOTH', 'NEITHER']\n",
    "assert np.all(any_aclus == union_of_arrays(*[exclusivity_aclus_dict[k] for k in exhaustive_key_names]))\n",
    "exhaustive_key_dict = {k:v for k, v in exclusivity_aclus_dict.items() if k in exhaustive_key_names}\n",
    "\n",
    "\n",
    "neuron_replay_stats_df"
   ]
  },
  {
   "cell_type": "code",
   "execution_count": null,
   "id": "2294094c",
   "metadata": {},
   "outputs": [],
   "source": [
    "old_any_aclus = np.array([  3,   4,   5,   7,  10,  11,  13,  14,  15,  17,  23,  24,  25,  26,  31,  32,  33,  34,  45,  49,  50,  51,  52,  54,  55,  58,  61,  64,  68,  69,  70,  71,  73,  74,  75,  76,  78,  81,  82,  83,  84,  85,  87,  90,  92,  93,  96,  97, 102, 109])\n",
    "old_appearing_aclus = np.array([ 4, 11, 13, 23, 52, 58, 87])"
   ]
  },
  {
   "cell_type": "code",
   "execution_count": null,
   "id": "af361ab4",
   "metadata": {},
   "outputs": [],
   "source": [
    "any_aclus = union_of_arrays(*[v for v in truncation_checking_aclus_dict.values() if len(v) > 0])\n",
    "any_aclus\n"
   ]
  },
  {
   "cell_type": "code",
   "execution_count": null,
   "id": "2385b808",
   "metadata": {},
   "outputs": [],
   "source": [
    "neuron_replay_stats_df"
   ]
  },
  {
   "cell_type": "code",
   "execution_count": null,
   "id": "520650ce",
   "metadata": {},
   "outputs": [],
   "source": [
    "from neuropy.core.ratemap import Ratemap\n",
    "from neuropy.analyses.placefields import PfND\n",
    "from pyphoplacecellanalysis.SpecificResults.PendingNotebookCode import perform_sweep_lap_groud_truth_performance_testing, _perform_variable_time_bin_lap_groud_truth_performance_testing\n",
    "\n",
    "desired_laps_decoding_time_bin_size: float = 0.75\n",
    "\n",
    "## INPUTS: exclusivity_aclus_tuple, desired_laps_decoding_time_bin_size: float\n",
    "# short_exclusive, long_exclusive, BOTH_subset, EITHER_subset, XOR_subset, NEITHER_subset = exclusivity_aclus_tuple\n",
    "# included_neuron_ids_list = [short_exclusive, long_exclusive, BOTH_subset, EITHER_subset, XOR_subset, NEITHER_subset]\n",
    "\n",
    "# included_neuron_ids_list = [*exclusivity_aclus_tuple]\n",
    "\n",
    "## INPUTS: truncation_checking_aclus_dict\n",
    "included_neuron_ids_list = list(truncation_checking_aclus_dict.values())\n",
    "row_names = list(truncation_checking_aclus_dict.keys())\n",
    "\n",
    "_output_tuples_list = perform_sweep_lap_groud_truth_performance_testing(curr_active_pipeline, \n",
    "                                                                        included_neuron_ids_list=included_neuron_ids_list,\n",
    "                                                                        desired_laps_decoding_time_bin_size=desired_laps_decoding_time_bin_size)\n",
    "\n",
    "percent_laps_correctness_df: pd.DataFrame = pd.DataFrame.from_records([complete_decoded_context_correctness_tuple.percent_correct_tuple for (a_directional_merged_decoders_result, result_laps_epochs_df, complete_decoded_context_correctness_tuple) in _output_tuples_list],\n",
    "                          columns=(\"track_ID_correct\", \"dir_correct\", \"complete_correct\"), index=row_names)\n",
    "percent_laps_correctness_df\n"
   ]
  },
  {
   "cell_type": "markdown",
   "id": "0fb00384",
   "metadata": {},
   "source": [
    "# 2024-03-29 - Rigorous Decoder Performance assessment\n",
    "Quantify cell contributions to decoders"
   ]
  },
  {
   "cell_type": "code",
   "execution_count": 24,
   "id": "1f9715a6",
   "metadata": {
    "notebookRunGroups": {
     "groupValue": "1"
    }
   },
   "outputs": [
    {
     "name": "stdout",
     "output_type": "stream",
     "text": [
      "training_data_portion: 0.9, test_data_portion: 0.09999999999999998\n"
     ]
    }
   ],
   "source": [
    "# Inputs: all_directional_pf1D_Decoder, alt_directional_merged_decoders_result\n",
    "from pyphoplacecellanalysis.General.Pipeline.Stages.ComputationFunctions.MultiContextComputationFunctions.DirectionalPlacefieldGlobalComputationFunctions import TrainTestLapsSplitting, CustomDecodeEpochsResult, decoder_name, epoch_split_key, get_proper_global_spikes_df\n",
    "\n",
    "## INPUTS: directional_laps_results, track_templates, directional_laps_results\n",
    "\n",
    "## Split the lap epochs into training and test periods.\n",
    "##### Ideally we could test the lap decoding error by sampling randomly from the time bins and omitting 1/6 of time bins from the placefield building (effectively the training data). These missing bins will be used as the \"test data\" and the decoding error will be computed by decoding them and subtracting the actual measured position during these bins.\n",
    "\n",
    "# ### Get the laps to train on\n",
    "# training_data_portion: float = 9.0/10.0\n",
    "# test_data_portion: float = 1.0 - training_data_portion # test data portion is 1/6 of the total duration\n",
    "# print(f'training_data_portion: {training_data_portion}, test_data_portion: {test_data_portion}')\n",
    "\n",
    "# decoders_dict = deepcopy(track_templates.get_decoders_dict())\n",
    "\n",
    "# # debug_output_hdf5_file_path = Path('output', 'laps_train_test_split.h5').resolve()\n",
    "# debug_output_hdf5_file_path = None\n",
    "\n",
    "# # (train_epochs_dict, test_epochs_dict), train_lap_specific_pf1D_Decoder_dict, split_train_test_lap_specific_configs = TrainTestLapsSplitting.compute_train_test_split_laps_decoders(directional_laps_results, track_templates, training_data_portion=training_data_portion,\n",
    "# #                                                                                                                                                              debug_output_hdf5_file_path=debug_output_hdf5_file_path, debug_plot=False, debug_print=True)  # type: Tuple[Tuple[Dict[str, Any], Dict[str, Any]], Dict[str, BasePositionDecoder], Any]\n",
    "\n",
    "# train_lap_specific_pf1D_Decoder_dict: Dict[str, BasePositionDecoder] = train_lap_specific_pf1D_Decoder_dict\n",
    "\n",
    "\n",
    "from pyphoplacecellanalysis.General.Pipeline.Stages.ComputationFunctions.MultiContextComputationFunctions.DirectionalPlacefieldGlobalComputationFunctions import TrainTestSplitResult\n",
    "\n",
    "directional_train_test_split_result: TrainTestSplitResult = curr_active_pipeline.global_computation_results.computed_data.get('TrainTestSplit', None)\n",
    "\n",
    "training_data_portion: float = directional_train_test_split_result.training_data_portion\n",
    "test_data_portion: float = directional_train_test_split_result.test_data_portion\n",
    "print(f'training_data_portion: {training_data_portion}, test_data_portion: {test_data_portion}')\n",
    "\n",
    "test_epochs_dict: Dict[str, pd.DataFrame] = directional_train_test_split_result.test_epochs_dict\n",
    "train_epochs_dict: Dict[str, pd.DataFrame] = directional_train_test_split_result.train_epochs_dict\n",
    "train_lap_specific_pf1D_Decoder_dict: Dict[str, BasePositionDecoder] = directional_train_test_split_result.train_lap_specific_pf1D_Decoder_dict\n",
    "\n",
    "\n",
    "# Tuple[Tuple[Dict, Dict], Dict[str, BasePositionDecoder], Dict]\n",
    "\n",
    "# OUTPUTS: train_test_split_laps_df_dict\n",
    "\n",
    "# ## Get test epochs:\n",
    "# train_epoch_names: List[str] = [k for k in train_test_split_laps_df_dict.keys() if k.endswith('_train')]\n",
    "# test_epoch_names: List[str] = [k for k in train_test_split_laps_df_dict.keys() if k.endswith('_test')]\n",
    "# train_lap_specific_pf1D_Decoder_dict: Dict[str,BasePositionDecoder] = {k.split('_train', maxsplit=1)[0]:split_train_test_lap_specific_pf1D_Decoder_dict[k] for k in train_epoch_names} # the `k.split('_train', maxsplit=1)[0]` part just gets the original key like 'long_LR'\n",
    "# test_epochs_dict: Dict[str,Epoch] = {k.split('_test', maxsplit=1)[0]:v for k,v in train_test_split_laps_epoch_obj_dict.items() if k.endswith('_test')} # the `k.split('_test', maxsplit=1)[0]` part just gets the original key like 'long_LR'\n",
    "\n",
    "# a_training_test_split_laps_epoch_obj_dict[a_training_test_names[0]].to_hdf('output/laps_train_test_split.h5', f'{a_train_epoch_name}/laps_training_df')\n"
   ]
  },
  {
   "cell_type": "code",
   "execution_count": null,
   "id": "e5d0456a",
   "metadata": {},
   "outputs": [],
   "source": [
    "from pyphoplacecellanalysis.General.Pipeline.Stages.ComputationFunctions.MultiContextComputationFunctions.DirectionalPlacefieldGlobalComputationFunctions import _do_custom_decode_epochs_dict\n",
    "\n",
    "active_laps_decoding_time_bin_size: float = 0.75\n",
    "\n",
    "global_spikes_df: pd.DataFrame = get_proper_global_spikes_df(curr_active_pipeline)\n",
    "global_measured_position_df: pd.DataFrame = deepcopy(curr_active_pipeline.sess.position.to_dataframe()).dropna(subset=['lap']) # computation_result.sess.position.to_dataframe()\n",
    "\n",
    "# Dict[epoch_split_key, Dict[decoder_name, CustomDecodeEpochsResult]]\n",
    "\n",
    "## INPUTS: flat_epochs_to_decode_dict, active_laps_decoding_time_bin_size\n",
    "## Decoding of the test epochs (what matters):\n",
    "test_decoder_results_dict: Dict[decoder_name, CustomDecodeEpochsResult] = _do_custom_decode_epochs_dict(global_spikes_df=global_spikes_df, global_measured_position_df=global_measured_position_df,\n",
    "                                                                                                                                 pf1D_Decoder_dict=train_lap_specific_pf1D_Decoder_dict,\n",
    "                                                                                                                                 epochs_to_decode_dict=test_epochs_dict, \n",
    "                                                                                                                                 decoding_time_bin_size=active_laps_decoding_time_bin_size,\n",
    "                                                                                                                                 decoder_and_epoch_keys_independent=False)\n",
    "\n",
    "\n",
    "# flat_epochs_to_decode_dict = {f'{k}_train':v for k,v in train_epochs_dict.items()} | {f'{k}_test':v for k,v in test_epochs_dict.items()} # (train_epochs_dict, test_epochs_dict)\n",
    "# final_decoder_results_dict: Dict[epoch_split_key, Dict[decoder_name, CustomDecodeEpochsResult]] = _do_custom_decode_epochs_dict(curr_active_pipeline,\n",
    "#                                                                                                                                  pf1D_Decoder_dict=train_lap_specific_pf1D_Decoder_dict,\n",
    "#                                                                                                                                  epochs_to_decode_dict=flat_epochs_to_decode_dict,\n",
    "#                                                                                                                                  decoding_time_bin_size=active_laps_decoding_time_bin_size,\n",
    "#                                                                                                                                  decoder_and_epoch_keys_independent=True) # epochs_to_decode_dict.keys(): ['long_LR_train', 'long_RL_train', 'short_LR_train', 'short_RL_train', 'long_LR_test', 'long_RL_test', 'short_LR_test', 'short_RL_test']\n",
    "# matched_decoder_epochs_final_decoder_results_dict: Dict[decoder_name, CustomDecodeEpochsResult] = {k:v[k.replace('_train', '').replace('_test', '')] for k, v in final_decoder_results_dict.items()} # flatten down to only the matching decoder\n",
    "# matched_decoder_epochs_final_decoder_results_dict\n",
    "# print(list(matched_decoder_epochs_final_decoder_results_dict.keys())) # ['long_LR_train', 'long_RL_train', 'short_LR_train', 'short_RL_train', 'long_LR_test', 'long_RL_test', 'short_LR_test', 'short_RL_test']\n"
   ]
  },
  {
   "cell_type": "code",
   "execution_count": null,
   "id": "e034df19",
   "metadata": {},
   "outputs": [],
   "source": [
    "from pyphoplacecellanalysis.General.Pipeline.Stages.ComputationFunctions.MultiContextComputationFunctions.DirectionalPlacefieldGlobalComputationFunctions import compute_weighted_correlations\n",
    "\n",
    "train_decoded_results_dict: Dict[str, DecodedFilterEpochsResult] = {k:v.decoder_result for k, v in test_decoder_results_dict.items()}\n",
    "\n",
    "weighted_corr_data_dict = compute_weighted_correlations(train_decoded_results_dict, debug_print=True)\n",
    "weighted_corr_data_dict\n"
   ]
  },
  {
   "cell_type": "code",
   "execution_count": null,
   "id": "ca7a3a04",
   "metadata": {},
   "outputs": [],
   "source": [
    "\n",
    "train_decoded_wcorr_df = pd.concat(weighted_corr_data_dict)\n",
    "train_decoded_wcorr_df"
   ]
  },
  {
   "cell_type": "code",
   "execution_count": null,
   "id": "3c1f3b28",
   "metadata": {},
   "outputs": [],
   "source": [
    "a_result.p_x_given_n_list\n",
    "\n"
   ]
  },
  {
   "cell_type": "code",
   "execution_count": null,
   "id": "b40f1a39",
   "metadata": {},
   "outputs": [],
   "source": [
    "# a_decoded_measured_diff_df: pd.DataFrame = test_decoder_results_dict['long_LR'].measured_decoded_position_comparion.decoded_measured_diff_df\n",
    "\n",
    "\n",
    "train_decoded_measured_diff_df_dict: Dict[str, pd.DataFrame] = {k:v.measured_decoded_position_comparion.decoded_measured_diff_df for k, v in test_decoder_results_dict.items()}"
   ]
  },
  {
   "cell_type": "code",
   "execution_count": null,
   "id": "ce176e84",
   "metadata": {},
   "outputs": [],
   "source": [
    "from pyphoplacecellanalysis.SpecificResults.PendingNotebookCode import pho_jointplot\n",
    "import seaborn as sns\n",
    "\n",
    "plot_key: str = 'err_cm'\n",
    "\n",
    "# Plot each list as a separate time series\n",
    "plt.figure(figsize=(10, 6))\n",
    "for key, value in train_decoded_measured_diff_df_dict.items():\n",
    "    # sns.lineplot(x=range(len(value)), y=value, label=key)\n",
    "    _out_line = sns.lineplot(data=value, x='t', y=plot_key, label=key)\n",
    "    _out_scatter = sns.scatterplot(data=value, x='t', y=plot_key) # no `, label=key` because we only want one entry in the legend\n",
    "\n",
    "plt.xlabel('lap_center_t (sec)')\n",
    "plt.ylabel('mean_error [cm]')\n",
    "plt.title('LAp Decoding Error')\n",
    "plt.legend()\n",
    "plt.show()"
   ]
  },
  {
   "cell_type": "code",
   "execution_count": null,
   "id": "10117f91",
   "metadata": {},
   "outputs": [],
   "source": [
    "active_epochs_dict = {k:Epoch(ensure_dataframe(v.measured_decoded_position_comparion.decoded_measured_diff_df)) for k, v in test_decoder_results_dict.items()}\n",
    "active_epochs_dict"
   ]
  },
  {
   "cell_type": "code",
   "execution_count": null,
   "id": "ea20e747",
   "metadata": {},
   "outputs": [],
   "source": [
    "active_epochs_dict = {k:Epoch(ensure_dataframe(v)) for k, v in train_decoded_measured_diff_df_dict.items()}\n",
    "active_epochs_dict"
   ]
  },
  {
   "cell_type": "markdown",
   "id": "48f8f168",
   "metadata": {},
   "source": [
    "# 2024-04-03 - Time-bin effect on lap decoding:"
   ]
  },
  {
   "cell_type": "code",
   "execution_count": null,
   "id": "ea00ca28",
   "metadata": {},
   "outputs": [],
   "source": [
    "from attrs import make_class\n",
    "from pyphoplacecellanalysis.General.Batch.BatchJobCompletion.UserCompletionHelpers.batch_user_completion_helpers import perform_sweep_decoding_time_bin_sizes_marginals_dfs_completion_function\n",
    "\n",
    "return_full_decoding_results: bool = True\n",
    "desired_laps_decoding_time_bin_size = np.linspace(start=0.030, stop=1.0, num=4)\n",
    "\n",
    "\n",
    "SimpleBatchComputationDummy = make_class('SimpleBatchComputationDummy', attrs=['BATCH_DATE_TO_USE', 'collected_outputs_path'])\n",
    "a_dummy = SimpleBatchComputationDummy(BATCH_DATE_TO_USE, collected_outputs_path)\n",
    "\n",
    "custom_all_param_sweep_options, param_sweep_option_n_values = parameter_sweeps(desired_laps_decoding_time_bin_size=desired_laps_decoding_time_bin_size,\n",
    "                                                                        use_single_time_bin_per_epoch=[False],\n",
    "                                                                        minimum_event_duration=[desired_laps_decoding_time_bin_size[-1]])\n",
    "\n",
    "\n",
    "_across_session_results_extended_dict = {}\n",
    "## Combine the output of `perform_sweep_decoding_time_bin_sizes_marginals_dfs_completion_function` into two dataframes for the laps, one per-epoch and one per-time-bin\n",
    "_across_session_results_extended_dict = _across_session_results_extended_dict | perform_sweep_decoding_time_bin_sizes_marginals_dfs_completion_function(a_dummy, None,\n",
    "\t\t\t\t\t\t\t\t\t\t\t\tcurr_session_context=curr_active_pipeline.get_session_context(), curr_session_basedir=curr_active_pipeline.sess.basepath.resolve(), curr_active_pipeline=curr_active_pipeline,\n",
    "\t\t\t\t\t\t\t\t\t\t\t\tacross_session_results_extended_dict=_across_session_results_extended_dict, return_full_decoding_results=return_full_decoding_results,\n",
    "                                                save_hdf=True, save_csvs=True,\n",
    "                                                # desired_shared_decoding_time_bin_sizes = np.linspace(start=0.030, stop=0.5, num=4),\n",
    "                                                custom_all_param_sweep_options=custom_all_param_sweep_options, # directly provide the parameter sweeps\n",
    "                                                )\n",
    "if return_full_decoding_results:\n",
    "    # with `return_full_decoding_results == True`\n",
    "    out_path, output_laps_decoding_accuracy_results_df, output_extracted_result_tuples, combined_multi_timebin_outputs_tuple, output_full_directional_merged_decoders_result = _across_session_results_extended_dict['perform_sweep_decoding_time_bin_sizes_marginals_dfs_completion_function']\n",
    "    # validate the result:\n",
    "    # {k:v.all_directional_laps_filter_epochs_decoder_result.decoding_time_bin_size for k,v in output_full_directional_merged_decoders_result.items()}\n",
    "    # assert np.all([np.isclose(dict(k)['desired_shared_decoding_time_bin_size'], v.all_directional_laps_filter_epochs_decoder_result.decoding_time_bin_size) for k,v in output_full_directional_merged_decoders_result.items()]), f\"the desired time_bin_size in the parameters should match the one used that will appear in the decoded result\"\n",
    "\n",
    "\n",
    "else:\n",
    "    # with `return_full_decoding_results == False`\n",
    "    out_path, output_laps_decoding_accuracy_results_df, output_extracted_result_tuples, combined_multi_timebin_outputs_tuple = _across_session_results_extended_dict['perform_sweep_decoding_time_bin_sizes_marginals_dfs_completion_function']\n",
    "    output_full_directional_merged_decoders_result = None\n",
    "\n",
    "(several_time_bin_sizes_laps_df, laps_out_path, several_time_bin_sizes_time_bin_laps_df, laps_time_bin_marginals_out_path), (several_time_bin_sizes_ripple_df, ripple_out_path, several_time_bin_sizes_time_bin_ripple_df, ripple_time_bin_marginals_out_path) = combined_multi_timebin_outputs_tuple\n"
   ]
  },
  {
   "cell_type": "code",
   "execution_count": null,
   "id": "01d97fe2",
   "metadata": {},
   "outputs": [],
   "source": [
    "from pyphoplacecellanalysis.General.Pipeline.Stages.ComputationFunctions.MultiContextComputationFunctions.DirectionalPlacefieldGlobalComputationFunctions import _show_sweep_result\n",
    "\n",
    "## INPUTS: output_full_directional_merged_decoders_result\n",
    "\n",
    "\n",
    "## RUN\n",
    "global_measured_position_df: pd.DataFrame = deepcopy(curr_active_pipeline.sess.position.to_dataframe()).dropna(subset=['lap']) # computation_result.sess.position.to_dataframe()\n",
    "# sweep_key_name: str=\"desired_shared_decoding_time_bin_size\"\n",
    "sweep_key_name: str=\"desired_laps_decoding_time_bin_size\"\n",
    "_out_pagination_controller, (all_swept_measured_positions_dfs_dict, all_swept_decoded_positions_df_dict, all_swept_decoded_measured_diff_df_dict) = _show_sweep_result(output_full_directional_merged_decoders_result, global_measured_position_df=global_measured_position_df,\n",
    "                                                                                                                                                        xbin=long_results_obj.original_1D_decoder.xbin,\n",
    "                                                                                                                                                        active_context=curr_active_pipeline.build_display_context_for_session(display_fn_name='DecodedEpochSlices', epochs='laps', decoder='all_dir'),\n",
    "                                                                                                                                                        sweep_params_idx=2, sweep_key_name=sweep_key_name, max_subplots_per_page=4)\n",
    "# _out_pagination_controller\n",
    "\n"
   ]
  },
  {
   "cell_type": "code",
   "execution_count": null,
   "id": "ed630cfc",
   "metadata": {},
   "outputs": [],
   "source": [
    "desired_laps_decoding_time_bin_size"
   ]
  },
  {
   "cell_type": "code",
   "execution_count": null,
   "id": "150e8f9a",
   "metadata": {},
   "outputs": [],
   "source": [
    "## Context Mask - provides additional information about an Identifying context, like whether a certain component of it should print:\n",
    "# has tags like 'print_debug', 'print_session', 'print_across_sessions'\n"
   ]
  },
  {
   "cell_type": "code",
   "execution_count": null,
   "id": "f52d49a3",
   "metadata": {},
   "outputs": [],
   "source": [
    "from pyphoplacecellanalysis.General.Pipeline.Stages.ComputationFunctions.MultiContextComputationFunctions.DirectionalPlacefieldGlobalComputationFunctions import CustomDecodeEpochsResult\n",
    "\n",
    "\n",
    "## INPUTS: output_full_directional_merged_decoders_result\n",
    "\n",
    "# Interpolated measured position DataFrame - looks good\n",
    "global_measured_position_df: pd.DataFrame = deepcopy(curr_active_pipeline.sess.position.to_dataframe()).dropna(subset=['lap']) # computation_result.sess.position.to_dataframe()\n",
    "all_swept_measured_positions_dfs_dict, all_swept_decoded_positions_df_dict, all_swept_decoded_measured_diff_df_dict = CustomDecodeEpochsResult.build_measured_decoded_position_comparison({k:deepcopy(v.all_directional_laps_filter_epochs_decoder_result) for k, v in output_full_directional_merged_decoders_result.items()}, global_measured_position_df=global_measured_position_df)\n",
    "# all_swept_decoded_measured_diff_df_dict = {k:pd.DataFrame(v, columns=['t', 'err']) for k, v in all_swept_decoded_measured_diff_df_dict.items()}\n",
    "\n",
    "# global_measured_position_df: pd.DataFrame = deepcopy(curr_active_pipeline.sess.position.to_dataframe()).dropna(subset=['lap']) # computation_result.sess.position.to_dataframe()\n",
    "# test_measured_positions_dfs_dict, test_decoded_positions_df_dict, test_decoded_measured_diff_df_dict = CustomDecodeEpochsResult.build_measured_decoded_position_comparison(test_laps_decoder_results_dict, global_measured_position_df=global_measured_position_df)\n",
    "# train_measured_positions_dfs_dict, train_decoded_positions_df_dict, train_decoded_measured_diff_df_dict = CustomDecodeEpochsResult.build_measured_decoded_position_comparison(train_laps_decoder_results_dict, global_measured_position_df=global_measured_position_df)\n",
    "\n",
    "\n",
    "## OUTPUTS: all_swept_measured_positions_dfs_dict, all_swept_decoded_positions_df_dict, all_swept_decoded_measured_diff_df_dict\n",
    "all_swept_decoded_measured_diff_df_dict"
   ]
  },
  {
   "cell_type": "code",
   "execution_count": null,
   "id": "bdca7685",
   "metadata": {},
   "outputs": [],
   "source": [
    "import seaborn as sns\n",
    "\n",
    "# # Plot the time series using Seaborn\n",
    "# plt.figure(figsize=(10, 6))\n",
    "# sns.lineplot(data=df_melted, x=df_melted.index, y='value', hue='type')\n",
    "# plt.xlabel('Index')\n",
    "# plt.ylabel('Value')\n",
    "# plt.title('Time Series Plot')\n",
    "# plt.show()\n",
    "\n",
    "sweep_key_name: str=\"desired_laps_decoding_time_bin_size\"\n",
    "\n",
    "## INPUTS: all_swept_decoded_measured_diff_df_dict, sweep_key_name,\n",
    "\n",
    "\n",
    "# Plot each list as a separate time series\n",
    "plt.figure(figsize=(10, 6))\n",
    "for key, error_df in all_swept_decoded_measured_diff_df_dict.items():\n",
    "    # convert frozenset back to dict\n",
    "    a_sweep_params_dict = {s[0]:s[1] for i, s in enumerate(key)}\n",
    "    # error_df['err_cm'] = np.sqrt(error_df['err'])\n",
    "\n",
    "    # plot_key: str = 'err'\n",
    "    plot_key: str = 'err_cm'\n",
    "    \n",
    "    key_label = f'{round(a_sweep_params_dict[sweep_key_name], ndigits=3)}s'\n",
    "    # sns.lineplot(x=range(len(value)), y=value, label=key)\n",
    "    _out_line = sns.lineplot(data=error_df, x='t', y=plot_key, label=key_label)\n",
    "    _out_scatter = sns.scatterplot(data=error_df, x='t', y=plot_key) #  label=key_label, legend=None\n",
    "\n",
    "\n",
    "plt.xlabel('lap_center_t (sec)')\n",
    "plt.ylabel('mean_squared_error')\n",
    "plt.title('All Swept Time Bin Sizes Lap Decoding Error')\n",
    "plt.legend()\n",
    "plt.show()\n"
   ]
  },
  {
   "cell_type": "code",
   "execution_count": null,
   "id": "d321945c",
   "metadata": {},
   "outputs": [],
   "source": [
    "#### 2024-04-03 - Interactively show the lap decoding performance for a single time bin size:\n",
    "from pyphoplacecellanalysis.Pho2D.stacked_epoch_slices import DecodedEpochSlicesPaginatedFigureController\n",
    "\n",
    "\n",
    "_out_pagination_controller = DecodedEpochSlicesPaginatedFigureController.init_from_decoder_data(an_all_directional_laps_filter_epochs_decoder_result.active_filter_epochs,\n",
    "                                                                                            an_all_directional_laps_filter_epochs_decoder_result,\n",
    "                                                                                            xbin=long_results_obj.original_1D_decoder.xbin, global_pos_df=global_session.position.df,\n",
    "                                                                                            active_context=curr_active_pipeline.build_display_context_for_session(display_fn_name='DecodedEpochSlices',\n",
    "                                                                                                                                                                #   t_bin=f'{an_all_directional_laps_filter_epochs_decoder_result.decoding_time_bin_size}s',\n",
    "                                                                                                                                                                  t_bin=f\"{a_sweep_params_dict['desired_shared_decoding_time_bin_size']}s\",\n",
    "                                                                                                                                                                   epochs='laps', decoder='all_dir'),\n",
    "                                                                                            a_name='an_all_directional_laps_filter_epochs_decoder_result', max_subplots_per_page=20)\n",
    "_out_pagination_controller"
   ]
  },
  {
   "cell_type": "code",
   "execution_count": null,
   "id": "9fbcd125",
   "metadata": {},
   "outputs": [],
   "source": [
    "from pyphoplacecellanalysis.General.Pipeline.Stages.ComputationFunctions.MultiContextComputationFunctions.DirectionalPlacefieldGlobalComputationFunctions import compute_weighted_correlations\n",
    "\n",
    "\n",
    "# out_wcorr_df_dict = compute_weighted_correlations({k:[a_p_x_given_n for a_p_x_given_n in deepcopy(v.all_directional_laps_filter_epochs_decoder_result.p_x_given_n_list)] for k, v in output_full_directional_merged_decoders_result.items()})\n",
    "\n"
   ]
  },
  {
   "cell_type": "code",
   "execution_count": null,
   "id": "c2f59e68",
   "metadata": {},
   "outputs": [],
   "source": [
    "a_result: DirectionalPseudo2DDecodersResult = list(output_full_directional_merged_decoders_result.values())[-2]\n",
    "all_directional_laps_filter_epochs_decoder_result: DecodedFilterEpochsResult = a_result.all_directional_laps_filter_epochs_decoder_result\n",
    "\n",
    "# out_wcorr_df_dict = compute_weighted_correlations({k:deepcopy(v.all_directional_laps_filter_epochs_decoder_result) for k, v in output_full_directional_merged_decoders_result.items()})\n",
    "# out_wcorr_df_dict = compute_weighted_correlations({'out': all_directional_laps_filter_epochs_decoder_result})\n",
    "\n"
   ]
  },
  {
   "cell_type": "markdown",
   "id": "4997b1e4",
   "metadata": {},
   "source": [
    "# Completely Different"
   ]
  },
  {
   "cell_type": "code",
   "execution_count": null,
   "id": "2b61ed49",
   "metadata": {},
   "outputs": [],
   "source": [
    "from pyphoplacecellanalysis.General.Pipeline.Stages.ComputationFunctions.MultiContextComputationFunctions.DirectionalPlacefieldGlobalComputationFunctions import add_laps_groundtruth_information_to_dataframe\n",
    "\n",
    "laps_weighted_corr_merged_df = add_laps_groundtruth_information_to_dataframe(curr_active_pipeline=curr_active_pipeline, result_laps_epochs_df=laps_weighted_corr_merged_df)\n",
    "laps_weighted_corr_merged_df"
   ]
  },
  {
   "cell_type": "code",
   "execution_count": null,
   "id": "d5436c6a",
   "metadata": {},
   "outputs": [],
   "source": [
    "laps_weighted_corr_merged_df[laps_weighted_corr_merged_df['best_decoder_index'] != laps_weighted_corr_merged_df['true_decoder_index']]"
   ]
  },
  {
   "cell_type": "code",
   "execution_count": null,
   "id": "4744404a",
   "metadata": {},
   "outputs": [],
   "source": [
    "laps_weighted_corr_merged_df[laps_weighted_corr_merged_df['best_decoder_index'] == laps_weighted_corr_merged_df['true_decoder_index']]"
   ]
  },
  {
   "cell_type": "code",
   "execution_count": null,
   "id": "f8e57782",
   "metadata": {},
   "outputs": [],
   "source": [
    "laps_weighted_corr_merged_df.to_clipboard(excel=True)"
   ]
  },
  {
   "cell_type": "code",
   "execution_count": null,
   "id": "325be3c2",
   "metadata": {},
   "outputs": [],
   "source": [
    "## INPUTS: decoder_laps_filter_epochs_decoder_result_dict: Dict[str, DecodedFilterEpochsResult], decoder_laps_radon_transform_df_dict, decoder_laps_radon_transform_extras_dict,\n",
    "# laps_weighted_corr_merged_df: pd.DataFrame, decoder_laps_weighted_corr_df_dict: Dict[str, pd.DataFrame],\n",
    "# laps_simple_pf_pearson_merged_df: pd.DataFrame\n",
    "# laps_simple_pf_pearson_merged_df\n",
    "laps_weighted_corr_merged_df\n",
    "\n",
    "# ['best_decoder_index'] # gives the index of the decoder with the best value of wcorr\n"
   ]
  },
  {
   "cell_type": "code",
   "execution_count": null,
   "id": "88c477ab",
   "metadata": {},
   "outputs": [],
   "source": [
    "## Get the ground truth for the decoded laps:\n",
    "groudtruth_laps_epochs_df: pd.DataFrame = directional_merged_decoders_result.add_groundtruth_information(curr_active_pipeline=curr_active_pipeline)\n",
    "groudtruth_laps_epochs_df\n"
   ]
  },
  {
   "cell_type": "code",
   "execution_count": null,
   "id": "f465051a",
   "metadata": {},
   "outputs": [],
   "source": [
    "groundtruth_column_names = ['maze_id', 'is_LR_dir', 'is_most_likely_track_identity_Long', 'is_most_likely_direction_LR']\n",
    "groudtruth_laps_epochs_df[groundtruth_column_names]\n",
    "\n",
    "lap_idxs = groudtruth_laps_epochs_df['lap_id'] - 1\n",
    "lap_idxs\n",
    "## add the truth columns to `laps_weighted_corr_merged_df`:\n",
    "laps_weighted_corr_merged_df[groundtruth_column_names] = groudtruth_laps_epochs_df[groundtruth_column_names]\n",
    "laps_weighted_corr_merged_df"
   ]
  },
  {
   "cell_type": "markdown",
   "id": "a6402fe8",
   "metadata": {},
   "source": [
    "## 📈 2024-03-07 - measured v. best-decoded Position + Derivatives Plotting\n"
   ]
  },
  {
   "cell_type": "code",
   "execution_count": null,
   "id": "6505da18",
   "metadata": {},
   "outputs": [],
   "source": [
    "from pyphoplacecellanalysis.Analysis.position_derivatives import _compute_pos_derivs\n",
    "\n",
    "measured_position_df = deepcopy(curr_active_pipeline.sess.position.to_dataframe())\n",
    "# # lap positions only:\n",
    "# measured_position_df = measured_position_df[~measured_position_df['lap'].isnull()] # only get the positions during the laps\n",
    "# measured_position_df['lap'] = measured_position_df['lap'].astype('int64')\n",
    "measured_position_df\n",
    "\n",
    "new_measured_pos_df: pd.DataFrame = _compute_pos_derivs(measured_position_df['t'].to_numpy(), position = deepcopy(measured_position_df['lin_pos'].to_numpy()), decoding_time_bin_size=laps_decoding_time_bin_size) \n",
    "# new_measured_pos_df\n",
    "\n",
    "extra_column_names = ['lap', 'lap_dir'] # 'y', \n",
    "assert np.shape(new_measured_pos_df)[0] == np.shape(measured_position_df)[0]\n",
    "new_measured_pos_df[extra_column_names] = measured_position_df[extra_column_names].copy()\n",
    "\n",
    "# lap positions only:\n",
    "new_measured_pos_df = new_measured_pos_df[~new_measured_pos_df['lap'].isnull()] # only get the positions during the laps\n",
    "new_measured_pos_df['lap'] = new_measured_pos_df['lap'].astype('int64')\n",
    "new_measured_pos_df\n",
    "\n",
    "\n",
    "# new_measured_pos_df['lap_dir'] = new_measured_pos_df['lap_dir'].astype('int64')\n",
    "\n",
    "# new_measured_pos_df\n",
    "\n",
    "# new_measured_pos_df.describe()\n",
    "\n",
    "\n",
    "# a_decoded_filter_epochs_decoder_result_dict: Dict[str, DecodedFilterEpochsResult] = deepcopy(decoder_ripple_filter_epochs_decoder_result_dict)\n",
    "a_decoded_filter_epochs_decoder_result_dict: Dict[str, DecodedFilterEpochsResult] = deepcopy(decoder_laps_filter_epochs_decoder_result_dict)\n",
    "\n",
    "# any_good_selected_epoch_times = deepcopy(paginated_multi_decoder_decoded_epochs_window.any_good_selected_epoch_times)\n",
    "# any_good_selected_epoch_indicies = deepcopy(paginated_multi_decoder_decoded_epochs_window.find_data_indicies_from_epoch_times(paginated_multi_decoder_decoded_epochs_window.any_good_selected_epoch_times))\n",
    "# any_good_selected_epoch_indicies\n",
    "\n",
    "# with suppress_print_context():\n",
    "# with disable_function_context(builtins, \"print\"):\n",
    "_out_new_scores = {}\n",
    "# an_epoch_idx: int = 0 # 7\n",
    "\n",
    "all_epochs_position_derivatives_df_dict: Dict[str, pd.DataFrame] = {}\n",
    "for a_name, a_result in a_decoded_filter_epochs_decoder_result_dict.items():\n",
    "    # print(f'\\na_name: {a_name}')\n",
    "    # 🟪 2024-02-29 - `compute_pho_heuristic_replay_scores`\n",
    "    # directional_decoders_epochs_decode_result.decoder_ripple_filter_epochs_decoder_result_dict, _out_new_scores = HeuristicReplayScoring.compute_all_heuristic_scores(track_templates=track_templates, a_decoded_filter_epochs_decoder_result_dict=directional_decoders_epochs_decode_result.decoder_ripple_filter_epochs_decoder_result_dict)\n",
    "    _out_new_scores[a_name] = [HeuristicReplayScoring.compute_pho_heuristic_replay_scores(a_result=a_result, an_epoch_idx=an_epoch_idx, enable_debug_plot=False, debug_plot_axs=axs, debug_plot_name=a_name) for an_epoch_idx in np.arange(a_result.num_filter_epochs)]\n",
    "    all_epochs_position_derivatives_df_dict[a_name] = pd.concat([a_scores.position_derivatives_df for a_scores in _out_new_scores[a_name]], ignore_index=True)\n",
    "\n",
    "_out_new_scores\n",
    "    "
   ]
  },
  {
   "cell_type": "code",
   "execution_count": null,
   "id": "a41abbe7",
   "metadata": {},
   "outputs": [],
   "source": [
    "from pyphoplacecellanalysis.Analysis.position_derivatives import debug_plot_helper_add_position_and_derivatives\n",
    "\n",
    "\n",
    "fig, debug_plot_axs = debug_plot_helper_add_position_and_derivatives(new_measured_pos_df['t'].to_numpy(), new_measured_pos_df['x'].to_numpy(), new_measured_pos_df['vel_x'].to_numpy(), new_measured_pos_df['accel_x'].to_numpy(),\n",
    "                                                                        debug_plot_axs=None, debug_plot_name='measured', common_plot_kwargs=dict(color='k', markersize='5', marker='.', linestyle='None', alpha=0.35))\n"
   ]
  },
  {
   "cell_type": "code",
   "execution_count": null,
   "id": "fc1bdd9a",
   "metadata": {},
   "outputs": [],
   "source": [
    "from pyphoplacecellanalysis.Analysis.position_derivatives import debug_plot_position_and_derivatives_figure\n",
    "\n",
    "## INPUTS: new_measured_pos_df, all_epochs_position_derivatives_df_dict\n",
    "fig, debug_plot_axs = debug_plot_position_and_derivatives_figure(new_measured_pos_df, all_epochs_position_derivatives_df_dict, debug_plot_axs=None, debug_figure_title=None, enable_debug_plot = True)\n"
   ]
  },
  {
   "cell_type": "code",
   "execution_count": null,
   "id": "e1f5c15e",
   "metadata": {},
   "outputs": [],
   "source": [
    "from pyphoplacecellanalysis.Analysis.position_derivatives import debug_plot_position_derivatives_stack\n",
    "\n",
    "# fig = debug_plot_position_derivatives_stack(new_measured_pos_df, all_epochs_position_derivatives_df_dict)\n",
    "fig = debug_plot_position_derivatives_stack(new_measured_pos_df, all_epochs_position_derivatives_df_dict, show_scatter=True)\n",
    "fig"
   ]
  },
  {
   "cell_type": "markdown",
   "id": "2b7fbba6",
   "metadata": {},
   "source": [
    "## Other"
   ]
  },
  {
   "cell_type": "code",
   "execution_count": null,
   "id": "693d7aef",
   "metadata": {},
   "outputs": [],
   "source": [
    "## INPUTS: df1, df2\n",
    "position_deriv_column_names1 = pos_deriv_column_names\n",
    "df1 = measured_position_df[position_deriv_column_names1]\n",
    "\n",
    "position_deriv_column_names2 = ['x', 'vel_x', 'accel_x']\n",
    "df2 = deepcopy(all_epochs_position_derivatives_df[position_deriv_column_names2])\n",
    "\n",
    "# Set up the figure and axes.\n",
    "fig, axes = plt.subplots(nrows=3, ncols=1, figsize=(8, 6))\n",
    "\n",
    "# List of columns to compare\n",
    "columns_to_compare = ['col1', 'col2', 'col3']\n",
    "\n",
    "\n",
    "# Loop through the list of columns and create a histogram for each.\n",
    "for i, (col1, col2) in enumerate(zip(position_deriv_column_names1, position_deriv_column_names2)):\n",
    "# for i, col in enumerate(columns_to_compare):\n",
    "    # Use the same bin edges for both histograms by computing them from the combined range of both DataFrames\n",
    "    combined_range = pd.concat([df1[col1], df2[col2]])\n",
    "    bins = np.histogram_bin_edges(combined_range, bins='auto')\n",
    "\n",
    "    # Plot the first DataFrame histogram\n",
    "    df1[col1].hist(bins=bins, ax=axes[i], alpha=0.5, label='Decoded')\n",
    "\n",
    "    # Plot the second DataFrame histogram\n",
    "    df2[col2].hist(bins=bins, ax=axes[i], alpha=0.5, label='Measured')\n",
    "\n",
    "    # Set the title and labels\n",
    "    axes[i].set_title(f'Histogram of {col1}')\n",
    "    axes[i].set_xlabel(col1)\n",
    "    axes[i].set_ylabel('Frequency')\n",
    "\n",
    "    # Add a legend\n",
    "    axes[i].legend()\n",
    "\n",
    "# Adjust layout for readability\n",
    "plt.tight_layout()\n",
    "\n",
    "# Show the plot\n",
    "plt.show()"
   ]
  },
  {
   "cell_type": "markdown",
   "id": "1f5670d2",
   "metadata": {},
   "source": [
    "# 💾🖼️ 2024-04-27 - Save Posteriors as Yellow-Blue plots to file:"
   ]
  },
  {
   "cell_type": "code",
   "execution_count": null,
   "id": "22c7718c",
   "metadata": {},
   "outputs": [],
   "source": [
    "from pyphoplacecellanalysis.SpecificResults.PendingNotebookCode import save_posterior\n",
    "\n",
    "\n",
    "directional_decoders_decode_result\n",
    "\n",
    "collapsed_per_lap_epoch_marginal_track_identity_point = laps_marginals_df[['P_Long', 'P_Short']].to_numpy().astype(float)\n",
    "collapsed_per_lap_epoch_marginal_dir_point = laps_marginals_df[['P_LR', 'P_RL']].to_numpy().astype(float)\n",
    "\n",
    "for epoch_id in np.arange(laps_filter_epochs_decoder_result.num_filter_epochs):\n",
    "\traw_tuple, marginal_dir_tuple, marginal_track_identity_tuple, marginal_dir_point_tuple, marginal_track_identity_point_tuple = save_posterior(raw_posterior_laps_marginals, laps_directional_marginals, laps_track_identity_marginals, collapsed_per_lap_epoch_marginal_dir_point, collapsed_per_lap_epoch_marginal_track_identity_point,\n",
    "\t\t\t\t\t\t\t\t\t\t\t\t\t\t\t\t\t\t\t\tparent_array_as_image_output_folder=parent_array_as_image_output_folder, epoch_id_identifier_str='lap', epoch_id=epoch_id)\n",
    "\t"
   ]
  }
 ],
 "metadata": {
  "kernelspec": {
   "display_name": ".venv",
   "language": "python",
   "name": "python3"
  },
  "language_info": {
   "codemirror_mode": {
    "name": "ipython",
    "version": 3
   },
   "file_extension": ".py",
   "mimetype": "text/x-python",
   "name": "python",
   "nbconvert_exporter": "python",
   "pygments_lexer": "ipython3",
   "version": "3.9.13"
  }
 },
 "nbformat": 4,
 "nbformat_minor": 5
}<|MERGE_RESOLUTION|>--- conflicted
+++ resolved
@@ -20,12 +20,6 @@
      "output_type": "stream",
      "text": [
       "Automatic pdb calling has been turned OFF\n",
-<<<<<<< HEAD
-      "doc_output_parent_folder: /Users/pho/repo/Pho Secondary Workspace/Spike3DEnv/Spike3DWorkEnv/Spike3D/EXTERNAL/DEVELOPER_NOTES/DataStructureDocumentation\n",
-      "DAY_DATE_STR: 2024-05-23, DAY_DATE_TO_USE: 2024-05-23\n",
-      "NOW_DATETIME: 2024-05-23_0105PM, NOW_DATETIME_TO_USE: 2024-05-23_0105PM\n",
-      "global_data_root_parent_path changed to /Users/pho/data\n"
-=======
       "The autoreload extension is already loaded. To reload it, use:\n",
       "  %reload_ext autoreload\n"
      ]
@@ -48,22 +42,17 @@
       "DAY_DATE_STR: 2024-05-23, DAY_DATE_TO_USE: 2024-05-23\n",
       "NOW_DATETIME: 2024-05-23_0345PM, NOW_DATETIME_TO_USE: 2024-05-23_0345PM\n",
       "global_data_root_parent_path changed to W:\\Data\n"
->>>>>>> 7bc80779
      ]
     },
     {
      "data": {
       "application/vnd.jupyter.widget-view+json": {
-<<<<<<< HEAD
-       "model_id": "77fadd92aaed48918d58e27337f24d6c",
-=======
        "model_id": "01dc4b9570d046da919658a05c95a0d2",
->>>>>>> 7bc80779
        "version_major": 2,
        "version_minor": 0
       },
       "text/plain": [
-       "ToggleButtons(description='Data Root:', layout=Layout(width='auto'), options=(PosixPath('/Users/pho/data'),), style=ToggleButtonsStyle(button_width='max-content'), tooltip='global_data_root_parent_path', value=PosixPath('/Users/pho/data'))"
+       "ToggleButtons(description='Data Root:', layout=Layout(width='auto'), options=(WindowsPath('W:/Data'),), style=ToggleButtonsStyle(button_width='max-content'), tooltip='global_data_root_parent_path', value=WindowsPath('W:/Data'))"
       ]
      },
      "execution_count": 25,
@@ -279,91 +268,32 @@
      "name": "stdout",
      "output_type": "stream",
      "text": [
-      "basedir: /Users/pho/data/KDIBA/gor01/one/2006-6-09_1-22-43\n",
-      "Computing loaded session pickle file results : /Users/pho/data/KDIBA/gor01/one/2006-6-09_1-22-43/loadedSessPickle.pkl... /Users/pho/data/KDIBA/gor01/one/2006-6-09_1-22-43/loadedSessPickle.pkl... failed to get the memory mapped file with err: '/nfs/turbo/umms-kdiba/Data/KDIBA/gor01/one/2006-6-09_1-22-43/2006-6-09_1-22-43.eeg' is not in the subpath of '/media/MAX/Data' OR one path is relative and the other is absolute.\n",
-      "failed to get the memory mapped file with err: '/nfs/turbo/umms-kdiba/Data/KDIBA/gor01/one/2006-6-09_1-22-43/2006-6-09_1-22-43.eeg' is not in the subpath of '/media/MAX/Data' OR one path is relative and the other is absolute.\n",
-      "failed to get the memory mapped file with err: '/nfs/turbo/umms-kdiba/Data/KDIBA/gor01/one/2006-6-09_1-22-43/2006-6-09_1-22-43.eeg' is not in the subpath of '/media/MAX/Data' OR one path is relative and the other is absolute.\n",
-      "failed to get the memory mapped file with err: '/nfs/turbo/umms-kdiba/Data/KDIBA/gor01/one/2006-6-09_1-22-43/2006-6-09_1-22-43.eeg' is not in the subpath of '/media/MAX/Data' OR one path is relative and the other is absolute.\n",
-      "failed to get the memory mapped file with err: '/nfs/turbo/umms-kdiba/Data/KDIBA/gor01/one/2006-6-09_1-22-43/2006-6-09_1-22-43.eeg' is not in the subpath of '/media/MAX/Data' OR one path is relative and the other is absolute.\n",
-      "failed to get the memory mapped file with err: '/nfs/turbo/umms-kdiba/Data/KDIBA/gor01/one/2006-6-09_1-22-43/2006-6-09_1-22-43.eeg' is not in the subpath of '/media/MAX/Data' OR one path is relative and the other is absolute.\n",
-      "failed to get the memory mapped file with err: '/nfs/turbo/umms-kdiba/Data/KDIBA/gor01/one/2006-6-09_1-22-43/2006-6-09_1-22-43.eeg' is not in the subpath of '/media/MAX/Data' OR one path is relative and the other is absolute.\n",
-      "failed to get the memory mapped file with err: '/nfs/turbo/umms-kdiba/Data/KDIBA/gor01/one/2006-6-09_1-22-43/2006-6-09_1-22-43.eeg' is not in the subpath of '/media/MAX/Data' OR one path is relative and the other is absolute.\n",
-      "failed to get the memory mapped file with err: '/nfs/turbo/umms-kdiba/Data/KDIBA/gor01/one/2006-6-09_1-22-43/2006-6-09_1-22-43.eeg' is not in the subpath of '/media/MAX/Data' OR one path is relative and the other is absolute.\n",
-      "failed to get the memory mapped file with err: '/nfs/turbo/umms-kdiba/Data/KDIBA/gor01/one/2006-6-09_1-22-43/2006-6-09_1-22-43.eeg' is not in the subpath of '/media/MAX/Data' OR one path is relative and the other is absolute.\n",
-      "failed to get the memory mapped file with err: '/nfs/turbo/umms-kdiba/Data/KDIBA/gor01/one/2006-6-09_1-22-43/2006-6-09_1-22-43.eeg' is not in the subpath of '/media/MAX/Data' OR one path is relative and the other is absolute.\n"
+      "basedir: W:\\Data\\KDIBA\\gor01\\two\\2006-6-09_22-24-40\n",
+      "Computing loaded session pickle file results : W:\\Data\\KDIBA\\gor01\\two\\2006-6-09_22-24-40\\loadedSessPickle.pkl... W:\\Data\\KDIBA\\gor01\\two\\2006-6-09_22-24-40\\loadedSessPickle.pkl... "
      ]
     },
     {
      "name": "stderr",
      "output_type": "stream",
      "text": [
-<<<<<<< HEAD
-      "INFO:2024-05-23_13-05-21.rMBP-16-2023.local.pipeline.kdiba.gor01.one.2006-6-09_1-22-43:==========================================================================================\n",
-      "========== Logger INIT \"2024-05-23_13-05-21.rMBP-16-2023.local.pipeline.kdiba.gor01.one.2006-6-09_1-22-43\" ==============================\n",
-      "INFO:2024-05-23_13-05-21.rMBP-16-2023.local.pipeline.kdiba.gor01.one.2006-6-09_1-22-43:NeuropyPipeline.__setstate__(state=\"{'pipeline_name': 'kdiba_pipeline', 'session_data_type': 'kdiba', '_stage': <pyphoplacecellanalysis.General.Pipeline.Stages.Display.DisplayPipelineStage object at 0x10a3898b0>}\")\n"
-=======
       "INFO:2024-05-23_15-05-04.Apogee.pipeline.kdiba.gor01.two.2006-6-09_22-24-40:==========================================================================================\n",
       "========== Logger INIT \"2024-05-23_15-05-04.Apogee.pipeline.kdiba.gor01.two.2006-6-09_22-24-40\" ==============================\n",
       "INFO:2024-05-23_15-05-04.Apogee.pipeline.kdiba.gor01.two.2006-6-09_22-24-40:NeuropyPipeline.__setstate__(state=\"{'pipeline_name': 'kdiba_pipeline', 'session_data_type': 'kdiba', '_stage': <pyphoplacecellanalysis.General.Pipeline.Stages.Display.DisplayPipelineStage object at 0x000001E03449D640>}\")\n"
->>>>>>> 7bc80779
      ]
     },
     {
      "name": "stdout",
      "output_type": "stream",
      "text": [
-<<<<<<< HEAD
-      "build_logger(full_logger_string=\"2024-05-23_13-05-21.rMBP-16-2023.local.pipeline.kdiba.gor01.one.2006-6-09_1-22-43\", file_logging_dir: None):\n",
-=======
       "build_logger(full_logger_string=\"2024-05-23_15-05-04.Apogee.pipeline.kdiba.gor01.two.2006-6-09_22-24-40\", file_logging_dir: None):\n",
->>>>>>> 7bc80779
       "done.\n",
-      "Loading pickled pipeline success: /Users/pho/data/KDIBA/gor01/one/2006-6-09_1-22-43/loadedSessPickle.pkl.\n",
-      "pipeline_needs_resave but skip_save_on_initial_load == True, so saving will be skipped entirely. Be sure to save manually if there are changes.\n",
-      "pipeline load success!\n",
-      "using provided computation_functions_name_includelist: ['lap_direction_determination', 'pf_computation', 'firing_rate_trends', 'position_decoding']\n"
+      "Loading pickled pipeline success: W:\\Data\\KDIBA\\gor01\\two\\2006-6-09_22-24-40\\loadedSessPickle.pkl.\n"
      ]
     },
     {
      "name": "stderr",
      "output_type": "stream",
      "text": [
-<<<<<<< HEAD
-      "INFO:2024-05-23_13-05-21.rMBP-16-2023.local.pipeline.kdiba.gor01.one.2006-6-09_1-22-43:select_filters(...) with: []\n",
-      "INFO:2024-05-23_13-05-21.rMBP-16-2023.local.pipeline.kdiba.gor01.one.2006-6-09_1-22-43:Performing perform_action_for_all_contexts with action EvaluationActions.EVALUATE_COMPUTATIONS on filtered_session with filter named \"maze1_odd\"...\n",
-      "INFO:2024-05-23_13-05-21.rMBP-16-2023.local.pipeline.kdiba.gor01.one.2006-6-09_1-22-43:WARNING: skipping computation because overwrite_extant_results=False and active_computation_results[maze1_odd] already exists and is non-None\n",
-      "INFO:2024-05-23_13-05-21.rMBP-16-2023.local.pipeline.kdiba.gor01.one.2006-6-09_1-22-43:\t TODO: this will prevent recomputation even when the excludelist/includelist or computation function definitions change. Rework so that this is smarter.\n",
-      "INFO:2024-05-23_13-05-21.rMBP-16-2023.local.pipeline.kdiba.gor01.one.2006-6-09_1-22-43:Performing perform_action_for_all_contexts with action EvaluationActions.EVALUATE_COMPUTATIONS on filtered_session with filter named \"maze2_odd\"...\n",
-      "INFO:2024-05-23_13-05-21.rMBP-16-2023.local.pipeline.kdiba.gor01.one.2006-6-09_1-22-43:WARNING: skipping computation because overwrite_extant_results=False and active_computation_results[maze2_odd] already exists and is non-None\n",
-      "INFO:2024-05-23_13-05-21.rMBP-16-2023.local.pipeline.kdiba.gor01.one.2006-6-09_1-22-43:\t TODO: this will prevent recomputation even when the excludelist/includelist or computation function definitions change. Rework so that this is smarter.\n",
-      "INFO:2024-05-23_13-05-21.rMBP-16-2023.local.pipeline.kdiba.gor01.one.2006-6-09_1-22-43:Performing perform_action_for_all_contexts with action EvaluationActions.EVALUATE_COMPUTATIONS on filtered_session with filter named \"maze_odd\"...\n",
-      "INFO:2024-05-23_13-05-21.rMBP-16-2023.local.pipeline.kdiba.gor01.one.2006-6-09_1-22-43:WARNING: skipping computation because overwrite_extant_results=False and active_computation_results[maze_odd] already exists and is non-None\n",
-      "INFO:2024-05-23_13-05-21.rMBP-16-2023.local.pipeline.kdiba.gor01.one.2006-6-09_1-22-43:\t TODO: this will prevent recomputation even when the excludelist/includelist or computation function definitions change. Rework so that this is smarter.\n",
-      "INFO:2024-05-23_13-05-21.rMBP-16-2023.local.pipeline.kdiba.gor01.one.2006-6-09_1-22-43:Performing perform_action_for_all_contexts with action EvaluationActions.EVALUATE_COMPUTATIONS on filtered_session with filter named \"maze1_even\"...\n",
-      "INFO:2024-05-23_13-05-21.rMBP-16-2023.local.pipeline.kdiba.gor01.one.2006-6-09_1-22-43:WARNING: skipping computation because overwrite_extant_results=False and active_computation_results[maze1_even] already exists and is non-None\n",
-      "INFO:2024-05-23_13-05-21.rMBP-16-2023.local.pipeline.kdiba.gor01.one.2006-6-09_1-22-43:\t TODO: this will prevent recomputation even when the excludelist/includelist or computation function definitions change. Rework so that this is smarter.\n",
-      "INFO:2024-05-23_13-05-21.rMBP-16-2023.local.pipeline.kdiba.gor01.one.2006-6-09_1-22-43:Performing perform_action_for_all_contexts with action EvaluationActions.EVALUATE_COMPUTATIONS on filtered_session with filter named \"maze2_even\"...\n",
-      "INFO:2024-05-23_13-05-21.rMBP-16-2023.local.pipeline.kdiba.gor01.one.2006-6-09_1-22-43:WARNING: skipping computation because overwrite_extant_results=False and active_computation_results[maze2_even] already exists and is non-None\n",
-      "INFO:2024-05-23_13-05-21.rMBP-16-2023.local.pipeline.kdiba.gor01.one.2006-6-09_1-22-43:\t TODO: this will prevent recomputation even when the excludelist/includelist or computation function definitions change. Rework so that this is smarter.\n",
-      "INFO:2024-05-23_13-05-21.rMBP-16-2023.local.pipeline.kdiba.gor01.one.2006-6-09_1-22-43:Performing perform_action_for_all_contexts with action EvaluationActions.EVALUATE_COMPUTATIONS on filtered_session with filter named \"maze_even\"...\n",
-      "INFO:2024-05-23_13-05-21.rMBP-16-2023.local.pipeline.kdiba.gor01.one.2006-6-09_1-22-43:WARNING: skipping computation because overwrite_extant_results=False and active_computation_results[maze_even] already exists and is non-None\n",
-      "INFO:2024-05-23_13-05-21.rMBP-16-2023.local.pipeline.kdiba.gor01.one.2006-6-09_1-22-43:\t TODO: this will prevent recomputation even when the excludelist/includelist or computation function definitions change. Rework so that this is smarter.\n",
-      "INFO:2024-05-23_13-05-21.rMBP-16-2023.local.pipeline.kdiba.gor01.one.2006-6-09_1-22-43:Performing perform_action_for_all_contexts with action EvaluationActions.EVALUATE_COMPUTATIONS on filtered_session with filter named \"maze1_any\"...\n",
-      "INFO:2024-05-23_13-05-21.rMBP-16-2023.local.pipeline.kdiba.gor01.one.2006-6-09_1-22-43:WARNING: skipping computation because overwrite_extant_results=False and active_computation_results[maze1_any] already exists and is non-None\n",
-      "INFO:2024-05-23_13-05-21.rMBP-16-2023.local.pipeline.kdiba.gor01.one.2006-6-09_1-22-43:\t TODO: this will prevent recomputation even when the excludelist/includelist or computation function definitions change. Rework so that this is smarter.\n",
-      "INFO:2024-05-23_13-05-21.rMBP-16-2023.local.pipeline.kdiba.gor01.one.2006-6-09_1-22-43:Performing perform_action_for_all_contexts with action EvaluationActions.EVALUATE_COMPUTATIONS on filtered_session with filter named \"maze2_any\"...\n",
-      "INFO:2024-05-23_13-05-21.rMBP-16-2023.local.pipeline.kdiba.gor01.one.2006-6-09_1-22-43:WARNING: skipping computation because overwrite_extant_results=False and active_computation_results[maze2_any] already exists and is non-None\n",
-      "INFO:2024-05-23_13-05-21.rMBP-16-2023.local.pipeline.kdiba.gor01.one.2006-6-09_1-22-43:\t TODO: this will prevent recomputation even when the excludelist/includelist or computation function definitions change. Rework so that this is smarter.\n",
-      "INFO:2024-05-23_13-05-21.rMBP-16-2023.local.pipeline.kdiba.gor01.one.2006-6-09_1-22-43:Performing perform_action_for_all_contexts with action EvaluationActions.EVALUATE_COMPUTATIONS on filtered_session with filter named \"maze_any\"...\n",
-      "INFO:2024-05-23_13-05-21.rMBP-16-2023.local.pipeline.kdiba.gor01.one.2006-6-09_1-22-43:WARNING: skipping computation because overwrite_extant_results=False and active_computation_results[maze_any] already exists and is non-None\n",
-      "INFO:2024-05-23_13-05-21.rMBP-16-2023.local.pipeline.kdiba.gor01.one.2006-6-09_1-22-43:\t TODO: this will prevent recomputation even when the excludelist/includelist or computation function definitions change. Rework so that this is smarter.\n",
-      "INFO:2024-05-23_13-05-21.rMBP-16-2023.local.pipeline.kdiba.gor01.one.2006-6-09_1-22-43:Performing global computations...\n",
-      "INFO:2024-05-23_13-05-21.rMBP-16-2023.local.pipeline.kdiba.gor01.one.2006-6-09_1-22-43:select_filters(...) with: []\n",
-      "INFO:2024-05-23_13-05-21.rMBP-16-2023.local.pipeline.kdiba.gor01.one.2006-6-09_1-22-43:Performing perform_action_for_all_contexts with action EvaluationActions.EVALUATE_COMPUTATIONS on filtered_session with filter named \"maze1_odd\"...\n",
-      "INFO:2024-05-23_13-05-21.rMBP-16-2023.local.pipeline.kdiba.gor01.one.2006-6-09_1-22-43:WARNING: skipping computation because overwrite_extant_results=False and active_computation_results[maze1_odd] already exists and is non-None\n",
-      "INFO:2024-05-23_13-05-21.rMBP-16-2023.local.pipeline.kdiba.gor01.one.2006-6-09_1-22-43:\t TODO: this will prevent recomputation even when the excludelist/includelist or computation function definitions change. Rework so that this is smarter.\n",
-      "INFO:2024-05-23_13-05-21.rMBP-16-2023.local.pipeline.kdiba.gor01.one.2006-6-09_1-22-43:Performing perform_action_for_all_contexts with action EvaluationActions.EVALUATE_COMPUTATIONS on filtered_session with filter named \"maze2_odd\"...\n"
-=======
       "INFO:2024-05-23_15-05-04.Apogee.pipeline.kdiba.gor01.two.2006-6-09_22-24-40:select_filters(...) with: []\n",
       "INFO:2024-05-23_15-05-04.Apogee.pipeline.kdiba.gor01.two.2006-6-09_22-24-40:Performing perform_action_for_all_contexts with action EvaluationActions.EVALUATE_COMPUTATIONS on filtered_session with filter named \"maze1_odd\"...\n",
       "INFO:2024-05-23_15-05-04.Apogee.pipeline.kdiba.gor01.two.2006-6-09_22-24-40:WARNING: skipping computation because overwrite_extant_results=False and active_computation_results[maze1_odd] already exists and is non-None\n",
@@ -453,80 +383,17 @@
       "INFO:2024-05-23_15-05-04.Apogee.pipeline.kdiba.gor01.two.2006-6-09_22-24-40:Performing global computations...\n",
       "INFO:2024-05-23_15-05-04.Apogee.pipeline.kdiba.gor01.two.2006-6-09_22-24-40:NeuropyPipeline.on_stage_changed(new_stage=\"PipelineStage.Displayed\")\n",
       "WARNING:2024-05-23_15-05-04.Apogee.pipeline.kdiba.gor01.two.2006-6-09_22-24-40:WARNING: saving_mode is SKIP_SAVING so pipeline will not be saved despite calling .save_pipeline(...).\n"
->>>>>>> 7bc80779
      ]
     },
     {
      "name": "stdout",
      "output_type": "stream",
      "text": [
+      "properties already present in pickled version. No need to save.\n",
+      "pipeline load success!\n",
+      "using provided computation_functions_name_includelist: ['lap_direction_determination', 'pf_computation', 'firing_rate_trends', 'position_decoding']\n",
       "WARNING: skipping computation because overwrite_extant_results=False and active_computation_results[maze1_odd] already exists and is non-None\n",
       "\t TODO: this will prevent recomputation even when the excludelist/includelist or computation function definitions change. Rework so that this is smarter.\n",
-      "WARNING: skipping computation because overwrite_extant_results=False and active_computation_results[maze2_odd] already exists and is non-None\n",
-      "\t TODO: this will prevent recomputation even when the excludelist/includelist or computation function definitions change. Rework so that this is smarter.\n",
-      "WARNING: skipping computation because overwrite_extant_results=False and active_computation_results[maze_odd] already exists and is non-None\n",
-      "\t TODO: this will prevent recomputation even when the excludelist/includelist or computation function definitions change. Rework so that this is smarter.\n",
-      "WARNING: skipping computation because overwrite_extant_results=False and active_computation_results[maze1_even] already exists and is non-None\n",
-      "\t TODO: this will prevent recomputation even when the excludelist/includelist or computation function definitions change. Rework so that this is smarter.\n",
-      "WARNING: skipping computation because overwrite_extant_results=False and active_computation_results[maze2_even] already exists and is non-None\n",
-      "\t TODO: this will prevent recomputation even when the excludelist/includelist or computation function definitions change. Rework so that this is smarter.\n",
-      "WARNING: skipping computation because overwrite_extant_results=False and active_computation_results[maze_even] already exists and is non-None\n",
-      "\t TODO: this will prevent recomputation even when the excludelist/includelist or computation function definitions change. Rework so that this is smarter.\n",
-      "WARNING: skipping computation because overwrite_extant_results=False and active_computation_results[maze1_any] already exists and is non-None\n",
-      "\t TODO: this will prevent recomputation even when the excludelist/includelist or computation function definitions change. Rework so that this is smarter.\n",
-      "WARNING: skipping computation because overwrite_extant_results=False and active_computation_results[maze2_any] already exists and is non-None\n",
-      "\t TODO: this will prevent recomputation even when the excludelist/includelist or computation function definitions change. Rework so that this is smarter.\n",
-      "WARNING: skipping computation because overwrite_extant_results=False and active_computation_results[maze_any] already exists and is non-None\n",
-      "\t TODO: this will prevent recomputation even when the excludelist/includelist or computation function definitions change. Rework so that this is smarter.\n",
-      "WARNING: skipping computation because overwrite_extant_results=False and active_computation_results[maze1_odd] already exists and is non-None\n",
-      "\t TODO: this will prevent recomputation even when the excludelist/includelist or computation function definitions change. Rework so that this is smarter.\n"
-     ]
-    },
-    {
-     "name": "stderr",
-     "output_type": "stream",
-     "text": [
-      "INFO:2024-05-23_13-05-21.rMBP-16-2023.local.pipeline.kdiba.gor01.one.2006-6-09_1-22-43:WARNING: skipping computation because overwrite_extant_results=False and active_computation_results[maze2_odd] already exists and is non-None\n",
-      "INFO:2024-05-23_13-05-21.rMBP-16-2023.local.pipeline.kdiba.gor01.one.2006-6-09_1-22-43:\t TODO: this will prevent recomputation even when the excludelist/includelist or computation function definitions change. Rework so that this is smarter.\n",
-      "INFO:2024-05-23_13-05-21.rMBP-16-2023.local.pipeline.kdiba.gor01.one.2006-6-09_1-22-43:Performing perform_action_for_all_contexts with action EvaluationActions.EVALUATE_COMPUTATIONS on filtered_session with filter named \"maze_odd\"...\n",
-      "INFO:2024-05-23_13-05-21.rMBP-16-2023.local.pipeline.kdiba.gor01.one.2006-6-09_1-22-43:WARNING: skipping computation because overwrite_extant_results=False and active_computation_results[maze_odd] already exists and is non-None\n",
-      "INFO:2024-05-23_13-05-21.rMBP-16-2023.local.pipeline.kdiba.gor01.one.2006-6-09_1-22-43:\t TODO: this will prevent recomputation even when the excludelist/includelist or computation function definitions change. Rework so that this is smarter.\n",
-      "INFO:2024-05-23_13-05-21.rMBP-16-2023.local.pipeline.kdiba.gor01.one.2006-6-09_1-22-43:Performing perform_action_for_all_contexts with action EvaluationActions.EVALUATE_COMPUTATIONS on filtered_session with filter named \"maze1_even\"...\n",
-      "INFO:2024-05-23_13-05-21.rMBP-16-2023.local.pipeline.kdiba.gor01.one.2006-6-09_1-22-43:WARNING: skipping computation because overwrite_extant_results=False and active_computation_results[maze1_even] already exists and is non-None\n",
-      "INFO:2024-05-23_13-05-21.rMBP-16-2023.local.pipeline.kdiba.gor01.one.2006-6-09_1-22-43:\t TODO: this will prevent recomputation even when the excludelist/includelist or computation function definitions change. Rework so that this is smarter.\n",
-      "INFO:2024-05-23_13-05-21.rMBP-16-2023.local.pipeline.kdiba.gor01.one.2006-6-09_1-22-43:Performing perform_action_for_all_contexts with action EvaluationActions.EVALUATE_COMPUTATIONS on filtered_session with filter named \"maze2_even\"...\n",
-      "INFO:2024-05-23_13-05-21.rMBP-16-2023.local.pipeline.kdiba.gor01.one.2006-6-09_1-22-43:WARNING: skipping computation because overwrite_extant_results=False and active_computation_results[maze2_even] already exists and is non-None\n",
-      "INFO:2024-05-23_13-05-21.rMBP-16-2023.local.pipeline.kdiba.gor01.one.2006-6-09_1-22-43:\t TODO: this will prevent recomputation even when the excludelist/includelist or computation function definitions change. Rework so that this is smarter.\n",
-      "INFO:2024-05-23_13-05-21.rMBP-16-2023.local.pipeline.kdiba.gor01.one.2006-6-09_1-22-43:Performing perform_action_for_all_contexts with action EvaluationActions.EVALUATE_COMPUTATIONS on filtered_session with filter named \"maze_even\"...\n",
-      "INFO:2024-05-23_13-05-21.rMBP-16-2023.local.pipeline.kdiba.gor01.one.2006-6-09_1-22-43:WARNING: skipping computation because overwrite_extant_results=False and active_computation_results[maze_even] already exists and is non-None\n",
-      "INFO:2024-05-23_13-05-21.rMBP-16-2023.local.pipeline.kdiba.gor01.one.2006-6-09_1-22-43:\t TODO: this will prevent recomputation even when the excludelist/includelist or computation function definitions change. Rework so that this is smarter.\n",
-      "INFO:2024-05-23_13-05-21.rMBP-16-2023.local.pipeline.kdiba.gor01.one.2006-6-09_1-22-43:Performing perform_action_for_all_contexts with action EvaluationActions.EVALUATE_COMPUTATIONS on filtered_session with filter named \"maze1_any\"...\n",
-      "INFO:2024-05-23_13-05-21.rMBP-16-2023.local.pipeline.kdiba.gor01.one.2006-6-09_1-22-43:WARNING: skipping computation because overwrite_extant_results=False and active_computation_results[maze1_any] already exists and is non-None\n",
-      "INFO:2024-05-23_13-05-21.rMBP-16-2023.local.pipeline.kdiba.gor01.one.2006-6-09_1-22-43:\t TODO: this will prevent recomputation even when the excludelist/includelist or computation function definitions change. Rework so that this is smarter.\n",
-      "INFO:2024-05-23_13-05-21.rMBP-16-2023.local.pipeline.kdiba.gor01.one.2006-6-09_1-22-43:Performing perform_action_for_all_contexts with action EvaluationActions.EVALUATE_COMPUTATIONS on filtered_session with filter named \"maze2_any\"...\n",
-      "INFO:2024-05-23_13-05-21.rMBP-16-2023.local.pipeline.kdiba.gor01.one.2006-6-09_1-22-43:WARNING: skipping computation because overwrite_extant_results=False and active_computation_results[maze2_any] already exists and is non-None\n",
-      "INFO:2024-05-23_13-05-21.rMBP-16-2023.local.pipeline.kdiba.gor01.one.2006-6-09_1-22-43:\t TODO: this will prevent recomputation even when the excludelist/includelist or computation function definitions change. Rework so that this is smarter.\n",
-      "INFO:2024-05-23_13-05-21.rMBP-16-2023.local.pipeline.kdiba.gor01.one.2006-6-09_1-22-43:Performing perform_action_for_all_contexts with action EvaluationActions.EVALUATE_COMPUTATIONS on filtered_session with filter named \"maze_any\"...\n",
-      "INFO:2024-05-23_13-05-21.rMBP-16-2023.local.pipeline.kdiba.gor01.one.2006-6-09_1-22-43:WARNING: skipping computation because overwrite_extant_results=False and active_computation_results[maze_any] already exists and is non-None\n",
-      "INFO:2024-05-23_13-05-21.rMBP-16-2023.local.pipeline.kdiba.gor01.one.2006-6-09_1-22-43:\t TODO: this will prevent recomputation even when the excludelist/includelist or computation function definitions change. Rework so that this is smarter.\n",
-      "INFO:2024-05-23_13-05-21.rMBP-16-2023.local.pipeline.kdiba.gor01.one.2006-6-09_1-22-43:Performing global computations...\n",
-      "INFO:2024-05-23_13-05-21.rMBP-16-2023.local.pipeline.kdiba.gor01.one.2006-6-09_1-22-43:select_filters(...) with: []\n",
-      "INFO:2024-05-23_13-05-21.rMBP-16-2023.local.pipeline.kdiba.gor01.one.2006-6-09_1-22-43:Performing perform_action_for_all_contexts with action EvaluationActions.EVALUATE_COMPUTATIONS on filtered_session with filter named \"maze1_odd\"...\n",
-      "INFO:2024-05-23_13-05-21.rMBP-16-2023.local.pipeline.kdiba.gor01.one.2006-6-09_1-22-43:WARNING: skipping computation because overwrite_extant_results=False and active_computation_results[maze1_odd] already exists and is non-None\n",
-      "INFO:2024-05-23_13-05-21.rMBP-16-2023.local.pipeline.kdiba.gor01.one.2006-6-09_1-22-43:\t TODO: this will prevent recomputation even when the excludelist/includelist or computation function definitions change. Rework so that this is smarter.\n",
-      "INFO:2024-05-23_13-05-21.rMBP-16-2023.local.pipeline.kdiba.gor01.one.2006-6-09_1-22-43:Performing perform_action_for_all_contexts with action EvaluationActions.EVALUATE_COMPUTATIONS on filtered_session with filter named \"maze2_odd\"...\n",
-      "INFO:2024-05-23_13-05-21.rMBP-16-2023.local.pipeline.kdiba.gor01.one.2006-6-09_1-22-43:WARNING: skipping computation because overwrite_extant_results=False and active_computation_results[maze2_odd] already exists and is non-None\n",
-      "INFO:2024-05-23_13-05-21.rMBP-16-2023.local.pipeline.kdiba.gor01.one.2006-6-09_1-22-43:\t TODO: this will prevent recomputation even when the excludelist/includelist or computation function definitions change. Rework so that this is smarter.\n",
-      "INFO:2024-05-23_13-05-21.rMBP-16-2023.local.pipeline.kdiba.gor01.one.2006-6-09_1-22-43:Performing perform_action_for_all_contexts with action EvaluationActions.EVALUATE_COMPUTATIONS on filtered_session with filter named \"maze_odd\"...\n",
-      "INFO:2024-05-23_13-05-21.rMBP-16-2023.local.pipeline.kdiba.gor01.one.2006-6-09_1-22-43:WARNING: skipping computation because overwrite_extant_results=False and active_computation_results[maze_odd] already exists and is non-None\n",
-      "INFO:2024-05-23_13-05-21.rMBP-16-2023.local.pipeline.kdiba.gor01.one.2006-6-09_1-22-43:\t TODO: this will prevent recomputation even when the excludelist/includelist or computation function definitions change. Rework so that this is smarter.\n",
-      "INFO:2024-05-23_13-05-21.rMBP-16-2023.local.pipeline.kdiba.gor01.one.2006-6-09_1-22-43:Performing perform_action_for_all_contexts with action EvaluationActions.EVALUATE_COMPUTATIONS on filtered_session with filter named \"maze1_even\"...\n"
-     ]
-    },
-    {
-     "name": "stdout",
-     "output_type": "stream",
-     "text": [
       "WARNING: skipping computation because overwrite_extant_results=False and active_computation_results[maze2_odd] already exists and is non-None\n",
       "\t TODO: this will prevent recomputation even when the excludelist/includelist or computation function definitions change. Rework so that this is smarter.\n",
       "WARNING: skipping computation because overwrite_extant_results=False and active_computation_results[maze_odd] already exists and is non-None\n",
@@ -548,40 +415,25 @@
       "WARNING: skipping computation because overwrite_extant_results=False and active_computation_results[maze2_odd] already exists and is non-None\n",
       "\t TODO: this will prevent recomputation even when the excludelist/includelist or computation function definitions change. Rework so that this is smarter.\n",
       "WARNING: skipping computation because overwrite_extant_results=False and active_computation_results[maze_odd] already exists and is non-None\n",
-      "\t TODO: this will prevent recomputation even when the excludelist/includelist or computation function definitions change. Rework so that this is smarter.\n"
-     ]
-    },
-    {
-     "name": "stderr",
-     "output_type": "stream",
-     "text": [
-      "INFO:2024-05-23_13-05-21.rMBP-16-2023.local.pipeline.kdiba.gor01.one.2006-6-09_1-22-43:WARNING: skipping computation because overwrite_extant_results=False and active_computation_results[maze1_even] already exists and is non-None\n",
-      "INFO:2024-05-23_13-05-21.rMBP-16-2023.local.pipeline.kdiba.gor01.one.2006-6-09_1-22-43:\t TODO: this will prevent recomputation even when the excludelist/includelist or computation function definitions change. Rework so that this is smarter.\n",
-      "INFO:2024-05-23_13-05-21.rMBP-16-2023.local.pipeline.kdiba.gor01.one.2006-6-09_1-22-43:Performing perform_action_for_all_contexts with action EvaluationActions.EVALUATE_COMPUTATIONS on filtered_session with filter named \"maze2_even\"...\n",
-      "INFO:2024-05-23_13-05-21.rMBP-16-2023.local.pipeline.kdiba.gor01.one.2006-6-09_1-22-43:WARNING: skipping computation because overwrite_extant_results=False and active_computation_results[maze2_even] already exists and is non-None\n",
-      "INFO:2024-05-23_13-05-21.rMBP-16-2023.local.pipeline.kdiba.gor01.one.2006-6-09_1-22-43:\t TODO: this will prevent recomputation even when the excludelist/includelist or computation function definitions change. Rework so that this is smarter.\n",
-      "INFO:2024-05-23_13-05-21.rMBP-16-2023.local.pipeline.kdiba.gor01.one.2006-6-09_1-22-43:Performing perform_action_for_all_contexts with action EvaluationActions.EVALUATE_COMPUTATIONS on filtered_session with filter named \"maze_even\"...\n",
-      "INFO:2024-05-23_13-05-21.rMBP-16-2023.local.pipeline.kdiba.gor01.one.2006-6-09_1-22-43:WARNING: skipping computation because overwrite_extant_results=False and active_computation_results[maze_even] already exists and is non-None\n",
-      "INFO:2024-05-23_13-05-21.rMBP-16-2023.local.pipeline.kdiba.gor01.one.2006-6-09_1-22-43:\t TODO: this will prevent recomputation even when the excludelist/includelist or computation function definitions change. Rework so that this is smarter.\n",
-      "INFO:2024-05-23_13-05-21.rMBP-16-2023.local.pipeline.kdiba.gor01.one.2006-6-09_1-22-43:Performing perform_action_for_all_contexts with action EvaluationActions.EVALUATE_COMPUTATIONS on filtered_session with filter named \"maze1_any\"...\n",
-      "INFO:2024-05-23_13-05-21.rMBP-16-2023.local.pipeline.kdiba.gor01.one.2006-6-09_1-22-43:WARNING: skipping computation because overwrite_extant_results=False and active_computation_results[maze1_any] already exists and is non-None\n",
-      "INFO:2024-05-23_13-05-21.rMBP-16-2023.local.pipeline.kdiba.gor01.one.2006-6-09_1-22-43:\t TODO: this will prevent recomputation even when the excludelist/includelist or computation function definitions change. Rework so that this is smarter.\n",
-      "INFO:2024-05-23_13-05-21.rMBP-16-2023.local.pipeline.kdiba.gor01.one.2006-6-09_1-22-43:Performing perform_action_for_all_contexts with action EvaluationActions.EVALUATE_COMPUTATIONS on filtered_session with filter named \"maze2_any\"...\n",
-      "INFO:2024-05-23_13-05-21.rMBP-16-2023.local.pipeline.kdiba.gor01.one.2006-6-09_1-22-43:WARNING: skipping computation because overwrite_extant_results=False and active_computation_results[maze2_any] already exists and is non-None\n",
-      "INFO:2024-05-23_13-05-21.rMBP-16-2023.local.pipeline.kdiba.gor01.one.2006-6-09_1-22-43:\t TODO: this will prevent recomputation even when the excludelist/includelist or computation function definitions change. Rework so that this is smarter.\n",
-      "INFO:2024-05-23_13-05-21.rMBP-16-2023.local.pipeline.kdiba.gor01.one.2006-6-09_1-22-43:Performing perform_action_for_all_contexts with action EvaluationActions.EVALUATE_COMPUTATIONS on filtered_session with filter named \"maze_any\"...\n",
-      "INFO:2024-05-23_13-05-21.rMBP-16-2023.local.pipeline.kdiba.gor01.one.2006-6-09_1-22-43:WARNING: skipping computation because overwrite_extant_results=False and active_computation_results[maze_any] already exists and is non-None\n",
-      "INFO:2024-05-23_13-05-21.rMBP-16-2023.local.pipeline.kdiba.gor01.one.2006-6-09_1-22-43:\t TODO: this will prevent recomputation even when the excludelist/includelist or computation function definitions change. Rework so that this is smarter.\n",
-      "INFO:2024-05-23_13-05-21.rMBP-16-2023.local.pipeline.kdiba.gor01.one.2006-6-09_1-22-43:Performing global computations...\n",
-      "INFO:2024-05-23_13-05-21.rMBP-16-2023.local.pipeline.kdiba.gor01.one.2006-6-09_1-22-43:NeuropyPipeline.on_stage_changed(new_stage=\"PipelineStage.Displayed\")\n",
-      "WARNING:2024-05-23_13-05-21.rMBP-16-2023.local.pipeline.kdiba.gor01.one.2006-6-09_1-22-43:WARNING: saving_mode is SKIP_SAVING so pipeline will not be saved despite calling .save_pipeline(...).\n",
-      "WARNING:2024-05-23_13-05-21.rMBP-16-2023.local.pipeline.kdiba.gor01.one.2006-6-09_1-22-43:WARNING: saving_mode is SKIP_SAVING so pipeline will not be saved despite calling .save_pipeline(...).\n"
-     ]
-    },
-    {
-     "name": "stdout",
-     "output_type": "stream",
-     "text": [
+      "\t TODO: this will prevent recomputation even when the excludelist/includelist or computation function definitions change. Rework so that this is smarter.\n",
+      "WARNING: skipping computation because overwrite_extant_results=False and active_computation_results[maze1_even] already exists and is non-None\n",
+      "\t TODO: this will prevent recomputation even when the excludelist/includelist or computation function definitions change. Rework so that this is smarter.\n",
+      "WARNING: skipping computation because overwrite_extant_results=False and active_computation_results[maze2_even] already exists and is non-None\n",
+      "\t TODO: this will prevent recomputation even when the excludelist/includelist or computation function definitions change. Rework so that this is smarter.\n",
+      "WARNING: skipping computation because overwrite_extant_results=False and active_computation_results[maze_even] already exists and is non-None\n",
+      "\t TODO: this will prevent recomputation even when the excludelist/includelist or computation function definitions change. Rework so that this is smarter.\n",
+      "WARNING: skipping computation because overwrite_extant_results=False and active_computation_results[maze1_any] already exists and is non-None\n",
+      "\t TODO: this will prevent recomputation even when the excludelist/includelist or computation function definitions change. Rework so that this is smarter.\n",
+      "WARNING: skipping computation because overwrite_extant_results=False and active_computation_results[maze2_any] already exists and is non-None\n",
+      "\t TODO: this will prevent recomputation even when the excludelist/includelist or computation function definitions change. Rework so that this is smarter.\n",
+      "WARNING: skipping computation because overwrite_extant_results=False and active_computation_results[maze_any] already exists and is non-None\n",
+      "\t TODO: this will prevent recomputation even when the excludelist/includelist or computation function definitions change. Rework so that this is smarter.\n",
+      "WARNING: skipping computation because overwrite_extant_results=False and active_computation_results[maze1_odd] already exists and is non-None\n",
+      "\t TODO: this will prevent recomputation even when the excludelist/includelist or computation function definitions change. Rework so that this is smarter.\n",
+      "WARNING: skipping computation because overwrite_extant_results=False and active_computation_results[maze2_odd] already exists and is non-None\n",
+      "\t TODO: this will prevent recomputation even when the excludelist/includelist or computation function definitions change. Rework so that this is smarter.\n",
+      "WARNING: skipping computation because overwrite_extant_results=False and active_computation_results[maze_odd] already exists and is non-None\n",
+      "\t TODO: this will prevent recomputation even when the excludelist/includelist or computation function definitions change. Rework so that this is smarter.\n",
       "WARNING: skipping computation because overwrite_extant_results=False and active_computation_results[maze1_even] already exists and is non-None\n",
       "\t TODO: this will prevent recomputation even when the excludelist/includelist or computation function definitions change. Rework so that this is smarter.\n",
       "WARNING: skipping computation because overwrite_extant_results=False and active_computation_results[maze2_even] already exists and is non-None\n",
@@ -602,36 +454,7 @@
       "DEPRICATION WARNING: workaround to allow subscripting ComputationResult objects. Will be depricated. key: computed_data\n",
       "DEPRICATION WARNING: workaround to allow subscripting ComputationResult objects. Will be depricated. key: computed_data\n",
       "DEPRICATION WARNING: workaround to allow subscripting ComputationResult objects. Will be depricated. key: computed_data\n",
-      "were pipeline preprocessing parameters missing and updated?: False\n",
-      "WARNING: filtered_contexts['maze1_odd']'s actual context name is incorrect. \n",
-      "\ta_filtered_ctxt.filter_name: 'maze2' != desired_filter_name: 'maze1_odd'\n",
-      "\tUpdating it. (THIS IS A HACK)\n",
-      "WARNING: filtered_contexts['maze2_odd']'s actual context name is incorrect. \n",
-      "\ta_filtered_ctxt.filter_name: 'maze2' != desired_filter_name: 'maze2_odd'\n",
-      "\tUpdating it. (THIS IS A HACK)\n",
-      "WARNING: filtered_contexts['maze_odd']'s actual context name is incorrect. \n",
-      "\ta_filtered_ctxt.filter_name: 'maze' != desired_filter_name: 'maze_odd'\n",
-      "\tUpdating it. (THIS IS A HACK)\n",
-      "WARNING: filtered_contexts['maze1_even']'s actual context name is incorrect. \n",
-      "\ta_filtered_ctxt.filter_name: 'maze2' != desired_filter_name: 'maze1_even'\n",
-      "\tUpdating it. (THIS IS A HACK)\n",
-      "WARNING: filtered_contexts['maze2_even']'s actual context name is incorrect. \n",
-      "\ta_filtered_ctxt.filter_name: 'maze2' != desired_filter_name: 'maze2_even'\n",
-      "\tUpdating it. (THIS IS A HACK)\n",
-      "WARNING: filtered_contexts['maze_even']'s actual context name is incorrect. \n",
-      "\ta_filtered_ctxt.filter_name: 'maze' != desired_filter_name: 'maze_even'\n",
-      "\tUpdating it. (THIS IS A HACK)\n",
-      "WARNING: filtered_contexts['maze1_any']'s actual context name is incorrect. \n",
-      "\ta_filtered_ctxt.filter_name: 'maze2' != desired_filter_name: 'maze1_any'\n",
-      "\tUpdating it. (THIS IS A HACK)\n",
-      "WARNING: filtered_contexts['maze2_any']'s actual context name is incorrect. \n",
-      "\ta_filtered_ctxt.filter_name: 'maze2' != desired_filter_name: 'maze2_any'\n",
-      "\tUpdating it. (THIS IS A HACK)\n",
-      "WARNING: filtered_contexts['maze_any']'s actual context name is incorrect. \n",
-      "\ta_filtered_ctxt.filter_name: 'maze' != desired_filter_name: 'maze_any'\n",
-      "\tUpdating it. (THIS IS A HACK)\n",
-      "was_updated: True\n",
-      "WARNING: saving_mode is SKIP_SAVING so pipeline will not be saved despite calling .save_pipeline(...).\n"
+      "were pipeline preprocessing parameters missing and updated?: False\n"
      ]
     }
    ],
@@ -648,14 +471,14 @@
     "# 0, 1, 2, 3, 4, 5, 6, 7, [8], [9], 10, 11, [12], 13, 14, [15], [16], 17, \n",
     "# curr_context: IdentifyingContext = good_contexts_list[1] # select the session from all of the good sessions here.\n",
     "# curr_context = IdentifyingContext(format_name='kdiba',animal='gor01',exper_name='one',session_name='2006-6-08_14-26-15') # 2024-04-30 - Completely cleaned.\n",
-    "curr_context = IdentifyingContext(format_name='kdiba',animal='gor01',exper_name='one',session_name='2006-6-09_1-22-43') # DONE, might be the BEST SESSION, good example session with lots of place cells, clean replays, and clear bar graphs.\n",
+    "# curr_context = IdentifyingContext(format_name='kdiba',animal='gor01',exper_name='one',session_name='2006-6-09_1-22-43') # DONE, might be the BEST SESSION, good example session with lots of place cells, clean replays, and clear bar graphs.\n",
     "# curr_context = IdentifyingContext(format_name='kdiba',animal='gor01',exper_name='one',session_name='2006-6-12_15-55-31') # DONE, Good Pfs but no good replays ---- VERY weird effect of the replays, a sharp drop to strongly negative values more than 3/4 through the experiment.\n",
     "\n",
     "# curr_context = IdentifyingContext(format_name='kdiba',animal='gor01',exper_name='one',session_name='2006-6-13_14-42-6') # BAD, 2023-07-14, unsure why still.\n",
     "# curr_context = IdentifyingContext(format_name='kdiba',animal='gor01',exper_name='two',session_name='2006-6-07_16-40-19') # DONE, GREAT, both good Pfs and replays! Interesting see-saw!\n",
     "\n",
     "# curr_context = IdentifyingContext(format_name='kdiba',animal='gor01',exper_name='two',session_name='2006-6-08_21-16-25') # DONE, Added replay selections. Very \"jumpy\" between the starts and ends of the track.\n",
-    "# curr_context = IdentifyingContext(format_name='kdiba',animal='gor01',exper_name='two',session_name='2006-6-09_22-24-40') # 2024-01-10 new RANKORDER APOGEE | DONE, Added replay selections. A TON of putative replays in general, most bad, but some good. LOOKIN GOOD!\n",
+    "curr_context = IdentifyingContext(format_name='kdiba',animal='gor01',exper_name='two',session_name='2006-6-09_22-24-40') # 2024-01-10 new RANKORDER APOGEE | DONE, Added replay selections. A TON of putative replays in general, most bad, but some good. LOOKIN GOOD!\n",
     "# curr_context = IdentifyingContext(format_name='kdiba',animal='gor01',exper_name='twolong_LR_pf1Dsession_name='2006-4-12_15-25-59') # BAD, No Epochs\n",
     "# curr_context = IdentifyingContext(format_name='kdiba',animal='vvp01',exper_name='two',session_name='2006-4-16_18-47-52')\n",
     "# curr_context = IdentifyingContext(format_name='kdiba',animal='vvp01',exper_name='two',session_name='2006-4-17_12-52-15')\n",
@@ -886,9 +709,8 @@
       "included includelist is specified: ['lap_direction_determination', 'pf_computation', 'firing_rate_trends', 'pfdt_computation', 'extended_stats', 'ratemap_peaks_prominence2d', 'long_short_decoding_analyses', 'jonathan_firing_rate_analysis', 'long_short_fr_indicies_analyses', 'short_long_pf_overlap_analyses', 'long_short_post_decoding', 'long_short_inst_spike_rate_groups', 'long_short_endcap_analysis', 'split_to_directional_laps', 'merged_directional_placefields', 'rank_order_shuffle_analysis', 'directional_train_test_split', 'directional_decoders_decode_continuous', 'directional_decoders_evaluate_epochs', 'directional_decoders_epoch_heuristic_scoring'], so only performing these extended computations.\n",
       "Running batch_evaluate_required_computations(...) with global_epoch_name: \"maze_any\"\n",
       "WARNING: FIXME TODO 2024-05-08 08:20: - [ ] Disabled checking for 'combined_best_direction_indicies', which is missing from both the laps and ripple dataframes after fresh computation for some reason.\n",
-      "Missing required columns in DataFrame (DataFrame Identifier: long_LR): {'integral_second_derivative', 'stddev_of_diff', 'total_variation'}\n",
       "done with all batch_evaluate_required_computations(...).\n",
-      "Pre-load global computations: needs_computation_output_dict: ['directional_decoders_epoch_heuristic_scoring']\n"
+      "Pre-load global computations: needs_computation_output_dict: []\n"
      ]
     }
    ],
@@ -914,10 +736,9 @@
      "name": "stdout",
      "output_type": "stream",
      "text": [
-      "Computing loaded session pickle file results : /Users/pho/data/KDIBA/gor01/one/2006-6-09_1-22-43/output/global_computation_results.pkl... /Users/pho/data/KDIBA/gor01/one/2006-6-09_1-22-43/output/global_computation_results.pkl... failed to get the memory mapped file with err: '/nfs/turbo/umms-kdiba/Data/KDIBA/gor01/one/2006-6-09_1-22-43/2006-6-09_1-22-43.eeg' is not in the subpath of '/media/MAX/Data' OR one path is relative and the other is absolute.\n",
-      "done.\n",
-      "sucessfully_updated_keys: ['DirectionalLaps', 'DirectionalMergedDecoders', 'RankOrder', 'long_short_leave_one_out_decoding_analysis', 'short_long_pf_overlap_analyses', 'long_short_fr_indicies_analysis', 'jonathan_firing_rate_analysis', 'long_short_post_decoding', 'TrainTestSplit', 'DirectionalDecodersDecoded', 'long_short_inst_spike_rate_groups', 'long_short_endcap', 'DirectionalDecodersEpochsEvaluations']\n",
-      "successfully_loaded_keys: ['DirectionalLaps', 'DirectionalMergedDecoders', 'RankOrder', 'long_short_leave_one_out_decoding_analysis', 'short_long_pf_overlap_analyses', 'long_short_fr_indicies_analysis', 'jonathan_firing_rate_analysis', 'long_short_post_decoding', 'TrainTestSplit', 'DirectionalDecodersDecoded', 'long_short_inst_spike_rate_groups', 'long_short_endcap', 'DirectionalDecodersEpochsEvaluations']\n"
+      "Computing loaded session pickle file results : W:\\Data\\KDIBA\\gor01\\two\\2006-6-09_22-24-40\\output\\global_computation_results.pkl... W:\\Data\\KDIBA\\gor01\\two\\2006-6-09_22-24-40\\output\\global_computation_results.pkl... done.\n",
+      "sucessfully_updated_keys: ['DirectionalLaps', 'DirectionalMergedDecoders', 'RankOrder', 'DirectionalDecodersEpochsEvaluations', 'long_short_leave_one_out_decoding_analysis', 'short_long_pf_overlap_analyses', 'long_short_fr_indicies_analysis', 'jonathan_firing_rate_analysis', 'long_short_post_decoding', 'long_short_inst_spike_rate_groups', 'long_short_endcap', 'TrainTestSplit', 'DirectionalDecodersDecoded']\n",
+      "successfully_loaded_keys: ['DirectionalLaps', 'DirectionalMergedDecoders', 'RankOrder', 'DirectionalDecodersEpochsEvaluations', 'long_short_leave_one_out_decoding_analysis', 'short_long_pf_overlap_analyses', 'long_short_fr_indicies_analysis', 'jonathan_firing_rate_analysis', 'long_short_post_decoding', 'long_short_inst_spike_rate_groups', 'long_short_endcap', 'TrainTestSplit', 'DirectionalDecodersDecoded']\n"
      ]
     }
    ],
@@ -965,9 +786,8 @@
       "included includelist is specified: ['lap_direction_determination', 'pf_computation', 'firing_rate_trends', 'pfdt_computation', 'extended_stats', 'ratemap_peaks_prominence2d', 'long_short_decoding_analyses', 'jonathan_firing_rate_analysis', 'long_short_fr_indicies_analyses', 'short_long_pf_overlap_analyses', 'long_short_post_decoding', 'long_short_inst_spike_rate_groups', 'long_short_endcap_analysis', 'split_to_directional_laps', 'merged_directional_placefields', 'rank_order_shuffle_analysis', 'directional_train_test_split', 'directional_decoders_decode_continuous', 'directional_decoders_evaluate_epochs', 'directional_decoders_epoch_heuristic_scoring'], so only performing these extended computations.\n",
       "Running batch_evaluate_required_computations(...) with global_epoch_name: \"maze_any\"\n",
       "WARNING: FIXME TODO 2024-05-08 08:20: - [ ] Disabled checking for 'combined_best_direction_indicies', which is missing from both the laps and ripple dataframes after fresh computation for some reason.\n",
-      "Missing required columns in DataFrame (DataFrame Identifier: long_LR): {'integral_second_derivative', 'stddev_of_diff', 'total_variation'}\n",
       "done with all batch_evaluate_required_computations(...).\n",
-      "Post-load global computations: needs_computation_output_dict: ['directional_decoders_epoch_heuristic_scoring']\n"
+      "Post-load global computations: needs_computation_output_dict: []\n"
      ]
     }
    ],
@@ -1016,19 +836,8 @@
       "included includelist is specified: ['lap_direction_determination', 'pf_computation', 'firing_rate_trends', 'pfdt_computation', 'extended_stats', 'ratemap_peaks_prominence2d', 'long_short_decoding_analyses', 'jonathan_firing_rate_analysis', 'long_short_fr_indicies_analyses', 'short_long_pf_overlap_analyses', 'long_short_post_decoding', 'long_short_inst_spike_rate_groups', 'long_short_endcap_analysis', 'split_to_directional_laps', 'merged_directional_placefields', 'rank_order_shuffle_analysis', 'directional_train_test_split', 'directional_decoders_decode_continuous', 'directional_decoders_evaluate_epochs', 'directional_decoders_epoch_heuristic_scoring'], so only performing these extended computations.\n",
       "Running batch_extended_computations(...) with global_epoch_name: \"maze_any\"\n",
       "WARNING: FIXME TODO 2024-05-08 08:20: - [ ] Disabled checking for 'combined_best_direction_indicies', which is missing from both the laps and ripple dataframes after fresh computation for some reason.\n",
-      "Missing required columns in DataFrame (DataFrame Identifier: long_LR): {'integral_second_derivative', 'stddev_of_diff', 'total_variation'}\n",
-      "directional_decoders_epoch_heuristic_scoring missing.\n",
-      "\t Recomputing directional_decoders_epoch_heuristic_scoring...\n",
-      "\t done.\n",
       "done with all batch_extended_computations(...).\n",
-      "newly_computed_values: [('directional_decoders_epoch_heuristic_scoring', 'maze_any')].\n",
-      "\n",
-      "\n",
-      "!!WARNING!!: changes to global results have been made but they will not be saved since saving_mode.value == \"skip_saving\"\n",
-      "\tthe global results are currently unsaved! proceed with caution and save as soon as you can!\n",
-      "\n",
-      "\n",
-      "\n"
+      "no changes in global results.\n"
      ]
     }
    ],
@@ -1314,15 +1123,7 @@
      "groupValue": "1"
     }
    },
-   "outputs": [
-    {
-     "name": "stderr",
-     "output_type": "stream",
-     "text": [
-      "OMP: Info #273: omp_set_nested routine deprecated, please use omp_set_max_active_levels instead.\n"
-     ]
-    }
-   ],
+   "outputs": [],
    "source": [
     "# directional_merged_decoders_result = deepcopy(directional_decoders_epochs_decode_result)\n",
     "from pyphoplacecellanalysis.General.Pipeline.Stages.ComputationFunctions.MultiContextComputationFunctions.DirectionalPlacefieldGlobalComputationFunctions import DirectionalPseudo2DDecodersResult\n",
@@ -1372,12 +1173,12 @@
      "name": "stdout",
      "output_type": "stream",
      "text": [
-      "len(active_epochs_df): 412\n",
-      "min_num_unique_aclu_inclusions: 18\n",
-      "len(active_epochs_df): 136\n",
-      "pos_bin_size: 3.8054171165052444\n",
+      "len(active_epochs_df): 707\n",
+      "min_num_unique_aclu_inclusions: 12\n",
+      "len(active_epochs_df): 405\n",
+      "pos_bin_size: 3.8632841399651463\n",
       "ripple_decoding_time_bin_size: 0.025\n",
-      "laps_decoding_time_bin_size: 0.025\n"
+      "laps_decoding_time_bin_size: 0.25\n"
      ]
     }
    ],
@@ -1778,16 +1579,12 @@
     {
      "data": {
       "application/vnd.jupyter.widget-view+json": {
-<<<<<<< HEAD
-       "model_id": "37b34afabc2040d68ce2d80dcee43912",
-=======
        "model_id": "25ef6788e2f346c7a42fb8267a79248e",
->>>>>>> 7bc80779
        "version_major": 2,
        "version_minor": 0
       },
       "text/plain": [
-       "VBox(children=(Box(children=(Label(value='session path:', layout=Layout(width='auto')), HTML(value=\"<b style='font-size: larger;'>/Users/pho/data/KDIBA/gor01/one/2006-6-09_1-22-43/output</b>\", layout=Layout(flex='1 1 auto', margin='2px', width='auto')), Button(button_style='info', description='Copy', icon='clipboard', layout=Layout(flex='0 1 auto', margin='1px', width='auto'), style=ButtonStyle(), tooltip='Copy to Clipboard'), Button(button_style='info', description='Reveal', icon='folder-open-o', layout=Layout(flex='0 1 auto', margin='1px', width='auto'), style=ButtonStyle(), tooltip='Reveal in System Explorer')), layout=Layout(align_items='center', display='flex', flex_flow='row nowrap', justify_content='flex-start', width='70%')), HBox(children=(Button(description='Output Folder', style=ButtonStyle()), Button(description='global pickle', style=ButtonStyle()), Button(description='pipeline pickle', style=ButtonStyle()), Button(description='.h5 export', style=ButtonStyle()), Button(description='TEST - Dialog', style=ButtonStyle()), Button(description='Save Pipeline', style=ButtonStyle()))), HBox(children=(Button(description='Reload display functions...', style=ButtonStyle()), Button(description='Reload computation functions...', style=ButtonStyle()))), ToggleButton(value=True, description='Figures Displaying')))"
+       "VBox(children=(Box(children=(Label(value='session path:', layout=Layout(width='auto')), HTML(value=\"<b style='font-size: larger;'>W:\\\\Data\\\\KDIBA\\\\gor01\\\\two\\\\2006-6-09_22-24-40\\\\output</b>\", layout=Layout(flex='1 1 auto', margin='2px', width='auto')), Button(button_style='info', description='Copy', icon='clipboard', layout=Layout(flex='0 1 auto', margin='1px', width='auto'), style=ButtonStyle(), tooltip='Copy to Clipboard'), Button(button_style='info', description='Reveal', icon='folder-open-o', layout=Layout(flex='0 1 auto', margin='1px', width='auto'), style=ButtonStyle(), tooltip='Reveal in System Explorer')), layout=Layout(align_items='center', display='flex', flex_flow='row nowrap', justify_content='flex-start', width='70%')), HBox(children=(Button(description='Output Folder', style=ButtonStyle()), Button(description='global pickle', style=ButtonStyle()), Button(description='pipeline pickle', style=ButtonStyle()), Button(description='.h5 export', style=ButtonStyle()), Button(description='TEST - Dialog', style=ButtonStyle()), Button(description='Save Pipeline', style=ButtonStyle()), Button(description='Figure Export Folder', style=ButtonStyle()))), HBox(children=(Button(description='Reload display functions...', style=ButtonStyle()), Button(description='Reload computation functions...', style=ButtonStyle()))), ToggleButton(value=True, description='Figures Displaying')))"
       ]
      },
      "execution_count": 11,
@@ -1831,7 +1628,7 @@
     {
      "data": {
       "text/plain": [
-       "(0.0, 1029.316608761903, 1737.1968310000375)"
+       "(0.0, 911.6011600069469, 2573.457162000006)"
       ]
      },
      "execution_count": 12,
@@ -2296,7 +2093,7 @@
      "text": [
       "minimum_inclusion_fr_Hz: 5.0\n",
       "included_qclu_values: [1, 2]\n",
-      "laps_decoding_time_bin_size: 0.025, ripple_decoding_time_bin_size: 0.025\n"
+      "laps_decoding_time_bin_size: 0.25, ripple_decoding_time_bin_size: 0.025\n"
      ]
     }
    ],
@@ -2417,10 +2214,10 @@
      "name": "stdout",
      "output_type": "stream",
      "text": [
-      "len(active_epochs_df): 412\n",
-      "min_num_unique_aclu_inclusions: 18\n",
-      "len(active_epochs_df): 136\n",
-      "df_column_names: [['start', 'stop', 'label', 'duration', 'score', 'velocity', 'intercept', 'speed', 'wcorr', 'P_decoder', 'pearsonr', 'travel', 'coverage', 'jump', 'sequential_correlation', 'monotonicity_score', 'laplacian_smoothness', 'longest_sequence_length', 'longest_sequence_length_ratio', 'direction_change_bin_ratio', 'congruent_dir_bins_ratio', 'total_congruent_direction_change', 'is_user_annotated_epoch', 'is_valid_epoch', 'total_variation', 'integral_second_derivative', 'stddev_of_diff'], ['start', 'stop', 'label', 'duration', 'score', 'velocity', 'intercept', 'speed', 'wcorr', 'P_decoder', 'pearsonr', 'travel', 'coverage', 'jump', 'sequential_correlation', 'monotonicity_score', 'laplacian_smoothness', 'longest_sequence_length', 'longest_sequence_length_ratio', 'direction_change_bin_ratio', 'congruent_dir_bins_ratio', 'total_congruent_direction_change', 'is_user_annotated_epoch', 'is_valid_epoch', 'total_variation', 'integral_second_derivative', 'stddev_of_diff'], ['start', 'stop', 'label', 'duration', 'score', 'velocity', 'intercept', 'speed', 'wcorr', 'P_decoder', 'pearsonr', 'travel', 'coverage', 'jump', 'sequential_correlation', 'monotonicity_score', 'laplacian_smoothness', 'longest_sequence_length', 'longest_sequence_length_ratio', 'direction_change_bin_ratio', 'congruent_dir_bins_ratio', 'total_congruent_direction_change', 'is_user_annotated_epoch', 'is_valid_epoch', 'total_variation', 'integral_second_derivative', 'stddev_of_diff'], ['start', 'stop', 'label', 'duration', 'score', 'velocity', 'intercept', 'speed', 'wcorr', 'P_decoder', 'pearsonr', 'travel', 'coverage', 'jump', 'sequential_correlation', 'monotonicity_score', 'laplacian_smoothness', 'longest_sequence_length', 'longest_sequence_length_ratio', 'direction_change_bin_ratio', 'congruent_dir_bins_ratio', 'total_congruent_direction_change', 'is_user_annotated_epoch', 'is_valid_epoch', 'total_variation', 'integral_second_derivative', 'stddev_of_diff']]\n"
+      "len(active_epochs_df): 707\n",
+      "min_num_unique_aclu_inclusions: 12\n",
+      "len(active_epochs_df): 405\n",
+      "df_column_names: [['start', 'stop', 'label', 'duration', 'score', 'velocity', 'intercept', 'speed', 'wcorr', 'P_decoder', 'pearsonr', 'is_user_annotated_epoch', 'is_valid_epoch', 'travel', 'coverage', 'jump', 'sequential_correlation', 'monotonicity_score', 'laplacian_smoothness', 'longest_sequence_length', 'longest_sequence_length_ratio', 'direction_change_bin_ratio', 'congruent_dir_bins_ratio', 'total_congruent_direction_change', 'total_variation', 'integral_second_derivative', 'stddev_of_diff'], ['start', 'stop', 'label', 'duration', 'score', 'velocity', 'intercept', 'speed', 'wcorr', 'P_decoder', 'pearsonr', 'is_user_annotated_epoch', 'is_valid_epoch', 'travel', 'coverage', 'jump', 'sequential_correlation', 'monotonicity_score', 'laplacian_smoothness', 'longest_sequence_length', 'longest_sequence_length_ratio', 'direction_change_bin_ratio', 'congruent_dir_bins_ratio', 'total_congruent_direction_change', 'total_variation', 'integral_second_derivative', 'stddev_of_diff'], ['start', 'stop', 'label', 'duration', 'score', 'velocity', 'intercept', 'speed', 'wcorr', 'P_decoder', 'pearsonr', 'is_user_annotated_epoch', 'is_valid_epoch', 'travel', 'coverage', 'jump', 'sequential_correlation', 'monotonicity_score', 'laplacian_smoothness', 'longest_sequence_length', 'longest_sequence_length_ratio', 'direction_change_bin_ratio', 'congruent_dir_bins_ratio', 'total_congruent_direction_change', 'total_variation', 'integral_second_derivative', 'stddev_of_diff'], ['start', 'stop', 'label', 'duration', 'score', 'velocity', 'intercept', 'speed', 'wcorr', 'P_decoder', 'pearsonr', 'is_user_annotated_epoch', 'is_valid_epoch', 'travel', 'coverage', 'jump', 'sequential_correlation', 'monotonicity_score', 'laplacian_smoothness', 'longest_sequence_length', 'longest_sequence_length_ratio', 'direction_change_bin_ratio', 'congruent_dir_bins_ratio', 'total_congruent_direction_change', 'total_variation', 'integral_second_derivative', 'stddev_of_diff']]\n"
      ]
     },
     {
@@ -2454,130 +2251,82 @@
        "  <tbody>\n",
        "    <tr>\n",
        "      <th>0</th>\n",
-       "      <td>105.400143</td>\n",
-       "      <td>105.562560</td>\n",
-       "      <td>8</td>\n",
-       "      <td>0.162417</td>\n",
-       "      <td>26</td>\n",
+       "      <td>373.508345</td>\n",
+       "      <td>373.754474</td>\n",
+       "      <td>42</td>\n",
+       "      <td>0.246129</td>\n",
+       "      <td>20</td>\n",
        "    </tr>\n",
        "    <tr>\n",
        "      <th>1</th>\n",
-       "      <td>132.511389</td>\n",
-       "      <td>132.791003</td>\n",
-       "      <td>17</td>\n",
-       "      <td>0.279613</td>\n",
-       "      <td>33</td>\n",
+       "      <td>391.894747</td>\n",
+       "      <td>392.162533</td>\n",
+       "      <td>54</td>\n",
+       "      <td>0.267786</td>\n",
+       "      <td>18</td>\n",
        "    </tr>\n",
        "    <tr>\n",
        "      <th>2</th>\n",
-       "      <td>149.959357</td>\n",
-       "      <td>150.254392</td>\n",
-       "      <td>28</td>\n",
-       "      <td>0.295035</td>\n",
-       "      <td>30</td>\n",
+       "      <td>550.845107</td>\n",
+       "      <td>551.033758</td>\n",
+       "      <td>72</td>\n",
+       "      <td>0.188651</td>\n",
+       "      <td>23</td>\n",
        "    </tr>\n",
        "    <tr>\n",
        "      <th>3</th>\n",
-       "      <td>191.608560</td>\n",
-       "      <td>191.948753</td>\n",
-       "      <td>48</td>\n",
-       "      <td>0.340193</td>\n",
-       "      <td>34</td>\n",
+       "      <td>551.871707</td>\n",
+       "      <td>552.327684</td>\n",
+       "      <td>73</td>\n",
+       "      <td>0.455977</td>\n",
+       "      <td>27</td>\n",
        "    </tr>\n",
        "    <tr>\n",
        "      <th>4</th>\n",
-       "      <td>251.416775</td>\n",
-       "      <td>251.811957</td>\n",
-       "      <td>62</td>\n",
-       "      <td>0.395182</td>\n",
-       "      <td>23</td>\n",
+       "      <td>565.161234</td>\n",
+       "      <td>565.416732</td>\n",
+       "      <td>82</td>\n",
+       "      <td>0.255498</td>\n",
+       "      <td>20</td>\n",
        "    </tr>\n",
        "    <tr>\n",
        "      <th>5</th>\n",
-       "      <td>438.266686</td>\n",
-       "      <td>438.448211</td>\n",
-       "      <td>87</td>\n",
-       "      <td>0.181524</td>\n",
-       "      <td>21</td>\n",
+       "      <td>600.243947</td>\n",
+       "      <td>600.767907</td>\n",
+       "      <td>100</td>\n",
+       "      <td>0.523960</td>\n",
+       "      <td>28</td>\n",
        "    </tr>\n",
        "    <tr>\n",
-       "      <th>...</th>\n",
-       "      <td>...</td>\n",
-       "      <td>...</td>\n",
-       "      <td>...</td>\n",
-       "      <td>...</td>\n",
-       "      <td>...</td>\n",
+       "      <th>6</th>\n",
+       "      <td>616.347732</td>\n",
+       "      <td>616.665438</td>\n",
+       "      <td>109</td>\n",
+       "      <td>0.317706</td>\n",
+       "      <td>19</td>\n",
        "    </tr>\n",
        "    <tr>\n",
-       "      <th>33</th>\n",
-       "      <td>1693.342058</td>\n",
-       "      <td>1693.481926</td>\n",
-       "      <td>400</td>\n",
-       "      <td>0.139868</td>\n",
-       "      <td>23</td>\n",
-       "    </tr>\n",
-       "    <tr>\n",
-       "      <th>34</th>\n",
-       "      <td>1699.225242</td>\n",
-       "      <td>1699.356969</td>\n",
-       "      <td>403</td>\n",
-       "      <td>0.131727</td>\n",
-       "      <td>31</td>\n",
-       "    </tr>\n",
-       "    <tr>\n",
-       "      <th>35</th>\n",
-       "      <td>1705.053099</td>\n",
-       "      <td>1705.140866</td>\n",
-       "      <td>405</td>\n",
-       "      <td>0.087767</td>\n",
-       "      <td>18</td>\n",
-       "    </tr>\n",
-       "    <tr>\n",
-       "      <th>36</th>\n",
-       "      <td>1707.712068</td>\n",
-       "      <td>1707.918998</td>\n",
-       "      <td>406</td>\n",
-       "      <td>0.206930</td>\n",
-       "      <td>24</td>\n",
-       "    </tr>\n",
-       "    <tr>\n",
-       "      <th>37</th>\n",
-       "      <td>1725.278891</td>\n",
-       "      <td>1725.595092</td>\n",
-       "      <td>414</td>\n",
-       "      <td>0.316201</td>\n",
-       "      <td>30</td>\n",
-       "    </tr>\n",
-       "    <tr>\n",
-       "      <th>38</th>\n",
-       "      <td>1731.111480</td>\n",
-       "      <td>1731.287905</td>\n",
-       "      <td>418</td>\n",
-       "      <td>0.176425</td>\n",
-       "      <td>21</td>\n",
+       "      <th>7</th>\n",
+       "      <td>919.581379</td>\n",
+       "      <td>919.691694</td>\n",
+       "      <td>163</td>\n",
+       "      <td>0.110315</td>\n",
+       "      <td>12</td>\n",
        "    </tr>\n",
        "  </tbody>\n",
        "</table>\n",
-       "<p>39 rows × 5 columns</p>\n",
        "</div>"
       ],
       "text/plain": [
-       "          start         stop label  duration  n_unique_aclus\n",
-       "0    105.400143   105.562560     8  0.162417              26\n",
-       "1    132.511389   132.791003    17  0.279613              33\n",
-       "2    149.959357   150.254392    28  0.295035              30\n",
-       "3    191.608560   191.948753    48  0.340193              34\n",
-       "4    251.416775   251.811957    62  0.395182              23\n",
-       "5    438.266686   438.448211    87  0.181524              21\n",
-       "..          ...          ...   ...       ...             ...\n",
-       "33  1693.342058  1693.481926   400  0.139868              23\n",
-       "34  1699.225242  1699.356969   403  0.131727              31\n",
-       "35  1705.053099  1705.140866   405  0.087767              18\n",
-       "36  1707.712068  1707.918998   406  0.206930              24\n",
-       "37  1725.278891  1725.595092   414  0.316201              30\n",
-       "38  1731.111480  1731.287905   418  0.176425              21\n",
-       "\n",
-       "[39 rows x 5 columns]"
+       "        start        stop label  duration  n_unique_aclus\n",
+       "0  373.508345  373.754474    42  0.246129              20\n",
+       "1  391.894747  392.162533    54  0.267786              18\n",
+       "2  550.845107  551.033758    72  0.188651              23\n",
+       "3  551.871707  552.327684    73  0.455977              27\n",
+       "4  565.161234  565.416732    82  0.255498              20\n",
+       "5  600.243947  600.767907   100  0.523960              28\n",
+       "6  616.347732  616.665438   109  0.317706              19\n",
+       "7  919.581379  919.691694   163  0.110315              12"
       ]
      },
      "execution_count": 20,
@@ -3281,7 +3030,7 @@
     {
      "data": {
       "text/plain": [
-       "TruncationCheckingResults(_VersionedResultMixin_version='2024.01.10_0', disappearing_endcap_aclus=Int64Index([], dtype='int64'), non_disappearing_endcap_aclus=Int64Index([14, 15, 18, 19, 25, 26, 28, 32, 33, 34, 40, 47, 52, 57, 58, 59, 60, 61, 67, 68, 70, 77, 85, 87, 92, 95, 101, 102], dtype='int64'), significant_distant_remapping_endcap_aclus=Int64Index([14, 25, 47, 58, 61, 70, 77], dtype='int64'), minor_remapping_endcap_aclus=Int64Index([15, 18, 19, 26, 28, 32, 33, 34, 40, 52, 57, 59, 60, 67, 68, 85, 87, 92, 95, 101, 102], dtype='int64'))"
+       "TruncationCheckingResults(_VersionedResultMixin_version='2024.01.10_0', disappearing_endcap_aclus=Int64Index([15, 32], dtype='int64'), non_disappearing_endcap_aclus=Int64Index([4, 8, 9, 13, 19, 20, 21, 23, 33, 38, 41, 43, 50, 53, 54, 64, 68, 76, 79, 81, 84, 85, 94, 97], dtype='int64'), significant_distant_remapping_endcap_aclus=Int64Index([8, 9, 13, 19, 20, 23, 33, 38, 41, 43, 50, 54, 64, 76, 79, 84, 85, 94, 97], dtype='int64'), minor_remapping_endcap_aclus=Int64Index([4, 21, 53, 68, 81], dtype='int64'))"
       ]
      },
      "execution_count": 22,
@@ -5011,35 +4760,10 @@
   },
   {
    "cell_type": "code",
-<<<<<<< HEAD
-   "execution_count": 49,
+   "execution_count": null,
    "id": "b31cdc1d",
    "metadata": {},
-   "outputs": [
-    {
-     "name": "stdout",
-     "output_type": "stream",
-     "text": [
-      "laps_decoding_time_bin_size: 0.025, ripple_decoding_time_bin_size: 0.025, pos_bin_size: (3.8054171165052444, 1.4477079927649104)\n"
-     ]
-    },
-    {
-     "name": "stderr",
-     "output_type": "stream",
-     "text": [
-      "/Users/pho/repo/Pho Secondary Workspace/Spike3DEnv/Spike3DWorkEnv/pyPhoPlaceCellAnalysis/src/pyphoplacecellanalysis/Analysis/Decoder/reconstruction.py:333: RuntimeWarning: invalid value encountered in divide\n",
-      "  posterior /= np.sum(posterior, axis=0) # C(tau, n) = np.sum(posterior, axis=0): normalization condition mentioned in eqn 36 to convert to P_x_given_n\n",
-      "/Users/pho/repo/Pho Secondary Workspace/Spike3DEnv/Spike3DWorkEnv/pyPhoPlaceCellAnalysis/src/pyphoplacecellanalysis/Analysis/Decoder/reconstruction.py:333: RuntimeWarning: invalid value encountered in divide\n",
-      "  posterior /= np.sum(posterior, axis=0) # C(tau, n) = np.sum(posterior, axis=0): normalization condition mentioned in eqn 36 to convert to P_x_given_n\n"
-     ]
-    }
-   ],
-=======
-   "execution_count": null,
-   "id": "b31cdc1d",
-   "metadata": {},
-   "outputs": [],
->>>>>>> 7bc80779
+   "outputs": [],
    "source": [
     "## 2D version:\n",
     "from neuropy.analyses.placefields import PfND\n",
@@ -5071,10 +4795,6 @@
     "\n",
     "print(f'laps_decoding_time_bin_size: {laps_decoding_time_bin_size}, ripple_decoding_time_bin_size: {ripple_decoding_time_bin_size}, pos_bin_size: {pos_bin_size}')\n",
     "\n",
-    "\n",
-    "# override:\n",
-    "# laps_decoding_time_bin_size = 0.5\n",
-    "\n",
     "## Decode epochs for the two decoders ('long', 'short'):\n",
     "LS_decoder_laps_filter_epochs_decoder_result_dict: Dict[str, DecodedFilterEpochsResult] = {}\n",
     "LS_decoder_ripple_filter_epochs_decoder_result_dict: Dict[str, DecodedFilterEpochsResult] = {}\n",
@@ -5087,11 +4807,7 @@
   },
   {
    "cell_type": "code",
-<<<<<<< HEAD
-   "execution_count": 50,
-=======
-   "execution_count": null,
->>>>>>> 7bc80779
+   "execution_count": null,
    "id": "e591738c",
    "metadata": {},
    "outputs": [],
@@ -5099,12 +4815,11 @@
     "## 2D:\n",
     "# Choose the ripple epochs to plot:\n",
     "a_decoded_filter_epochs_decoder_result_dict: Dict[str, DecodedFilterEpochsResult] = deepcopy(LS_decoder_ripple_filter_epochs_decoder_result_dict)\n",
+    "a_result: DecodedFilterEpochsResult = a_decoded_filter_epochs_decoder_result_dict['long'] # 2D\n",
     "# Choose the laps epochs to plot:\n",
     "# a_decoded_filter_epochs_decoder_result_dict: Dict[str, DecodedFilterEpochsResult] = deepcopy(LS_decoder_laps_filter_epochs_decoder_result_dict)\n",
-    "\n",
-    "\n",
     "# a_decoded_filter_epochs_decoder_result_dict\n",
-    "a_result: DecodedFilterEpochsResult = a_decoded_filter_epochs_decoder_result_dict['long'] # 2D\n",
+    "\n",
     "\n",
     "# a_result: DecodedFilterEpochsResult = LS_decoder_laps_filter_epochs_decoder_result_dict['long'] # 2D"
    ]
@@ -5199,43 +4914,10 @@
   },
   {
    "cell_type": "code",
-<<<<<<< HEAD
-   "execution_count": 57,
+   "execution_count": null,
    "id": "12058a97",
    "metadata": {},
-   "outputs": [
-    {
-     "name": "stderr",
-     "output_type": "stream",
-     "text": [
-      "INFO:2024-05-23_13-05-21.rMBP-16-2023.local.pipeline.kdiba.gor01.one.2006-6-09_1-22-43:NeuropyPipeline.on_stage_changed(new_stage=\"PipelineStage.Displayed\")\n"
-     ]
-    },
-    {
-     "name": "stdout",
-     "output_type": "stream",
-     "text": [
-      "Applying custom Pyvista theme.\n",
-      "done.\n",
-      "No extant BackgroundPlotter\n",
-      "Creating a new BackgroundPlotter\n"
-     ]
-    },
-    {
-     "name": "stderr",
-     "output_type": "stream",
-     "text": [
-      "/Users/pho/repo/Pho Secondary Workspace/Spike3DEnv/Spike3DWorkEnv/Spike3D/.venv/lib/python3.9/site-packages/pyvista/core/pointset.py:205: PyvistaDeprecationWarning: You did not specify a value for `inplace` and the default value will be changing to `False` in future versions for point-based meshes (e.g., `PolyData`). Please make sure you are not assuming this to be an inplace operation.\n",
-      "  warnings.warn(DEFAULT_INPLACE_WARNING, PyvistaDeprecationWarning)\n"
-     ]
-    }
-   ],
-=======
-   "execution_count": null,
-   "id": "12058a97",
-   "metadata": {},
-   "outputs": [],
->>>>>>> 7bc80779
+   "outputs": [],
    "source": [
     "from pyphoplacecellanalysis.GUI.PyVista.InteractivePlotter.InteractiveCustomDataExplorer import InteractiveCustomDataExplorer\n",
     "from pyphoplacecellanalysis.PhoPositionalData.plotting.mixins.decoder_plotting_mixins import DecodedTrajectoryPyVistaPlotter\n",
@@ -5252,11 +4934,7 @@
   },
   {
    "cell_type": "code",
-<<<<<<< HEAD
-   "execution_count": 44,
-=======
-   "execution_count": null,
->>>>>>> 7bc80779
+   "execution_count": null,
    "id": "6b011ca5",
    "metadata": {},
    "outputs": [],
@@ -5276,7 +4954,6 @@
    "id": "c24cd81d",
    "metadata": {},
    "outputs": [],
-<<<<<<< HEAD
    "source": [
     "a_decoded_trajectory_pyvista_plotter: DecodedTrajectoryPyVistaPlotter = iplapsDataExplorer.add_decoded_posterior_bars(a_result=a_result, xbin=xbin, xbin_centers=xbin_centers, ybin=ybin, ybin_centers=ybin_centers, enable_plot_all_time_bins_in_epoch_mode=False, active_plot_fn=None)"
    ]
@@ -5284,234 +4961,6 @@
   {
    "cell_type": "code",
    "execution_count": null,
-   "id": "6385a748",
-   "metadata": {},
-   "outputs": [
-    {
-     "data": {
-      "application/javascript": "(function(root) {\n  function now() {\n    return new Date();\n  }\n\n  var force = true;\n  var py_version = '3.2.2'.replace('rc', '-rc.').replace('.dev', '-dev.');\n  var is_dev = py_version.indexOf(\"+\") !== -1 || py_version.indexOf(\"-\") !== -1;\n  var reloading = false;\n  var Bokeh = root.Bokeh;\n  var bokeh_loaded = Bokeh != null && (Bokeh.version === py_version || (Bokeh.versions !== undefined && Bokeh.versions.has(py_version)));\n\n  if (typeof (root._bokeh_timeout) === \"undefined\" || force) {\n    root._bokeh_timeout = Date.now() + 5000;\n    root._bokeh_failed_load = false;\n  }\n\n  function run_callbacks() {\n    try {\n      root._bokeh_onload_callbacks.forEach(function(callback) {\n        if (callback != null)\n          callback();\n      });\n    } finally {\n      delete root._bokeh_onload_callbacks;\n    }\n    console.debug(\"Bokeh: all callbacks have finished\");\n  }\n\n  function load_libs(css_urls, js_urls, js_modules, js_exports, callback) {\n    if (css_urls == null) css_urls = [];\n    if (js_urls == null) js_urls = [];\n    if (js_modules == null) js_modules = [];\n    if (js_exports == null) js_exports = {};\n\n    root._bokeh_onload_callbacks.push(callback);\n\n    if (root._bokeh_is_loading > 0) {\n      console.debug(\"Bokeh: BokehJS is being loaded, scheduling callback at\", now());\n      return null;\n    }\n    if (js_urls.length === 0 && js_modules.length === 0 && Object.keys(js_exports).length === 0) {\n      run_callbacks();\n      return null;\n    }\n    if (!reloading) {\n      console.debug(\"Bokeh: BokehJS not loaded, scheduling load and callback at\", now());\n    }\n\n    function on_load() {\n      root._bokeh_is_loading--;\n      if (root._bokeh_is_loading === 0) {\n        console.debug(\"Bokeh: all BokehJS libraries/stylesheets loaded\");\n        run_callbacks()\n      }\n    }\n    window._bokeh_on_load = on_load\n\n    function on_error() {\n      console.error(\"failed to load \" + url);\n    }\n\n    var skip = [];\n    if (window.requirejs) {\n      window.requirejs.config({'packages': {}, 'paths': {'vtk': 'https://cdn.jsdelivr.net/npm/vtk.js@20.0.1/vtk', 'jspanel': 'https://cdn.jsdelivr.net/npm/jspanel4@4.12.0/dist/jspanel', 'jspanel-modal': 'https://cdn.jsdelivr.net/npm/jspanel4@4.12.0/dist/extensions/modal/jspanel.modal', 'jspanel-tooltip': 'https://cdn.jsdelivr.net/npm/jspanel4@4.12.0/dist/extensions/tooltip/jspanel.tooltip', 'jspanel-hint': 'https://cdn.jsdelivr.net/npm/jspanel4@4.12.0/dist/extensions/hint/jspanel.hint', 'jspanel-layout': 'https://cdn.jsdelivr.net/npm/jspanel4@4.12.0/dist/extensions/layout/jspanel.layout', 'jspanel-contextmenu': 'https://cdn.jsdelivr.net/npm/jspanel4@4.12.0/dist/extensions/contextmenu/jspanel.contextmenu', 'jspanel-dock': 'https://cdn.jsdelivr.net/npm/jspanel4@4.12.0/dist/extensions/dock/jspanel.dock', 'gridstack': 'https://cdn.jsdelivr.net/npm/gridstack@7.2.3/dist/gridstack-all', 'notyf': 'https://cdn.jsdelivr.net/npm/notyf@3/notyf.min'}, 'shim': {'vtk': {'exports': 'vtk'}, 'jspanel': {'exports': 'jsPanel'}, 'gridstack': {'exports': 'GridStack'}}});\n      require([\"vtk\"], function() {\n\ton_load()\n      })\n      require([\"jspanel\"], function(jsPanel) {\n\twindow.jsPanel = jsPanel\n\ton_load()\n      })\n      require([\"jspanel-modal\"], function() {\n\ton_load()\n      })\n      require([\"jspanel-tooltip\"], function() {\n\ton_load()\n      })\n      require([\"jspanel-hint\"], function() {\n\ton_load()\n      })\n      require([\"jspanel-layout\"], function() {\n\ton_load()\n      })\n      require([\"jspanel-contextmenu\"], function() {\n\ton_load()\n      })\n      require([\"jspanel-dock\"], function() {\n\ton_load()\n      })\n      require([\"gridstack\"], function(GridStack) {\n\twindow.GridStack = GridStack\n\ton_load()\n      })\n      require([\"notyf\"], function() {\n\ton_load()\n      })\n      root._bokeh_is_loading = css_urls.length + 10;\n    } else {\n      root._bokeh_is_loading = css_urls.length + js_urls.length + js_modules.length + Object.keys(js_exports).length;\n    }\n\n    var existing_stylesheets = []\n    var links = document.getElementsByTagName('link')\n    for (var i = 0; i < links.length; i++) {\n      var link = links[i]\n      if (link.href != null) {\n\texisting_stylesheets.push(link.href)\n      }\n    }\n    for (var i = 0; i < css_urls.length; i++) {\n      var url = css_urls[i];\n      if (existing_stylesheets.indexOf(url) !== -1) {\n\ton_load()\n\tcontinue;\n      }\n      const element = document.createElement(\"link\");\n      element.onload = on_load;\n      element.onerror = on_error;\n      element.rel = \"stylesheet\";\n      element.type = \"text/css\";\n      element.href = url;\n      console.debug(\"Bokeh: injecting link tag for BokehJS stylesheet: \", url);\n      document.body.appendChild(element);\n    }    if (((window['vtk'] !== undefined) && (!(window['vtk'] instanceof HTMLElement))) || window.requirejs) {\n      var urls = ['https://cdn.holoviz.org/panel/1.2.3/dist/bundled/abstractvtkplot/vtk.js@20.0.1/vtk.js'];\n      for (var i = 0; i < urls.length; i++) {\n        skip.push(urls[i])\n      }\n    }    if (((window['jsPanel'] !== undefined) && (!(window['jsPanel'] instanceof HTMLElement))) || window.requirejs) {\n      var urls = ['https://cdn.holoviz.org/panel/1.2.3/dist/bundled/floatpanel/jspanel4@4.12.0/dist/jspanel.js', 'https://cdn.holoviz.org/panel/1.2.3/dist/bundled/floatpanel/jspanel4@4.12.0/dist/extensions/modal/jspanel.modal.js', 'https://cdn.holoviz.org/panel/1.2.3/dist/bundled/floatpanel/jspanel4@4.12.0/dist/extensions/tooltip/jspanel.tooltip.js', 'https://cdn.holoviz.org/panel/1.2.3/dist/bundled/floatpanel/jspanel4@4.12.0/dist/extensions/hint/jspanel.hint.js', 'https://cdn.holoviz.org/panel/1.2.3/dist/bundled/floatpanel/jspanel4@4.12.0/dist/extensions/layout/jspanel.layout.js', 'https://cdn.holoviz.org/panel/1.2.3/dist/bundled/floatpanel/jspanel4@4.12.0/dist/extensions/contextmenu/jspanel.contextmenu.js', 'https://cdn.holoviz.org/panel/1.2.3/dist/bundled/floatpanel/jspanel4@4.12.0/dist/extensions/dock/jspanel.dock.js'];\n      for (var i = 0; i < urls.length; i++) {\n        skip.push(urls[i])\n      }\n    }    if (((window['GridStack'] !== undefined) && (!(window['GridStack'] instanceof HTMLElement))) || window.requirejs) {\n      var urls = ['https://cdn.holoviz.org/panel/1.2.3/dist/bundled/gridstack/gridstack@7.2.3/dist/gridstack-all.js'];\n      for (var i = 0; i < urls.length; i++) {\n        skip.push(urls[i])\n      }\n    }    if (((window['Notyf'] !== undefined) && (!(window['Notyf'] instanceof HTMLElement))) || window.requirejs) {\n      var urls = ['https://cdn.holoviz.org/panel/1.2.3/dist/bundled/notificationarea/notyf@3/notyf.min.js'];\n      for (var i = 0; i < urls.length; i++) {\n        skip.push(urls[i])\n      }\n    }    var existing_scripts = []\n    var scripts = document.getElementsByTagName('script')\n    for (var i = 0; i < scripts.length; i++) {\n      var script = scripts[i]\n      if (script.src != null) {\n\texisting_scripts.push(script.src)\n      }\n    }\n    for (var i = 0; i < js_urls.length; i++) {\n      var url = js_urls[i];\n      if (skip.indexOf(url) !== -1 || existing_scripts.indexOf(url) !== -1) {\n\tif (!window.requirejs) {\n\t  on_load();\n\t}\n\tcontinue;\n      }\n      var element = document.createElement('script');\n      element.onload = on_load;\n      element.onerror = on_error;\n      element.async = false;\n      element.src = url;\n      console.debug(\"Bokeh: injecting script tag for BokehJS library: \", url);\n      document.head.appendChild(element);\n    }\n    for (var i = 0; i < js_modules.length; i++) {\n      var url = js_modules[i];\n      if (skip.indexOf(url) !== -1 || existing_scripts.indexOf(url) !== -1) {\n\tif (!window.requirejs) {\n\t  on_load();\n\t}\n\tcontinue;\n      }\n      var element = document.createElement('script');\n      element.onload = on_load;\n      element.onerror = on_error;\n      element.async = false;\n      element.src = url;\n      element.type = \"module\";\n      console.debug(\"Bokeh: injecting script tag for BokehJS library: \", url);\n      document.head.appendChild(element);\n    }\n    for (const name in js_exports) {\n      var url = js_exports[name];\n      if (skip.indexOf(url) >= 0 || root[name] != null) {\n\tif (!window.requirejs) {\n\t  on_load();\n\t}\n\tcontinue;\n      }\n      var element = document.createElement('script');\n      element.onerror = on_error;\n      element.async = false;\n      element.type = \"module\";\n      console.debug(\"Bokeh: injecting script tag for BokehJS library: \", url);\n      element.textContent = `\n      import ${name} from \"${url}\"\n      window.${name} = ${name}\n      window._bokeh_on_load()\n      `\n      document.head.appendChild(element);\n    }\n    if (!js_urls.length && !js_modules.length) {\n      on_load()\n    }\n  };\n\n  function inject_raw_css(css) {\n    const element = document.createElement(\"style\");\n    element.appendChild(document.createTextNode(css));\n    document.body.appendChild(element);\n  }\n\n  var js_urls = [\"https://cdn.holoviz.org/panel/1.2.3/dist/bundled/abstractvtkplot/vtk.js@20.0.1/vtk.js\", \"https://cdn.bokeh.org/bokeh/release/bokeh-3.2.2.min.js\", \"https://cdn.bokeh.org/bokeh/release/bokeh-gl-3.2.2.min.js\", \"https://cdn.bokeh.org/bokeh/release/bokeh-widgets-3.2.2.min.js\", \"https://cdn.bokeh.org/bokeh/release/bokeh-tables-3.2.2.min.js\", \"https://cdn.holoviz.org/panel/1.2.3/dist/bundled/material-components-web@7.0.0/dist/material-components-web.min.js\", \"https://cdn.holoviz.org/panel/1.2.3/dist/panel.min.js\"];\n  var js_modules = [];\n  var js_exports = {};\n  var css_urls = [\"https://fonts.googleapis.com/css?family=Roboto:300,400,500\", \"https://fonts.googleapis.com/css?family=Material+Icons&display=block\"];\n  var inline_js = [    function(Bokeh) {\n      Bokeh.set_log_level(\"info\");\n    },\nfunction(Bokeh) {} // ensure no trailing comma for IE\n  ];\n\n  function run_inline_js() {\n    if ((root.Bokeh !== undefined) || (force === true)) {\n      for (var i = 0; i < inline_js.length; i++) {\n        inline_js[i].call(root, root.Bokeh);\n      }\n      // Cache old bokeh versions\n      if (Bokeh != undefined && !reloading) {\n\tvar NewBokeh = root.Bokeh;\n\tif (Bokeh.versions === undefined) {\n\t  Bokeh.versions = new Map();\n\t}\n\tif (NewBokeh.version !== Bokeh.version) {\n\t  Bokeh.versions.set(NewBokeh.version, NewBokeh)\n\t}\n\troot.Bokeh = Bokeh;\n      }} else if (Date.now() < root._bokeh_timeout) {\n      setTimeout(run_inline_js, 100);\n    } else if (!root._bokeh_failed_load) {\n      console.log(\"Bokeh: BokehJS failed to load within specified timeout.\");\n      root._bokeh_failed_load = true;\n    }\n    root._bokeh_is_initializing = false\n  }\n\n  function load_or_wait() {\n    // Implement a backoff loop that tries to ensure we do not load multiple\n    // versions of Bokeh and its dependencies at the same time.\n    // In recent versions we use the root._bokeh_is_initializing flag\n    // to determine whether there is an ongoing attempt to initialize\n    // bokeh, however for backward compatibility we also try to ensure\n    // that we do not start loading a newer (Panel>=1.0 and Bokeh>3) version\n    // before older versions are fully initialized.\n    if (root._bokeh_is_initializing && Date.now() > root._bokeh_timeout) {\n      root._bokeh_is_initializing = false;\n      root._bokeh_onload_callbacks = undefined;\n      console.log(\"Bokeh: BokehJS was loaded multiple times but one version failed to initialize.\");\n      load_or_wait();\n    } else if (root._bokeh_is_initializing || (typeof root._bokeh_is_initializing === \"undefined\" && root._bokeh_onload_callbacks !== undefined)) {\n      setTimeout(load_or_wait, 100);\n    } else {\n      Bokeh = root.Bokeh;\n      bokeh_loaded = Bokeh != null && (Bokeh.version === py_version || (Bokeh.versions !== undefined && Bokeh.versions.has(py_version)));\n      root._bokeh_is_initializing = true\n      root._bokeh_onload_callbacks = []\n      if (!reloading && (!bokeh_loaded || is_dev)) {\n\troot.Bokeh = undefined;\n      }\n      load_libs(css_urls, js_urls, js_modules, js_exports, function() {\n\tconsole.debug(\"Bokeh: BokehJS plotting callback run at\", now());\n\trun_inline_js();\n      });\n    }\n  }\n  // Give older versions of the autoload script a head-start to ensure\n  // they initialize before we start loading newer version.\n  setTimeout(load_or_wait, 100)\n}(window));",
-      "application/vnd.holoviews_load.v0+json": ""
-     },
-     "metadata": {},
-     "output_type": "display_data"
-    },
-    {
-     "data": {
-      "application/javascript": "\nif ((window.PyViz === undefined) || (window.PyViz instanceof HTMLElement)) {\n  window.PyViz = {comms: {}, comm_status:{}, kernels:{}, receivers: {}, plot_index: []}\n}\n\n\n    function JupyterCommManager() {\n    }\n\n    JupyterCommManager.prototype.register_target = function(plot_id, comm_id, msg_handler) {\n      if (window.comm_manager || ((window.Jupyter !== undefined) && (Jupyter.notebook.kernel != null))) {\n        var comm_manager = window.comm_manager || Jupyter.notebook.kernel.comm_manager;\n        comm_manager.register_target(comm_id, function(comm) {\n          comm.on_msg(msg_handler);\n        });\n      } else if ((plot_id in window.PyViz.kernels) && (window.PyViz.kernels[plot_id])) {\n        window.PyViz.kernels[plot_id].registerCommTarget(comm_id, function(comm) {\n          comm.onMsg = msg_handler;\n        });\n      } else if (typeof google != 'undefined' && google.colab.kernel != null) {\n        google.colab.kernel.comms.registerTarget(comm_id, (comm) => {\n          var messages = comm.messages[Symbol.asyncIterator]();\n          function processIteratorResult(result) {\n            var message = result.value;\n            console.log(message)\n            var content = {data: message.data, comm_id};\n            var buffers = []\n            for (var buffer of message.buffers || []) {\n              buffers.push(new DataView(buffer))\n            }\n            var metadata = message.metadata || {};\n            var msg = {content, buffers, metadata}\n            msg_handler(msg);\n            return messages.next().then(processIteratorResult);\n          }\n          return messages.next().then(processIteratorResult);\n        })\n      }\n    }\n\n    JupyterCommManager.prototype.get_client_comm = function(plot_id, comm_id, msg_handler) {\n      if (comm_id in window.PyViz.comms) {\n        return window.PyViz.comms[comm_id];\n      } else if (window.comm_manager || ((window.Jupyter !== undefined) && (Jupyter.notebook.kernel != null))) {\n        var comm_manager = window.comm_manager || Jupyter.notebook.kernel.comm_manager;\n        var comm = comm_manager.new_comm(comm_id, {}, {}, {}, comm_id);\n        if (msg_handler) {\n          comm.on_msg(msg_handler);\n        }\n      } else if ((plot_id in window.PyViz.kernels) && (window.PyViz.kernels[plot_id])) {\n        var comm = window.PyViz.kernels[plot_id].connectToComm(comm_id);\n        comm.open();\n        if (msg_handler) {\n          comm.onMsg = msg_handler;\n        }\n      } else if (typeof google != 'undefined' && google.colab.kernel != null) {\n        var comm_promise = google.colab.kernel.comms.open(comm_id)\n        comm_promise.then((comm) => {\n          window.PyViz.comms[comm_id] = comm;\n          if (msg_handler) {\n            var messages = comm.messages[Symbol.asyncIterator]();\n            function processIteratorResult(result) {\n              var message = result.value;\n              var content = {data: message.data};\n              var metadata = message.metadata || {comm_id};\n              var msg = {content, metadata}\n              msg_handler(msg);\n              return messages.next().then(processIteratorResult);\n            }\n            return messages.next().then(processIteratorResult);\n          }\n        }) \n        var sendClosure = (data, metadata, buffers, disposeOnDone) => {\n          return comm_promise.then((comm) => {\n            comm.send(data, metadata, buffers, disposeOnDone);\n          });\n        };\n        var comm = {\n          send: sendClosure\n        };\n      }\n      window.PyViz.comms[comm_id] = comm;\n      return comm;\n    }\n    window.PyViz.comm_manager = new JupyterCommManager();\n    \n\n\nvar JS_MIME_TYPE = 'application/javascript';\nvar HTML_MIME_TYPE = 'text/html';\nvar EXEC_MIME_TYPE = 'application/vnd.holoviews_exec.v0+json';\nvar CLASS_NAME = 'output';\n\n/**\n * Render data to the DOM node\n */\nfunction render(props, node) {\n  var div = document.createElement(\"div\");\n  var script = document.createElement(\"script\");\n  node.appendChild(div);\n  node.appendChild(script);\n}\n\n/**\n * Handle when a new output is added\n */\nfunction handle_add_output(event, handle) {\n  var output_area = handle.output_area;\n  var output = handle.output;\n  if ((output.data == undefined) || (!output.data.hasOwnProperty(EXEC_MIME_TYPE))) {\n    return\n  }\n  var id = output.metadata[EXEC_MIME_TYPE][\"id\"];\n  var toinsert = output_area.element.find(\".\" + CLASS_NAME.split(' ')[0]);\n  if (id !== undefined) {\n    var nchildren = toinsert.length;\n    var html_node = toinsert[nchildren-1].children[0];\n    html_node.innerHTML = output.data[HTML_MIME_TYPE];\n    var scripts = [];\n    var nodelist = html_node.querySelectorAll(\"script\");\n    for (var i in nodelist) {\n      if (nodelist.hasOwnProperty(i)) {\n        scripts.push(nodelist[i])\n      }\n    }\n\n    scripts.forEach( function (oldScript) {\n      var newScript = document.createElement(\"script\");\n      var attrs = [];\n      var nodemap = oldScript.attributes;\n      for (var j in nodemap) {\n        if (nodemap.hasOwnProperty(j)) {\n          attrs.push(nodemap[j])\n        }\n      }\n      attrs.forEach(function(attr) { newScript.setAttribute(attr.name, attr.value) });\n      newScript.appendChild(document.createTextNode(oldScript.innerHTML));\n      oldScript.parentNode.replaceChild(newScript, oldScript);\n    });\n    if (JS_MIME_TYPE in output.data) {\n      toinsert[nchildren-1].children[1].textContent = output.data[JS_MIME_TYPE];\n    }\n    output_area._hv_plot_id = id;\n    if ((window.Bokeh !== undefined) && (id in Bokeh.index)) {\n      window.PyViz.plot_index[id] = Bokeh.index[id];\n    } else {\n      window.PyViz.plot_index[id] = null;\n    }\n  } else if (output.metadata[EXEC_MIME_TYPE][\"server_id\"] !== undefined) {\n    var bk_div = document.createElement(\"div\");\n    bk_div.innerHTML = output.data[HTML_MIME_TYPE];\n    var script_attrs = bk_div.children[0].attributes;\n    for (var i = 0; i < script_attrs.length; i++) {\n      toinsert[toinsert.length - 1].childNodes[1].setAttribute(script_attrs[i].name, script_attrs[i].value);\n    }\n    // store reference to server id on output_area\n    output_area._bokeh_server_id = output.metadata[EXEC_MIME_TYPE][\"server_id\"];\n  }\n}\n\n/**\n * Handle when an output is cleared or removed\n */\nfunction handle_clear_output(event, handle) {\n  var id = handle.cell.output_area._hv_plot_id;\n  var server_id = handle.cell.output_area._bokeh_server_id;\n  if (((id === undefined) || !(id in PyViz.plot_index)) && (server_id !== undefined)) { return; }\n  var comm = window.PyViz.comm_manager.get_client_comm(\"hv-extension-comm\", \"hv-extension-comm\", function () {});\n  if (server_id !== null) {\n    comm.send({event_type: 'server_delete', 'id': server_id});\n    return;\n  } else if (comm !== null) {\n    comm.send({event_type: 'delete', 'id': id});\n  }\n  delete PyViz.plot_index[id];\n  if ((window.Bokeh !== undefined) & (id in window.Bokeh.index)) {\n    var doc = window.Bokeh.index[id].model.document\n    doc.clear();\n    const i = window.Bokeh.documents.indexOf(doc);\n    if (i > -1) {\n      window.Bokeh.documents.splice(i, 1);\n    }\n  }\n}\n\n/**\n * Handle kernel restart event\n */\nfunction handle_kernel_cleanup(event, handle) {\n  delete PyViz.comms[\"hv-extension-comm\"];\n  window.PyViz.plot_index = {}\n}\n\n/**\n * Handle update_display_data messages\n */\nfunction handle_update_output(event, handle) {\n  handle_clear_output(event, {cell: {output_area: handle.output_area}})\n  handle_add_output(event, handle)\n}\n\nfunction register_renderer(events, OutputArea) {\n  function append_mime(data, metadata, element) {\n    // create a DOM node to render to\n    var toinsert = this.create_output_subarea(\n    metadata,\n    CLASS_NAME,\n    EXEC_MIME_TYPE\n    );\n    this.keyboard_manager.register_events(toinsert);\n    // Render to node\n    var props = {data: data, metadata: metadata[EXEC_MIME_TYPE]};\n    render(props, toinsert[0]);\n    element.append(toinsert);\n    return toinsert\n  }\n\n  events.on('output_added.OutputArea', handle_add_output);\n  events.on('output_updated.OutputArea', handle_update_output);\n  events.on('clear_output.CodeCell', handle_clear_output);\n  events.on('delete.Cell', handle_clear_output);\n  events.on('kernel_ready.Kernel', handle_kernel_cleanup);\n\n  OutputArea.prototype.register_mime_type(EXEC_MIME_TYPE, append_mime, {\n    safe: true,\n    index: 0\n  });\n}\n\nif (window.Jupyter !== undefined) {\n  try {\n    var events = require('base/js/events');\n    var OutputArea = require('notebook/js/outputarea').OutputArea;\n    if (OutputArea.prototype.mime_types().indexOf(EXEC_MIME_TYPE) == -1) {\n      register_renderer(events, OutputArea);\n    }\n  } catch(err) {\n  }\n}\n",
-      "application/vnd.holoviews_load.v0+json": ""
-     },
-     "metadata": {},
-     "output_type": "display_data"
-    },
-    {
-     "data": {
-      "text/html": [
-       "<style>*[data-root-id],\n",
-       "*[data-root-id] > * {\n",
-       "  box-sizing: border-box;\n",
-       "  font-family: var(--jp-ui-font-family);\n",
-       "  font-size: var(--jp-ui-font-size1);\n",
-       "  color: var(--vscode-editor-foreground, var(--jp-ui-font-color1));\n",
-       "}\n",
-       "\n",
-       "/* Override VSCode background color */\n",
-       ".cell-output-ipywidget-background:has(\n",
-       "    > .cell-output-ipywidget-background > .lm-Widget > *[data-root-id]\n",
-       "  ),\n",
-       ".cell-output-ipywidget-background:has(> .lm-Widget > *[data-root-id]) {\n",
-       "  background-color: transparent !important;\n",
-       "}\n",
-       "</style>"
-      ]
-     },
-     "metadata": {},
-     "output_type": "display_data"
-    },
-    {
-     "data": {
-      "application/vnd.holoviews_exec.v0+json": "",
-      "text/html": [
-       "<div id='b9e1fd2d-92cc-413e-bd72-1874b2eefbc8'>\n",
-       "  <div id=\"f101df84-92d7-4b3f-9cd1-9b303f2a501f\" data-root-id=\"b9e1fd2d-92cc-413e-bd72-1874b2eefbc8\" style=\"display: contents;\"></div>\n",
-       "</div>\n",
-       "<script type=\"application/javascript\">(function(root) {\n",
-       "  var docs_json = {\"f1fe88b5-071e-453c-ba74-d7ad133a394d\":{\"version\":\"3.2.2\",\"title\":\"Bokeh Application\",\"roots\":[{\"type\":\"object\",\"name\":\"panel.models.browser.BrowserInfo\",\"id\":\"b9e1fd2d-92cc-413e-bd72-1874b2eefbc8\"},{\"type\":\"object\",\"name\":\"panel.models.comm_manager.CommManager\",\"id\":\"dd3f6324-88f7-45ae-aa8c-2c582ea89bb7\",\"attributes\":{\"plot_id\":\"b9e1fd2d-92cc-413e-bd72-1874b2eefbc8\",\"comm_id\":\"1b8a4a1a126246fca645e646478a3a8f\",\"client_comm_id\":\"99cd465c2a8842818fa7d287e5bdb6ed\"}}],\"defs\":[{\"type\":\"model\",\"name\":\"ReactiveHTML1\"},{\"type\":\"model\",\"name\":\"FlexBox1\",\"properties\":[{\"name\":\"align_content\",\"kind\":\"Any\",\"default\":\"flex-start\"},{\"name\":\"align_items\",\"kind\":\"Any\",\"default\":\"flex-start\"},{\"name\":\"flex_direction\",\"kind\":\"Any\",\"default\":\"row\"},{\"name\":\"flex_wrap\",\"kind\":\"Any\",\"default\":\"wrap\"},{\"name\":\"justify_content\",\"kind\":\"Any\",\"default\":\"flex-start\"}]},{\"type\":\"model\",\"name\":\"FloatPanel1\",\"properties\":[{\"name\":\"config\",\"kind\":\"Any\",\"default\":{\"type\":\"map\"}},{\"name\":\"contained\",\"kind\":\"Any\",\"default\":true},{\"name\":\"position\",\"kind\":\"Any\",\"default\":\"right-top\"},{\"name\":\"offsetx\",\"kind\":\"Any\",\"default\":null},{\"name\":\"offsety\",\"kind\":\"Any\",\"default\":null},{\"name\":\"theme\",\"kind\":\"Any\",\"default\":\"primary\"},{\"name\":\"status\",\"kind\":\"Any\",\"default\":\"normalized\"}]},{\"type\":\"model\",\"name\":\"GridStack1\",\"properties\":[{\"name\":\"mode\",\"kind\":\"Any\",\"default\":\"warn\"},{\"name\":\"ncols\",\"kind\":\"Any\",\"default\":null},{\"name\":\"nrows\",\"kind\":\"Any\",\"default\":null},{\"name\":\"allow_resize\",\"kind\":\"Any\",\"default\":true},{\"name\":\"allow_drag\",\"kind\":\"Any\",\"default\":true},{\"name\":\"state\",\"kind\":\"Any\",\"default\":[]}]},{\"type\":\"model\",\"name\":\"drag1\",\"properties\":[{\"name\":\"slider_width\",\"kind\":\"Any\",\"default\":5},{\"name\":\"slider_color\",\"kind\":\"Any\",\"default\":\"black\"},{\"name\":\"value\",\"kind\":\"Any\",\"default\":50}]},{\"type\":\"model\",\"name\":\"click1\",\"properties\":[{\"name\":\"terminal_output\",\"kind\":\"Any\",\"default\":\"\"},{\"name\":\"debug_name\",\"kind\":\"Any\",\"default\":\"\"},{\"name\":\"clears\",\"kind\":\"Any\",\"default\":0}]},{\"type\":\"model\",\"name\":\"FastWrapper1\",\"properties\":[{\"name\":\"object\",\"kind\":\"Any\",\"default\":null},{\"name\":\"style\",\"kind\":\"Any\",\"default\":null}]},{\"type\":\"model\",\"name\":\"NotificationAreaBase1\",\"properties\":[{\"name\":\"js_events\",\"kind\":\"Any\",\"default\":{\"type\":\"map\"}},{\"name\":\"position\",\"kind\":\"Any\",\"default\":\"bottom-right\"},{\"name\":\"_clear\",\"kind\":\"Any\",\"default\":0}]},{\"type\":\"model\",\"name\":\"NotificationArea1\",\"properties\":[{\"name\":\"js_events\",\"kind\":\"Any\",\"default\":{\"type\":\"map\"}},{\"name\":\"notifications\",\"kind\":\"Any\",\"default\":[]},{\"name\":\"position\",\"kind\":\"Any\",\"default\":\"bottom-right\"},{\"name\":\"_clear\",\"kind\":\"Any\",\"default\":0},{\"name\":\"types\",\"kind\":\"Any\",\"default\":[{\"type\":\"map\",\"entries\":[[\"type\",\"warning\"],[\"background\",\"#ffc107\"],[\"icon\",{\"type\":\"map\",\"entries\":[[\"className\",\"fas fa-exclamation-triangle\"],[\"tagName\",\"i\"],[\"color\",\"white\"]]}]]},{\"type\":\"map\",\"entries\":[[\"type\",\"info\"],[\"background\",\"#007bff\"],[\"icon\",{\"type\":\"map\",\"entries\":[[\"className\",\"fas fa-info-circle\"],[\"tagName\",\"i\"],[\"color\",\"white\"]]}]]}]}]},{\"type\":\"model\",\"name\":\"Notification\",\"properties\":[{\"name\":\"background\",\"kind\":\"Any\",\"default\":null},{\"name\":\"duration\",\"kind\":\"Any\",\"default\":3000},{\"name\":\"icon\",\"kind\":\"Any\",\"default\":null},{\"name\":\"message\",\"kind\":\"Any\",\"default\":\"\"},{\"name\":\"notification_type\",\"kind\":\"Any\",\"default\":null},{\"name\":\"_destroyed\",\"kind\":\"Any\",\"default\":false}]},{\"type\":\"model\",\"name\":\"TemplateActions1\",\"properties\":[{\"name\":\"open_modal\",\"kind\":\"Any\",\"default\":0},{\"name\":\"close_modal\",\"kind\":\"Any\",\"default\":0}]},{\"type\":\"model\",\"name\":\"BootstrapTemplateActions1\",\"properties\":[{\"name\":\"open_modal\",\"kind\":\"Any\",\"default\":0},{\"name\":\"close_modal\",\"kind\":\"Any\",\"default\":0}]},{\"type\":\"model\",\"name\":\"MaterialTemplateActions1\",\"properties\":[{\"name\":\"open_modal\",\"kind\":\"Any\",\"default\":0},{\"name\":\"close_modal\",\"kind\":\"Any\",\"default\":0}]}]}};\n",
-       "  var render_items = [{\"docid\":\"f1fe88b5-071e-453c-ba74-d7ad133a394d\",\"roots\":{\"b9e1fd2d-92cc-413e-bd72-1874b2eefbc8\":\"f101df84-92d7-4b3f-9cd1-9b303f2a501f\"},\"root_ids\":[\"b9e1fd2d-92cc-413e-bd72-1874b2eefbc8\"]}];\n",
-       "  var docs = Object.values(docs_json)\n",
-       "  if (!docs) {\n",
-       "    return\n",
-       "  }\n",
-       "  const py_version = docs[0].version.replace('rc', '-rc.').replace('.dev', '-dev.')\n",
-       "  const is_dev = py_version.indexOf(\"+\") !== -1 || py_version.indexOf(\"-\") !== -1\n",
-       "  function embed_document(root) {\n",
-       "    var Bokeh = get_bokeh(root)\n",
-       "    Bokeh.embed.embed_items_notebook(docs_json, render_items);\n",
-       "    for (const render_item of render_items) {\n",
-       "      for (const root_id of render_item.root_ids) {\n",
-       "\tconst id_el = document.getElementById(root_id)\n",
-       "\tif (id_el.children.length && (id_el.children[0].className === 'bk-root')) {\n",
-       "\t  const root_el = id_el.children[0]\n",
-       "\t  root_el.id = root_el.id + '-rendered'\n",
-       "\t}\n",
-       "      }\n",
-       "    }\n",
-       "  }\n",
-       "  function get_bokeh(root) {\n",
-       "    if (root.Bokeh === undefined) {\n",
-       "      return null\n",
-       "    } else if (root.Bokeh.version !== py_version && !is_dev) {\n",
-       "      if (root.Bokeh.versions === undefined || !root.Bokeh.versions.has(py_version)) {\n",
-       "\treturn null\n",
-       "      }\n",
-       "      return root.Bokeh.versions.get(py_version);\n",
-       "    } else if (root.Bokeh.version === py_version) {\n",
-       "      return root.Bokeh\n",
-       "    }\n",
-       "    return null\n",
-       "  }\n",
-       "  function is_loaded(root) {\n",
-       "    var Bokeh = get_bokeh(root)\n",
-       "    return (Bokeh != null && Bokeh.Panel !== undefined && ( root['vtk'] !== undefined) && ( root['vtk'] !== undefined) && ( root['vtk'] !== undefined) && ( root['vtk'] !== undefined) && ( root['vtk'] !== undefined) && ( root['vtk'] !== undefined) && ( root['vtk'] !== undefined) && ( root['vtk'] !== undefined) && ( root['vtk'] !== undefined) && ( root['vtk'] !== undefined) && ( root['vtk'] !== undefined) && ( root['vtk'] !== undefined) && ( root['vtk'] !== undefined))\n",
-       "  }\n",
-       "  if (is_loaded(root)) {\n",
-       "    embed_document(root);\n",
-       "  } else {\n",
-       "    var attempts = 0;\n",
-       "    var timer = setInterval(function(root) {\n",
-       "      if (is_loaded(root)) {\n",
-       "        clearInterval(timer);\n",
-       "        embed_document(root);\n",
-       "      } else if (document.readyState == \"complete\") {\n",
-       "        attempts++;\n",
-       "        if (attempts > 200) {\n",
-       "          clearInterval(timer);\n",
-       "\t  var Bokeh = get_bokeh(root)\n",
-       "\t  if (Bokeh == null || Bokeh.Panel == null) {\n",
-       "            console.warn(\"Panel: ERROR: Unable to run Panel code because Bokeh or Panel library is missing\");\n",
-       "\t  } else {\n",
-       "\t    console.warn(\"Panel: WARNING: Attempting to render but not all required libraries could be resolved.\")\n",
-       "\t    embed_document(root)\n",
-       "\t  }\n",
-       "        }\n",
-       "      }\n",
-       "    }, 25, root)\n",
-       "  }\n",
-       "})(window);</script>"
-      ]
-     },
-     "metadata": {
-      "application/vnd.holoviews_exec.v0+json": {
-       "id": "b9e1fd2d-92cc-413e-bd72-1874b2eefbc8"
-      }
-     },
-     "output_type": "display_data"
-    },
-    {
-     "data": {
-      "application/vnd.jupyter.widget-view+json": {
-       "model_id": "8d332c8d686743efa35c501844d4aef4",
-       "version_major": 2,
-       "version_minor": 0
-      },
-      "text/plain": [
-       "WidgetBox(design=<class 'panel.theme.materi..., sizing_mode='stretch_width')\n",
-       "    [0] IntSlider(design=<class 'panel.theme.materi..., end=411, name='EpochIDX', sizing_mode='stretch_width', value=56)\n",
-       "    [1] IntSlider(design=<class 'panel.theme.materi..., end=14, name='TimebinIDX', sizing_mode='stretch_width')"
-      ]
-     },
-     "execution_count": 61,
-     "metadata": {},
-     "output_type": "execute_result"
-    },
-    {
-     "name": "stdout",
-     "output_type": "stream",
-     "text": [
-      "updating slider_epoch index to : 57\n",
-      "\tdone.\n",
-      "updating slider_epoch index to : 62\n",
-      "\tdone.\n",
-      "updating slider_epoch index to : 66\n",
-      "\tdone.\n"
-     ]
-    }
-   ],
-=======
->>>>>>> 7bc80779
-   "source": [
-    "import panel as pn\n",
-    "import pyvista as pv\n",
-    "\n",
-    "pn.extension('vtk', design='material', sizing_mode='stretch_width', template='material')\n",
-    "\n",
-    "pn.state.template.config.raw_css.append(\"\"\"\n",
-    "#main {\n",
-    "  padding: 0;\n",
-    "}\"\"\")\n",
-    "\n",
-    "## INPUTS: a_decoded_trajectory_pyvista_plotter\n",
-    "num_filter_epochs: int = a_decoded_trajectory_pyvista_plotter.num_filter_epochs\n",
-    "curr_num_epoch_time_bins: int = a_decoded_trajectory_pyvista_plotter.curr_n_time_bins\n",
-    "\n",
-    "epoch_idx_slider = pn.widgets.IntSlider(value=(a_decoded_trajectory_pyvista_plotter.curr_epoch_idx or 0), start=0, end=(num_filter_epochs-1), name=\"EpochIDX\", disabled=False)\n",
-    "epoch_timebin_idx_slider = pn.widgets.IntSlider(value=(a_decoded_trajectory_pyvista_plotter.curr_time_bin_index or 0), start=0, end=(curr_num_epoch_time_bins-1), name=\"TimebinIDX\",\n",
-    "                                                 disabled=((a_decoded_trajectory_pyvista_plotter.curr_n_time_bins is None) or (a_decoded_trajectory_pyvista_plotter.curr_n_time_bins == 0)))\n",
-    "\n",
-    "# ## Range slider:\n",
-    "# history_range: int = 3\n",
-    "# curr_time_bin_index = (a_decoded_trajectory_pyvista_plotter.curr_time_bin_index or 0)\n",
-    "# _range_min_valid_index = max(0, (curr_time_bin_index-history_range))\n",
-    "# curr_time_bin_index_range = (_range_min_valid_index, curr_time_bin_index)\n",
-    "# epoch_timebin_idx_slider = pn.widgets.IntRangeSlider(value=curr_time_bin_index_range, start=0, end=(curr_num_epoch_time_bins-1), name=\"TimebinIDX\",\n",
-    "#                                                  disabled=((a_decoded_trajectory_pyvista_plotter.curr_n_time_bins is None) or (a_decoded_trajectory_pyvista_plotter.curr_n_time_bins == 0)))\n",
-    "\n",
-    "\n",
-    "# Define callback functions\n",
-    "def epoch_idx_callback(event):\n",
-    "    new_epoch_idx = event.new\n",
-    "    # print(\"New epoch index:\", new_epoch_idx)s\n",
-    "    # a_decoded_trajectory_pyvista_plotter.on_update_slider_epoch_idx(int(new_epoch_idx))\n",
-    "    a_decoded_trajectory_pyvista_plotter.perform_programmatic_slider_epoch_update(int(new_epoch_idx))\n",
-    "    updated_time_bin_index = a_decoded_trajectory_pyvista_plotter.curr_time_bin_index\n",
-    "\n",
-    "    if (a_decoded_trajectory_pyvista_plotter.curr_n_time_bins is not None):\n",
-    "        epoch_timebin_idx_slider.end = (a_decoded_trajectory_pyvista_plotter.curr_n_time_bins-1)\n",
-    "        epoch_timebin_idx_slider.value = updated_time_bin_index\n",
-    "\n",
-    "        # ## RangeSlider Approach\n",
-    "        # _range_min_valid_index = max(0, (updated_time_bin_index-history_range))\n",
-    "        # curr_time_bin_index_range = (_range_min_valid_index, updated_time_bin_index)\n",
-    "        # epoch_timebin_idx_slider.value = curr_time_bin_index_range\n",
-    "\n",
-    "    epoch_timebin_idx_slider.disabled = ((a_decoded_trajectory_pyvista_plotter.curr_n_time_bins is None) or (a_decoded_trajectory_pyvista_plotter.curr_n_time_bins == 0))\n",
-    "    # You can update other widgets or perform other actions here\n",
-    "    \n",
-    "def epoch_timebin_idx_callback(event):\n",
-    "    new_timebin_idx = event.new\n",
-    "    # print(\"New timebin index:\", new_timebin_idx)\n",
-    "    # You can update other widgets or perform other actions here\n",
-    "    a_decoded_trajectory_pyvista_plotter.on_update_slider_epoch_time_bin(int(new_timebin_idx))\n",
-    "\n",
-    "# Connect the callbacks to the widgets\n",
-    "_awatcher0 = epoch_idx_slider.param.watch(epoch_idx_callback, 'value')\n",
-    "_awatcher1 = epoch_timebin_idx_slider.param.watch(epoch_timebin_idx_callback, 'value')\n",
-    "\n",
-    "# Create a layout for the widgets\n",
-    "actor_props = pn.WidgetBox(\n",
-    "    epoch_idx_slider, epoch_timebin_idx_slider\n",
-    ")\n",
-    "\n",
-    "# Show the layout (if in a Jupyter environment, otherwise you can serve it or use pn.panel to display it)\n",
-    "actor_props"
-   ]
-  },
-  {
-   "cell_type": "code",
-<<<<<<< HEAD
-   "execution_count": 46,
-=======
-   "execution_count": null,
->>>>>>> 7bc80779
    "id": "9bf0e317",
    "metadata": {},
    "outputs": [],
@@ -8683,32 +8132,23 @@
      "name": "stdout",
      "output_type": "stream",
      "text": [
-      "collected_outputs_path: \"/Users/pho/Dropbox (University of Michigan)/MED-DibaLabDropbox/Data/Pho/Outputs/output/collected_outputs\"\n",
-      "CURR_BATCH_OUTPUT_PREFIX: 2024-05-21_APOGEE-2006-6-09_1-22-43\n",
+      "collected_outputs_path: \"K:\\scratch\\collected_outputs\"\n",
+      "CURR_BATCH_OUTPUT_PREFIX: 2024-05-21_APOGEE-2006-6-09_22-24-40\n",
       "\tComputation complete. Exporting .CSVs...\n",
-      "len(active_epochs_df): 412\n",
-      "min_num_unique_aclu_inclusions: 18\n",
-      "len(active_epochs_df): 136\n",
-      "num_user_selected_times: 49\n",
+      "len(active_epochs_df): 707\n",
+      "min_num_unique_aclu_inclusions: 12\n",
+      "len(active_epochs_df): 405\n",
+      "num_user_selected_times: 41\n",
       "adding user annotation column!\n",
-      "\t succeded at getting 49 selected indicies (of 49 user selections) for ripple_weighted_corr_merged_df. got 49 indicies!\n",
-      "num_valid_epoch_times: 136\n",
+      "\t succeded at getting 41 selected indicies (of 41 user selections) for ripple_weighted_corr_merged_df. got 41 indicies!\n",
+      "num_valid_epoch_times: 405\n",
       "adding valid filtered epochs column!\n",
-      "\t succeded at getting 136 selected indicies (of 136 valid filter epoch times) for ripple_weighted_corr_merged_df. got 136 indicies!\n",
-      "num_user_selected_times: 49\n",
+      "\t succeded at getting 405 selected indicies (of 405 valid filter epoch times) for ripple_weighted_corr_merged_df. got 405 indicies!\n",
+      "num_user_selected_times: 41\n",
       "adding user annotation column!\n",
-      "\t succeded at getting 49 selected indicies (of 49 user selections) for ripple_simple_pf_pearson_merged_df. got 49 indicies!\n",
-      "num_valid_epoch_times: 136\n",
+      "\t succeded at getting 41 selected indicies (of 41 user selections) for ripple_simple_pf_pearson_merged_df. got 41 indicies!\n",
+      "num_valid_epoch_times: 405\n",
       "adding valid filtered epochs column!\n",
-<<<<<<< HEAD
-      "\t succeded at getting 136 selected indicies (of 136 valid filter epoch times) for ripple_simple_pf_pearson_merged_df. got 136 indicies!\n",
-      "\t\tsuccessfully exported directional_decoders_epochs_decode_result to /Users/pho/Dropbox (University of Michigan)/MED-DibaLabDropbox/Data/Pho/Outputs/output/collected_outputs!\n",
-      "\t\t\tCSV Paths: laps_weighted_corr_merged_df: \"file:///Users/pho/Dropbox%20%28University%20of%20Michigan%29/MED-DibaLabDropbox/Data/Pho/Outputs/output/collected_outputs/2024-05-23_0100PM-kdiba_gor01_one_2006-6-09_1-22-43-%28laps_weighted_corr_merged_df%29_tbin-0.025.csv\"\n",
-      "ripple_weighted_corr_merged_df: \"file:///Users/pho/Dropbox%20%28University%20of%20Michigan%29/MED-DibaLabDropbox/Data/Pho/Outputs/output/collected_outputs/2024-05-23_0100PM-kdiba_gor01_one_2006-6-09_1-22-43-%28ripple_weighted_corr_merged_df%29_tbin-0.025.csv\"\n",
-      "laps_simple_pf_pearson_merged_df: \"file:///Users/pho/Dropbox%20%28University%20of%20Michigan%29/MED-DibaLabDropbox/Data/Pho/Outputs/output/collected_outputs/2024-05-23_0100PM-kdiba_gor01_one_2006-6-09_1-22-43-%28laps_simple_pf_pearson_merged_df%29_tbin-0.025.csv\"\n",
-      "ripple_simple_pf_pearson_merged_df: \"file:///Users/pho/Dropbox%20%28University%20of%20Michigan%29/MED-DibaLabDropbox/Data/Pho/Outputs/output/collected_outputs/2024-05-23_0100PM-kdiba_gor01_one_2006-6-09_1-22-43-%28ripple_simple_pf_pearson_merged_df%29_tbin-0.025.csv\"\n",
-      "ripple_all_scores_merged_df: \"file:///Users/pho/Dropbox%20%28University%20of%20Michigan%29/MED-DibaLabDropbox/Data/Pho/Outputs/output/collected_outputs/2024-05-23_0100PM-kdiba_gor01_one_2006-6-09_1-22-43-%28ripple_all_scores_merged_df%29_tbin-0.025.csv\"\n",
-=======
       "\t succeded at getting 405 selected indicies (of 405 valid filter epoch times) for ripple_simple_pf_pearson_merged_df. got 405 indicies!\n",
       "\t\tsuccessfully exported directional_decoders_epochs_decode_result to K:\\scratch\\collected_outputs!\n",
       "\t\t\tCSV Paths: laps_weighted_corr_merged_df: \"file:///K:/scratch/collected_outputs/2024-05-23_0340PM-kdiba_gor01_two_2006-6-09_22-24-40-%28laps_weighted_corr_merged_df%29_tbin-0.25.csv\"\n",
@@ -8716,7 +8156,6 @@
       "laps_simple_pf_pearson_merged_df: \"file:///K:/scratch/collected_outputs/2024-05-23_0340PM-kdiba_gor01_two_2006-6-09_22-24-40-%28laps_simple_pf_pearson_merged_df%29_tbin-0.25.csv\"\n",
       "ripple_simple_pf_pearson_merged_df: \"file:///K:/scratch/collected_outputs/2024-05-23_0340PM-kdiba_gor01_two_2006-6-09_22-24-40-%28ripple_simple_pf_pearson_merged_df%29_tbin-0.025.csv\"\n",
       "ripple_all_scores_merged_df: \"file:///K:/scratch/collected_outputs/2024-05-23_0340PM-kdiba_gor01_two_2006-6-09_22-24-40-%28ripple_all_scores_merged_df%29_tbin-0.025.csv\"\n",
->>>>>>> 7bc80779
       "\n"
      ]
     }
@@ -8951,7 +8390,7 @@
      "name": "stdout",
      "output_type": "stream",
      "text": [
-      "training_data_portion: 0.9, test_data_portion: 0.09999999999999998\n"
+      "training_data_portion: 0.8333333333333334, test_data_portion: 0.16666666666666663\n"
      ]
     }
    ],
@@ -9656,9 +9095,9 @@
  ],
  "metadata": {
   "kernelspec": {
-   "display_name": ".venv",
+   "display_name": "spike3d-yellow",
    "language": "python",
-   "name": "python3"
+   "name": "spike3d-yellow"
   },
   "language_info": {
    "codemirror_mode": {
