--- conflicted
+++ resolved
@@ -14,40 +14,8 @@
      "groupValue": "1"
     }
    },
-<<<<<<< HEAD
-   "outputs": [],
-=======
-   "outputs": [
-    {
-     "name": "stdout",
-     "output_type": "stream",
-     "text": [
-      "Automatic pdb calling has been turned OFF\n",
-      "doc_output_parent_folder: C:\\Users\\pho\\repos\\Spike3DWorkEnv\\Spike3D\\EXTERNAL\\DEVELOPER_NOTES\\DataStructureDocumentation\n",
-      "build_module_logger(module_name=\"Spike3D.pipeline\"):\n",
-      "\t Module logger com.PhoHale.Spike3D.pipeline has file logging enabled and will log to EXTERNAL\\TESTING\\Logging\\debug_com.PhoHale.Spike3D.pipeline.log\n",
-      "DAY_DATE_STR: 2024-01-30, DAY_DATE_TO_USE: 2024-01-30\n",
-      "NOW_DATETIME: 2024-01-30_0250PM, NOW_DATETIME_TO_USE: 2024-01-30_0250PM\n",
-      "global_data_root_parent_path changed to W:\\Data\n"
-     ]
-    },
-    {
-     "data": {
-      "application/vnd.jupyter.widget-view+json": {
-       "model_id": "7a3bc4d443c44790988ee67cf6e3f5b9",
-       "version_major": 2,
-       "version_minor": 0
-      },
-      "text/plain": [
-       "ToggleButtons(description='Data Root:', layout=Layout(width='auto'), options=(WindowsPath('W:/Data'),), style=…"
-      ]
-     },
-     "execution_count": 1,
-     "metadata": {},
-     "output_type": "execute_result"
-    }
-   ],
->>>>>>> 676f5d45
+
+   "outputs": [],
    "source": [
     "%config IPCompleter.use_jedi = False\n",
     "# %xmode Verbose\n",
@@ -226,202 +194,7 @@
      "groupValue": "1"
     }
    },
-<<<<<<< HEAD
-   "outputs": [],
-=======
-   "outputs": [
-    {
-     "name": "stdout",
-     "output_type": "stream",
-     "text": [
-      "basedir: W:\\Data\\KDIBA\\gor01\\one\\2006-6-09_1-22-43\n",
-      "Loading loaded session pickle file results : W:\\Data\\KDIBA\\gor01\\one\\2006-6-09_1-22-43\\loadedSessPickle.pkl... "
-     ]
-    },
-    {
-     "name": "stderr",
-     "output_type": "stream",
-     "text": [
-      "INFO:com.PhoHale.Spike3D.pipeline:NeuropyPipeline.__setstate__(state=\"{'pipeline_name': 'kdiba_pipeline', 'session_data_type': 'kdiba', '_stage': <pyphoplacecellanalysis.General.Pipeline.Stages.Display.DisplayPipelineStage object at 0x000001B1871D8C70>}\")\n",
-      "INFO:com.PhoHale.Spike3D.pipeline:select_filters(...) with: []\n",
-      "INFO:com.PhoHale.Spike3D.pipeline:Performing perform_action_for_all_contexts with action EvaluationActions.EVALUATE_COMPUTATIONS on filtered_session with filter named \"maze1_odd\"...\n",
-      "INFO:com.PhoHale.Spike3D.pipeline:WARNING: skipping computation because overwrite_extant_results=False and active_computation_results[maze1_odd] already exists and is non-None\n",
-      "INFO:com.PhoHale.Spike3D.pipeline:\t TODO: this will prevent recomputation even when the excludelist/includelist or computation function definitions change. Rework so that this is smarter.\n",
-      "INFO:com.PhoHale.Spike3D.pipeline:Performing perform_action_for_all_contexts with action EvaluationActions.EVALUATE_COMPUTATIONS on filtered_session with filter named \"maze2_odd\"...\n",
-      "INFO:com.PhoHale.Spike3D.pipeline:WARNING: skipping computation because overwrite_extant_results=False and active_computation_results[maze2_odd] already exists and is non-None\n",
-      "INFO:com.PhoHale.Spike3D.pipeline:\t TODO: this will prevent recomputation even when the excludelist/includelist or computation function definitions change. Rework so that this is smarter.\n",
-      "INFO:com.PhoHale.Spike3D.pipeline:Performing perform_action_for_all_contexts with action EvaluationActions.EVALUATE_COMPUTATIONS on filtered_session with filter named \"maze_odd\"...\n",
-      "INFO:com.PhoHale.Spike3D.pipeline:WARNING: skipping computation because overwrite_extant_results=False and active_computation_results[maze_odd] already exists and is non-None\n",
-      "INFO:com.PhoHale.Spike3D.pipeline:\t TODO: this will prevent recomputation even when the excludelist/includelist or computation function definitions change. Rework so that this is smarter.\n",
-      "INFO:com.PhoHale.Spike3D.pipeline:Performing perform_action_for_all_contexts with action EvaluationActions.EVALUATE_COMPUTATIONS on filtered_session with filter named \"maze1_even\"...\n",
-      "INFO:com.PhoHale.Spike3D.pipeline:WARNING: skipping computation because overwrite_extant_results=False and active_computation_results[maze1_even] already exists and is non-None\n",
-      "INFO:com.PhoHale.Spike3D.pipeline:\t TODO: this will prevent recomputation even when the excludelist/includelist or computation function definitions change. Rework so that this is smarter.\n",
-      "INFO:com.PhoHale.Spike3D.pipeline:Performing perform_action_for_all_contexts with action EvaluationActions.EVALUATE_COMPUTATIONS on filtered_session with filter named \"maze2_even\"...\n",
-      "INFO:com.PhoHale.Spike3D.pipeline:WARNING: skipping computation because overwrite_extant_results=False and active_computation_results[maze2_even] already exists and is non-None\n",
-      "INFO:com.PhoHale.Spike3D.pipeline:\t TODO: this will prevent recomputation even when the excludelist/includelist or computation function definitions change. Rework so that this is smarter.\n",
-      "INFO:com.PhoHale.Spike3D.pipeline:Performing perform_action_for_all_contexts with action EvaluationActions.EVALUATE_COMPUTATIONS on filtered_session with filter named \"maze_even\"...\n",
-      "INFO:com.PhoHale.Spike3D.pipeline:WARNING: skipping computation because overwrite_extant_results=False and active_computation_results[maze_even] already exists and is non-None\n",
-      "INFO:com.PhoHale.Spike3D.pipeline:\t TODO: this will prevent recomputation even when the excludelist/includelist or computation function definitions change. Rework so that this is smarter.\n",
-      "INFO:com.PhoHale.Spike3D.pipeline:Performing perform_action_for_all_contexts with action EvaluationActions.EVALUATE_COMPUTATIONS on filtered_session with filter named \"maze1_any\"...\n",
-      "INFO:com.PhoHale.Spike3D.pipeline:WARNING: skipping computation because overwrite_extant_results=False and active_computation_results[maze1_any] already exists and is non-None\n",
-      "INFO:com.PhoHale.Spike3D.pipeline:\t TODO: this will prevent recomputation even when the excludelist/includelist or computation function definitions change. Rework so that this is smarter.\n",
-      "INFO:com.PhoHale.Spike3D.pipeline:Performing perform_action_for_all_contexts with action EvaluationActions.EVALUATE_COMPUTATIONS on filtered_session with filter named \"maze2_any\"...\n",
-      "INFO:com.PhoHale.Spike3D.pipeline:WARNING: skipping computation because overwrite_extant_results=False and active_computation_results[maze2_any] already exists and is non-None\n",
-      "INFO:com.PhoHale.Spike3D.pipeline:\t TODO: this will prevent recomputation even when the excludelist/includelist or computation function definitions change. Rework so that this is smarter.\n",
-      "INFO:com.PhoHale.Spike3D.pipeline:Performing perform_action_for_all_contexts with action EvaluationActions.EVALUATE_COMPUTATIONS on filtered_session with filter named \"maze_any\"...\n",
-      "INFO:com.PhoHale.Spike3D.pipeline:WARNING: skipping computation because overwrite_extant_results=False and active_computation_results[maze_any] already exists and is non-None\n",
-      "INFO:com.PhoHale.Spike3D.pipeline:\t TODO: this will prevent recomputation even when the excludelist/includelist or computation function definitions change. Rework so that this is smarter.\n",
-      "INFO:com.PhoHale.Spike3D.pipeline:Performing global computations...\n",
-      "INFO:com.PhoHale.Spike3D.pipeline:select_filters(...) with: []\n",
-      "INFO:com.PhoHale.Spike3D.pipeline:Performing perform_action_for_all_contexts with action EvaluationActions.EVALUATE_COMPUTATIONS on filtered_session with filter named \"maze1_odd\"...\n",
-      "INFO:com.PhoHale.Spike3D.pipeline:WARNING: skipping computation because overwrite_extant_results=False and active_computation_results[maze1_odd] already exists and is non-None\n",
-      "INFO:com.PhoHale.Spike3D.pipeline:\t TODO: this will prevent recomputation even when the excludelist/includelist or computation function definitions change. Rework so that this is smarter.\n",
-      "INFO:com.PhoHale.Spike3D.pipeline:Performing perform_action_for_all_contexts with action EvaluationActions.EVALUATE_COMPUTATIONS on filtered_session with filter named \"maze2_odd\"...\n",
-      "INFO:com.PhoHale.Spike3D.pipeline:WARNING: skipping computation because overwrite_extant_results=False and active_computation_results[maze2_odd] already exists and is non-None\n",
-      "INFO:com.PhoHale.Spike3D.pipeline:\t TODO: this will prevent recomputation even when the excludelist/includelist or computation function definitions change. Rework so that this is smarter.\n",
-      "INFO:com.PhoHale.Spike3D.pipeline:Performing perform_action_for_all_contexts with action EvaluationActions.EVALUATE_COMPUTATIONS on filtered_session with filter named \"maze_odd\"...\n",
-      "INFO:com.PhoHale.Spike3D.pipeline:WARNING: skipping computation because overwrite_extant_results=False and active_computation_results[maze_odd] already exists and is non-None\n",
-      "INFO:com.PhoHale.Spike3D.pipeline:\t TODO: this will prevent recomputation even when the excludelist/includelist or computation function definitions change. Rework so that this is smarter.\n",
-      "INFO:com.PhoHale.Spike3D.pipeline:Performing perform_action_for_all_contexts with action EvaluationActions.EVALUATE_COMPUTATIONS on filtered_session with filter named \"maze1_even\"...\n",
-      "INFO:com.PhoHale.Spike3D.pipeline:WARNING: skipping computation because overwrite_extant_results=False and active_computation_results[maze1_even] already exists and is non-None\n",
-      "INFO:com.PhoHale.Spike3D.pipeline:\t TODO: this will prevent recomputation even when the excludelist/includelist or computation function definitions change. Rework so that this is smarter.\n",
-      "INFO:com.PhoHale.Spike3D.pipeline:Performing perform_action_for_all_contexts with action EvaluationActions.EVALUATE_COMPUTATIONS on filtered_session with filter named \"maze2_even\"...\n",
-      "INFO:com.PhoHale.Spike3D.pipeline:WARNING: skipping computation because overwrite_extant_results=False and active_computation_results[maze2_even] already exists and is non-None\n",
-      "INFO:com.PhoHale.Spike3D.pipeline:\t TODO: this will prevent recomputation even when the excludelist/includelist or computation function definitions change. Rework so that this is smarter.\n",
-      "INFO:com.PhoHale.Spike3D.pipeline:Performing perform_action_for_all_contexts with action EvaluationActions.EVALUATE_COMPUTATIONS on filtered_session with filter named \"maze_even\"...\n",
-      "INFO:com.PhoHale.Spike3D.pipeline:WARNING: skipping computation because overwrite_extant_results=False and active_computation_results[maze_even] already exists and is non-None\n",
-      "INFO:com.PhoHale.Spike3D.pipeline:\t TODO: this will prevent recomputation even when the excludelist/includelist or computation function definitions change. Rework so that this is smarter.\n",
-      "INFO:com.PhoHale.Spike3D.pipeline:Performing perform_action_for_all_contexts with action EvaluationActions.EVALUATE_COMPUTATIONS on filtered_session with filter named \"maze1_any\"...\n",
-      "INFO:com.PhoHale.Spike3D.pipeline:WARNING: skipping computation because overwrite_extant_results=False and active_computation_results[maze1_any] already exists and is non-None\n",
-      "INFO:com.PhoHale.Spike3D.pipeline:\t TODO: this will prevent recomputation even when the excludelist/includelist or computation function definitions change. Rework so that this is smarter.\n",
-      "INFO:com.PhoHale.Spike3D.pipeline:Performing perform_action_for_all_contexts with action EvaluationActions.EVALUATE_COMPUTATIONS on filtered_session with filter named \"maze2_any\"...\n",
-      "INFO:com.PhoHale.Spike3D.pipeline:WARNING: skipping computation because overwrite_extant_results=False and active_computation_results[maze2_any] already exists and is non-None\n",
-      "INFO:com.PhoHale.Spike3D.pipeline:\t TODO: this will prevent recomputation even when the excludelist/includelist or computation function definitions change. Rework so that this is smarter.\n",
-      "INFO:com.PhoHale.Spike3D.pipeline:Performing perform_action_for_all_contexts with action EvaluationActions.EVALUATE_COMPUTATIONS on filtered_session with filter named \"maze_any\"...\n",
-      "INFO:com.PhoHale.Spike3D.pipeline:WARNING: skipping computation because overwrite_extant_results=False and active_computation_results[maze_any] already exists and is non-None\n",
-      "INFO:com.PhoHale.Spike3D.pipeline:\t TODO: this will prevent recomputation even when the excludelist/includelist or computation function definitions change. Rework so that this is smarter.\n",
-      "INFO:com.PhoHale.Spike3D.pipeline:Performing global computations...\n",
-      "INFO:com.PhoHale.Spike3D.pipeline:select_filters(...) with: []\n",
-      "INFO:com.PhoHale.Spike3D.pipeline:Performing perform_action_for_all_contexts with action EvaluationActions.EVALUATE_COMPUTATIONS on filtered_session with filter named \"maze1_odd\"...\n",
-      "INFO:com.PhoHale.Spike3D.pipeline:WARNING: skipping computation because overwrite_extant_results=False and active_computation_results[maze1_odd] already exists and is non-None\n",
-      "INFO:com.PhoHale.Spike3D.pipeline:\t TODO: this will prevent recomputation even when the excludelist/includelist or computation function definitions change. Rework so that this is smarter.\n",
-      "INFO:com.PhoHale.Spike3D.pipeline:Performing perform_action_for_all_contexts with action EvaluationActions.EVALUATE_COMPUTATIONS on filtered_session with filter named \"maze2_odd\"...\n",
-      "INFO:com.PhoHale.Spike3D.pipeline:WARNING: skipping computation because overwrite_extant_results=False and active_computation_results[maze2_odd] already exists and is non-None\n",
-      "INFO:com.PhoHale.Spike3D.pipeline:\t TODO: this will prevent recomputation even when the excludelist/includelist or computation function definitions change. Rework so that this is smarter.\n",
-      "INFO:com.PhoHale.Spike3D.pipeline:Performing perform_action_for_all_contexts with action EvaluationActions.EVALUATE_COMPUTATIONS on filtered_session with filter named \"maze_odd\"...\n",
-      "INFO:com.PhoHale.Spike3D.pipeline:WARNING: skipping computation because overwrite_extant_results=False and active_computation_results[maze_odd] already exists and is non-None\n",
-      "INFO:com.PhoHale.Spike3D.pipeline:\t TODO: this will prevent recomputation even when the excludelist/includelist or computation function definitions change. Rework so that this is smarter.\n",
-      "INFO:com.PhoHale.Spike3D.pipeline:Performing perform_action_for_all_contexts with action EvaluationActions.EVALUATE_COMPUTATIONS on filtered_session with filter named \"maze1_even\"...\n"
-     ]
-    },
-    {
-     "name": "stdout",
-     "output_type": "stream",
-     "text": [
-      "done.\n",
-      "Loading pickled pipeline success: W:\\Data\\KDIBA\\gor01\\one\\2006-6-09_1-22-43\\loadedSessPickle.pkl.\n",
-      "properties already present in pickled version. No need to save.\n",
-      "pipeline load success!\n",
-      "using provided computation_functions_name_includelist: ['lap_direction_determination', 'pf_computation', 'firing_rate_trends', 'position_decoding']\n",
-      "WARNING: skipping computation because overwrite_extant_results=False and active_computation_results[maze1_odd] already exists and is non-None\n",
-      "\t TODO: this will prevent recomputation even when the excludelist/includelist or computation function definitions change. Rework so that this is smarter.\n",
-      "WARNING: skipping computation because overwrite_extant_results=False and active_computation_results[maze2_odd] already exists and is non-None\n",
-      "\t TODO: this will prevent recomputation even when the excludelist/includelist or computation function definitions change. Rework so that this is smarter.\n",
-      "WARNING: skipping computation because overwrite_extant_results=False and active_computation_results[maze_odd] already exists and is non-None\n",
-      "\t TODO: this will prevent recomputation even when the excludelist/includelist or computation function definitions change. Rework so that this is smarter.\n",
-      "WARNING: skipping computation because overwrite_extant_results=False and active_computation_results[maze1_even] already exists and is non-None\n",
-      "\t TODO: this will prevent recomputation even when the excludelist/includelist or computation function definitions change. Rework so that this is smarter.\n",
-      "WARNING: skipping computation because overwrite_extant_results=False and active_computation_results[maze2_even] already exists and is non-None\n",
-      "\t TODO: this will prevent recomputation even when the excludelist/includelist or computation function definitions change. Rework so that this is smarter.\n",
-      "WARNING: skipping computation because overwrite_extant_results=False and active_computation_results[maze_even] already exists and is non-None\n",
-      "\t TODO: this will prevent recomputation even when the excludelist/includelist or computation function definitions change. Rework so that this is smarter.\n",
-      "WARNING: skipping computation because overwrite_extant_results=False and active_computation_results[maze1_any] already exists and is non-None\n",
-      "\t TODO: this will prevent recomputation even when the excludelist/includelist or computation function definitions change. Rework so that this is smarter.\n",
-      "WARNING: skipping computation because overwrite_extant_results=False and active_computation_results[maze2_any] already exists and is non-None\n",
-      "\t TODO: this will prevent recomputation even when the excludelist/includelist or computation function definitions change. Rework so that this is smarter.\n",
-      "WARNING: skipping computation because overwrite_extant_results=False and active_computation_results[maze_any] already exists and is non-None\n",
-      "\t TODO: this will prevent recomputation even when the excludelist/includelist or computation function definitions change. Rework so that this is smarter.\n",
-      "WARNING: skipping computation because overwrite_extant_results=False and active_computation_results[maze1_odd] already exists and is non-None\n",
-      "\t TODO: this will prevent recomputation even when the excludelist/includelist or computation function definitions change. Rework so that this is smarter.\n",
-      "WARNING: skipping computation because overwrite_extant_results=False and active_computation_results[maze2_odd] already exists and is non-None\n",
-      "\t TODO: this will prevent recomputation even when the excludelist/includelist or computation function definitions change. Rework so that this is smarter.\n",
-      "WARNING: skipping computation because overwrite_extant_results=False and active_computation_results[maze_odd] already exists and is non-None\n",
-      "\t TODO: this will prevent recomputation even when the excludelist/includelist or computation function definitions change. Rework so that this is smarter.\n",
-      "WARNING: skipping computation because overwrite_extant_results=False and active_computation_results[maze1_even] already exists and is non-None\n",
-      "\t TODO: this will prevent recomputation even when the excludelist/includelist or computation function definitions change. Rework so that this is smarter.\n",
-      "WARNING: skipping computation because overwrite_extant_results=False and active_computation_results[maze2_even] already exists and is non-None\n",
-      "\t TODO: this will prevent recomputation even when the excludelist/includelist or computation function definitions change. Rework so that this is smarter.\n",
-      "WARNING: skipping computation because overwrite_extant_results=False and active_computation_results[maze_even] already exists and is non-None\n",
-      "\t TODO: this will prevent recomputation even when the excludelist/includelist or computation function definitions change. Rework so that this is smarter.\n",
-      "WARNING: skipping computation because overwrite_extant_results=False and active_computation_results[maze1_any] already exists and is non-None\n",
-      "\t TODO: this will prevent recomputation even when the excludelist/includelist or computation function definitions change. Rework so that this is smarter.\n",
-      "WARNING: skipping computation because overwrite_extant_results=False and active_computation_results[maze2_any] already exists and is non-None\n",
-      "\t TODO: this will prevent recomputation even when the excludelist/includelist or computation function definitions change. Rework so that this is smarter.\n",
-      "WARNING: skipping computation because overwrite_extant_results=False and active_computation_results[maze_any] already exists and is non-None\n",
-      "\t TODO: this will prevent recomputation even when the excludelist/includelist or computation function definitions change. Rework so that this is smarter.\n",
-      "WARNING: skipping computation because overwrite_extant_results=False and active_computation_results[maze1_odd] already exists and is non-None\n",
-      "\t TODO: this will prevent recomputation even when the excludelist/includelist or computation function definitions change. Rework so that this is smarter.\n",
-      "WARNING: skipping computation because overwrite_extant_results=False and active_computation_results[maze2_odd] already exists and is non-None\n",
-      "\t TODO: this will prevent recomputation even when the excludelist/includelist or computation function definitions change. Rework so that this is smarter.\n",
-      "WARNING: skipping computation because overwrite_extant_results=False and active_computation_results[maze_odd] already exists and is non-None\n",
-      "\t TODO: this will prevent recomputation even when the excludelist/includelist or computation function definitions change. Rework so that this is smarter.\n"
-     ]
-    },
-    {
-     "name": "stderr",
-     "output_type": "stream",
-     "text": [
-      "INFO:com.PhoHale.Spike3D.pipeline:WARNING: skipping computation because overwrite_extant_results=False and active_computation_results[maze1_even] already exists and is non-None\n",
-      "INFO:com.PhoHale.Spike3D.pipeline:\t TODO: this will prevent recomputation even when the excludelist/includelist or computation function definitions change. Rework so that this is smarter.\n",
-      "INFO:com.PhoHale.Spike3D.pipeline:Performing perform_action_for_all_contexts with action EvaluationActions.EVALUATE_COMPUTATIONS on filtered_session with filter named \"maze2_even\"...\n",
-      "INFO:com.PhoHale.Spike3D.pipeline:WARNING: skipping computation because overwrite_extant_results=False and active_computation_results[maze2_even] already exists and is non-None\n",
-      "INFO:com.PhoHale.Spike3D.pipeline:\t TODO: this will prevent recomputation even when the excludelist/includelist or computation function definitions change. Rework so that this is smarter.\n",
-      "INFO:com.PhoHale.Spike3D.pipeline:Performing perform_action_for_all_contexts with action EvaluationActions.EVALUATE_COMPUTATIONS on filtered_session with filter named \"maze_even\"...\n",
-      "INFO:com.PhoHale.Spike3D.pipeline:WARNING: skipping computation because overwrite_extant_results=False and active_computation_results[maze_even] already exists and is non-None\n",
-      "INFO:com.PhoHale.Spike3D.pipeline:\t TODO: this will prevent recomputation even when the excludelist/includelist or computation function definitions change. Rework so that this is smarter.\n",
-      "INFO:com.PhoHale.Spike3D.pipeline:Performing perform_action_for_all_contexts with action EvaluationActions.EVALUATE_COMPUTATIONS on filtered_session with filter named \"maze1_any\"...\n",
-      "INFO:com.PhoHale.Spike3D.pipeline:WARNING: skipping computation because overwrite_extant_results=False and active_computation_results[maze1_any] already exists and is non-None\n",
-      "INFO:com.PhoHale.Spike3D.pipeline:\t TODO: this will prevent recomputation even when the excludelist/includelist or computation function definitions change. Rework so that this is smarter.\n",
-      "INFO:com.PhoHale.Spike3D.pipeline:Performing perform_action_for_all_contexts with action EvaluationActions.EVALUATE_COMPUTATIONS on filtered_session with filter named \"maze2_any\"...\n",
-      "INFO:com.PhoHale.Spike3D.pipeline:WARNING: skipping computation because overwrite_extant_results=False and active_computation_results[maze2_any] already exists and is non-None\n",
-      "INFO:com.PhoHale.Spike3D.pipeline:\t TODO: this will prevent recomputation even when the excludelist/includelist or computation function definitions change. Rework so that this is smarter.\n",
-      "INFO:com.PhoHale.Spike3D.pipeline:Performing perform_action_for_all_contexts with action EvaluationActions.EVALUATE_COMPUTATIONS on filtered_session with filter named \"maze_any\"...\n",
-      "INFO:com.PhoHale.Spike3D.pipeline:WARNING: skipping computation because overwrite_extant_results=False and active_computation_results[maze_any] already exists and is non-None\n",
-      "INFO:com.PhoHale.Spike3D.pipeline:\t TODO: this will prevent recomputation even when the excludelist/includelist or computation function definitions change. Rework so that this is smarter.\n",
-      "INFO:com.PhoHale.Spike3D.pipeline:Performing global computations...\n",
-      "INFO:com.PhoHale.Spike3D.pipeline:NeuropyPipeline.on_stage_changed(new_stage=\"PipelineStage.Displayed\")\n",
-      "WARNING:com.PhoHale.Spike3D.pipeline:WARNING: saving_mode is SKIP_SAVING so pipeline will not be saved despite calling .save_pipeline(...).\n"
-     ]
-    },
-    {
-     "name": "stdout",
-     "output_type": "stream",
-     "text": [
-      "WARNING: skipping computation because overwrite_extant_results=False and active_computation_results[maze1_even] already exists and is non-None\n",
-      "\t TODO: this will prevent recomputation even when the excludelist/includelist or computation function definitions change. Rework so that this is smarter.\n",
-      "WARNING: skipping computation because overwrite_extant_results=False and active_computation_results[maze2_even] already exists and is non-None\n",
-      "\t TODO: this will prevent recomputation even when the excludelist/includelist or computation function definitions change. Rework so that this is smarter.\n",
-      "WARNING: skipping computation because overwrite_extant_results=False and active_computation_results[maze_even] already exists and is non-None\n",
-      "\t TODO: this will prevent recomputation even when the excludelist/includelist or computation function definitions change. Rework so that this is smarter.\n",
-      "WARNING: skipping computation because overwrite_extant_results=False and active_computation_results[maze1_any] already exists and is non-None\n",
-      "\t TODO: this will prevent recomputation even when the excludelist/includelist or computation function definitions change. Rework so that this is smarter.\n",
-      "WARNING: skipping computation because overwrite_extant_results=False and active_computation_results[maze2_any] already exists and is non-None\n",
-      "\t TODO: this will prevent recomputation even when the excludelist/includelist or computation function definitions change. Rework so that this is smarter.\n",
-      "WARNING: skipping computation because overwrite_extant_results=False and active_computation_results[maze_any] already exists and is non-None\n",
-      "\t TODO: this will prevent recomputation even when the excludelist/includelist or computation function definitions change. Rework so that this is smarter.\n",
-      "WARNING: saving_mode is SKIP_SAVING so pipeline will not be saved despite calling .save_pipeline(...).\n",
-      "saving_mode.shouldSave == False, so not saving at the end of batch_load_session\n",
-      "DEPRICATION WARNING: workaround to allow subscripting ComputationResult objects. Will be depricated. key: computed_data\n",
-      "DEPRICATION WARNING: workaround to allow subscripting ComputationResult objects. Will be depricated. key: computed_data\n",
-      "DEPRICATION WARNING: workaround to allow subscripting ComputationResult objects. Will be depricated. key: computed_data\n",
-      "DEPRICATION WARNING: workaround to allow subscripting ComputationResult objects. Will be depricated. key: computed_data\n",
-      "DEPRICATION WARNING: workaround to allow subscripting ComputationResult objects. Will be depricated. key: computed_data\n",
-      "DEPRICATION WARNING: workaround to allow subscripting ComputationResult objects. Will be depricated. key: computed_data\n",
-      "were pipeline preprocessing parameters missing and updated?: False\n"
-     ]
-    }
-   ],
->>>>>>> 676f5d45
+   "outputs": [],
    "source": [
     "# ==================================================================================================================== #\n",
     "# Load Data                                                                                                            #\n",
