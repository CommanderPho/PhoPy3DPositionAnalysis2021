## Main changes

- Added support for `ipygany` in jupyter notebooks.
- Command line interface `vedo ...` should now work on windows 10 too.
- added skybox environment with `show(..., bg="path/to/file.hdr")`
- added (kind of limited) support to `wxpython` embedding (analogous to Qt, but open-source)


---
### `base.py`

- added `.lighting(metallicity=1, roughness=0.1)` to include PBR (physics based rendering).

---
### `addons.py`

- added `SplineTool.nodes()` to retrieve current node positions.

---
### `colors.py`

---
### `mesh.py`

---
### `plotter.py`

---
### `picture.py`

- added `level()` and `window()` methods to control brightness and contrast of a Picture.

---
### `pyplot.py`

- added `plot(mode="bar")`

---
### `pointcloud.py`

- added `hausdorffDistance()` to compute the Hausdorff distance of two point sets

---
### `shapes.py`

---
### `volume.py`

---
### `utils.py`


---
### `cli.py`

- removed `bin/vedo` and created entry point from `vedo/cli.py` (command line interface).
This works better on windows systems.

-------------------------

## New/Revised examples:
- `vedo -r plot_bars`
- `vedo -r alien_life`
- `vedo -r pendulum_ode`
- `vedo -r earth_model`
<<<<<<< HEAD
- `vedo -r qt_window2`
=======
- `vedo -r spline_tool`
- `vedo -r wx_window1`
>>>>>>> fe5d75f1


<|MERGE_RESOLUTION|>--- conflicted
+++ resolved
@@ -63,11 +63,8 @@
 - `vedo -r alien_life`
 - `vedo -r pendulum_ode`
 - `vedo -r earth_model`
-<<<<<<< HEAD
 - `vedo -r qt_window2`
-=======
 - `vedo -r spline_tool`
 - `vedo -r wx_window1`
->>>>>>> fe5d75f1
 
 
