"""
Morph one shape into another using spherical harmonics package shtools.

In this example we morph a sphere into a octahedron and viceversa.
"""
from __future__ import division, print_function

import numpy as np
from vtkplotter import Plotter, Points, Sphere, arange, cos, datadir, mag, sin

try:
    import pyshtools
    print(__doc__)
except ModuleNotFoundError:
    print("Please install pyshtools to run this example")
    print("Follow instructions at https://shtools.oca.eu/shtools")
    exit(0)


##########################################################
N = 100  # number of sample points on the unit sphere
lmax = 15  # maximum degree of the sph. harm. expansion
rbias = 0.5  # subtract a constant average value
x0 = [0, 0, 0]  # set object at this position
##########################################################


def makeGrid(shape, N):
    rmax = 2.0  # line length
    agrid, pts = [], []
    for th in np.linspace(0, np.pi, N, endpoint=True):
        lats = []
        for ph in np.linspace(0, 2 * np.pi, N, endpoint=True):
            p = np.array([sin(th) * cos(ph), sin(th) * sin(ph), cos(th)]) * rmax
            intersections = shape.intersectWithLine([0, 0, 0], p)
            if len(intersections):
                value = mag(intersections[0])
                lats.append(value - rbias)
                pts.append(intersections[0])
            else:
                lats.append(rmax - rbias)
                pts.append(p)
        agrid.append(lats)
    agrid = np.array(agrid)
    actor = Points(pts, c="k", alpha=0.4, r=1)
    return agrid, actor


def morph(clm1, clm2, t, lmax):
    """Interpolate linearly the two sets of sph harm. coeeficients."""
    clm = (1 - t) * clm1 + t * clm2
    grid_reco = clm.expand(lmax=lmax)  # cut "high frequency" components
    agrid_reco = grid_reco.to_array()
    pts = []
    for i, longs in enumerate(agrid_reco):
        ilat = grid_reco.lats()[i]
        for j, value in enumerate(longs):
            ilong = grid_reco.lons()[j]
            th = (90 - ilat) / 57.3
            ph = ilong / 57.3
            r = value + rbias
            p = np.array([sin(th) * cos(ph), sin(th) * sin(ph), cos(th)]) * r
            pts.append(p)
    return pts


vp = Plotter(shape=[2, 2], verbose=0, axes=3, interactive=0)

shape1 = Sphere(alpha=0.2)
shape2 = vp.load(datadir + "shapes/icosahedron.vtk").normalize().lineWidth(1)

agrid1, actorpts1 = makeGrid(shape1, N)
<<<<<<< HEAD
vp.show(shape1, actorpts1, at=0)

agrid2, actorpts2 = makeGrid(shape2, N)
vp.show(shape2, actorpts2, at=1)
=======
vp.show([shape1, actorpts1], at=0)

agrid2, actorpts2 = makeGrid(shape2, N)
vp.show([shape2, actorpts2], at=1)
>>>>>>> dcb590d4
vp.camera.Zoom(1.2)
vp.interactive = False

clm1 = pyshtools.SHGrid.from_array(agrid1).expand()
clm2 = pyshtools.SHGrid.from_array(agrid2).expand()
# clm1.plot_spectrum2d()  # plot the value of the sph harm. coefficients
# clm2.plot_spectrum2d()

for t in arange(0, 1, 0.005):
    act21 = Points(morph(clm2, clm1, t, lmax), c="r", r=4)
    act12 = Points(morph(clm1, clm2, t, lmax), c="g", r=4)
<<<<<<< HEAD
    vp.show(act21, at=2, resetcam=0)
=======
    vp.show(act21, at=2, resetcam=0, legend="time: " + str(int(t * 100)))
>>>>>>> dcb590d4
    vp.show(act12, at=3)
    vp.camera.Azimuth(2)

vp.show(interactive=1)<|MERGE_RESOLUTION|>--- conflicted
+++ resolved
@@ -70,17 +70,12 @@
 shape2 = vp.load(datadir + "shapes/icosahedron.vtk").normalize().lineWidth(1)
 
 agrid1, actorpts1 = makeGrid(shape1, N)
-<<<<<<< HEAD
+
 vp.show(shape1, actorpts1, at=0)
 
 agrid2, actorpts2 = makeGrid(shape2, N)
 vp.show(shape2, actorpts2, at=1)
-=======
-vp.show([shape1, actorpts1], at=0)
 
-agrid2, actorpts2 = makeGrid(shape2, N)
-vp.show([shape2, actorpts2], at=1)
->>>>>>> dcb590d4
 vp.camera.Zoom(1.2)
 vp.interactive = False
 
@@ -92,11 +87,8 @@
 for t in arange(0, 1, 0.005):
     act21 = Points(morph(clm2, clm1, t, lmax), c="r", r=4)
     act12 = Points(morph(clm1, clm2, t, lmax), c="g", r=4)
-<<<<<<< HEAD
+
     vp.show(act21, at=2, resetcam=0)
-=======
-    vp.show(act21, at=2, resetcam=0, legend="time: " + str(int(t * 100)))
->>>>>>> dcb590d4
     vp.show(act12, at=3)
     vp.camera.Azimuth(2)
 
