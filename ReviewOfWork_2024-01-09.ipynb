--- conflicted
+++ resolved
@@ -22,11 +22,7 @@
       "Exception reporting mode: Context\n",
       "Automatic pdb calling has been turned OFF\n",
       "build_module_logger(module_name=\"Spike3D.pipeline\"):\n",
-<<<<<<< HEAD
       "\t Module logger com.PhoHale.Spike3D.pipeline has file logging enabled and will log to EXTERNAL/TESTING/Logging/debug_com.PhoHale.Spike3D.pipeline.log\n",
-=======
-      "\t Module logger com.PhoHale.Spike3D.pipeline has file logging enabled and will log to EXTERNAL\\TESTING\\Logging\\debug_com.PhoHale.Spike3D.pipeline.log\n",
->>>>>>> dbb9b943
       "DAY_DATE_STR: 2024-01-09, DAY_DATE_TO_USE: 2024-01-09\n",
       "global_data_root_parent_path changed to /media/MAX/Data\n"
      ]
@@ -34,11 +30,7 @@
     {
      "data": {
       "application/vnd.jupyter.widget-view+json": {
-<<<<<<< HEAD
        "model_id": "95a7b58ce9a14a4a9586ec60f4602def",
-=======
-       "model_id": "4b06abaac4ca49339863f29eca0348fe",
->>>>>>> dbb9b943
        "version_major": 2,
        "version_minor": 0
       },
@@ -243,11 +235,7 @@
      "name": "stderr",
      "output_type": "stream",
      "text": [
-<<<<<<< HEAD
       "INFO:com.PhoHale.Spike3D.pipeline:NeuropyPipeline.__setstate__(state=\"{'pipeline_name': 'kdiba_pipeline', 'session_data_type': 'kdiba', '_stage': <pyphoplacecellanalysis.General.Pipeline.Stages.Display.DisplayPipelineStage object at 0x7f8e927e7400>}\")\n",
-=======
-      "INFO:com.PhoHale.Spike3D.pipeline:NeuropyPipeline.__setstate__(state=\"{'pipeline_name': 'kdiba_pipeline', 'session_data_type': 'kdiba', '_stage': <pyphoplacecellanalysis.General.Pipeline.Stages.Display.DisplayPipelineStage object at 0x000001DAB06208B0>}\")\n",
->>>>>>> dbb9b943
       "INFO:com.PhoHale.Spike3D.pipeline:select_filters(...) with: []\n",
       "INFO:com.PhoHale.Spike3D.pipeline:Performing perform_action_for_all_contexts with action EvaluationActions.EVALUATE_COMPUTATIONS on filtered_session with filter named \"maze1_odd\"...\n",
       "INFO:com.PhoHale.Spike3D.pipeline:WARNING: skipping computation because overwrite_extant_results=False and active_computation_results[maze1_odd] already exists and is non-None\n",
@@ -308,25 +296,7 @@
       "INFO:com.PhoHale.Spike3D.pipeline:Performing global computations...\n",
       "INFO:com.PhoHale.Spike3D.pipeline:select_filters(...) with: []\n",
       "INFO:com.PhoHale.Spike3D.pipeline:Performing perform_action_for_all_contexts with action EvaluationActions.EVALUATE_COMPUTATIONS on filtered_session with filter named \"maze1_odd\"...\n",
-<<<<<<< HEAD
       "INFO:com.PhoHale.Spike3D.pipeline:WARNING: skipping computation because overwrite_extant_results=False and active_computation_results[maze1_odd] already exists and is non-None\n"
-=======
-      "INFO:com.PhoHale.Spike3D.pipeline:WARNING: skipping computation because overwrite_extant_results=False and active_computation_results[maze1_odd] already exists and is non-None\n",
-      "INFO:com.PhoHale.Spike3D.pipeline:\t TODO: this will prevent recomputation even when the excludelist/includelist or computation function definitions change. Rework so that this is smarter.\n",
-      "INFO:com.PhoHale.Spike3D.pipeline:Performing perform_action_for_all_contexts with action EvaluationActions.EVALUATE_COMPUTATIONS on filtered_session with filter named \"maze2_odd\"...\n",
-      "INFO:com.PhoHale.Spike3D.pipeline:WARNING: skipping computation because overwrite_extant_results=False and active_computation_results[maze2_odd] already exists and is non-None\n",
-      "INFO:com.PhoHale.Spike3D.pipeline:\t TODO: this will prevent recomputation even when the excludelist/includelist or computation function definitions change. Rework so that this is smarter.\n",
-      "INFO:com.PhoHale.Spike3D.pipeline:Performing perform_action_for_all_contexts with action EvaluationActions.EVALUATE_COMPUTATIONS on filtered_session with filter named \"maze_odd\"...\n",
-      "INFO:com.PhoHale.Spike3D.pipeline:WARNING: skipping computation because overwrite_extant_results=False and active_computation_results[maze_odd] already exists and is non-None\n",
-      "INFO:com.PhoHale.Spike3D.pipeline:\t TODO: this will prevent recomputation even when the excludelist/includelist or computation function definitions change. Rework so that this is smarter.\n",
-      "INFO:com.PhoHale.Spike3D.pipeline:Performing perform_action_for_all_contexts with action EvaluationActions.EVALUATE_COMPUTATIONS on filtered_session with filter named \"maze1_even\"...\n",
-      "INFO:com.PhoHale.Spike3D.pipeline:WARNING: skipping computation because overwrite_extant_results=False and active_computation_results[maze1_even] already exists and is non-None\n",
-      "INFO:com.PhoHale.Spike3D.pipeline:\t TODO: this will prevent recomputation even when the excludelist/includelist or computation function definitions change. Rework so that this is smarter.\n",
-      "INFO:com.PhoHale.Spike3D.pipeline:Performing perform_action_for_all_contexts with action EvaluationActions.EVALUATE_COMPUTATIONS on filtered_session with filter named \"maze2_even\"...\n",
-      "INFO:com.PhoHale.Spike3D.pipeline:WARNING: skipping computation because overwrite_extant_results=False and active_computation_results[maze2_even] already exists and is non-None\n",
-      "INFO:com.PhoHale.Spike3D.pipeline:\t TODO: this will prevent recomputation even when the excludelist/includelist or computation function definitions change. Rework so that this is smarter.\n",
-      "INFO:com.PhoHale.Spike3D.pipeline:Performing perform_action_for_all_contexts with action EvaluationActions.EVALUATE_COMPUTATIONS on filtered_session with filter named \"maze_even\"...\n"
->>>>>>> dbb9b943
      ]
     },
     {
@@ -373,19 +343,6 @@
       "WARNING: skipping computation because overwrite_extant_results=False and active_computation_results[maze2_any] already exists and is non-None\n",
       "\t TODO: this will prevent recomputation even when the excludelist/includelist or computation function definitions change. Rework so that this is smarter.\n",
       "WARNING: skipping computation because overwrite_extant_results=False and active_computation_results[maze_any] already exists and is non-None\n",
-<<<<<<< HEAD
-=======
-      "\t TODO: this will prevent recomputation even when the excludelist/includelist or computation function definitions change. Rework so that this is smarter.\n",
-      "WARNING: skipping computation because overwrite_extant_results=False and active_computation_results[maze1_odd] already exists and is non-None\n",
-      "\t TODO: this will prevent recomputation even when the excludelist/includelist or computation function definitions change. Rework so that this is smarter.\n",
-      "WARNING: skipping computation because overwrite_extant_results=False and active_computation_results[maze2_odd] already exists and is non-None\n",
-      "\t TODO: this will prevent recomputation even when the excludelist/includelist or computation function definitions change. Rework so that this is smarter.\n",
-      "WARNING: skipping computation because overwrite_extant_results=False and active_computation_results[maze_odd] already exists and is non-None\n",
-      "\t TODO: this will prevent recomputation even when the excludelist/includelist or computation function definitions change. Rework so that this is smarter.\n",
-      "WARNING: skipping computation because overwrite_extant_results=False and active_computation_results[maze1_even] already exists and is non-None\n",
-      "\t TODO: this will prevent recomputation even when the excludelist/includelist or computation function definitions change. Rework so that this is smarter.\n",
-      "WARNING: skipping computation because overwrite_extant_results=False and active_computation_results[maze2_even] already exists and is non-None\n",
->>>>>>> dbb9b943
       "\t TODO: this will prevent recomputation even when the excludelist/includelist or computation function definitions change. Rework so that this is smarter.\n"
      ]
     },
@@ -393,7 +350,6 @@
      "name": "stderr",
      "output_type": "stream",
      "text": [
-<<<<<<< HEAD
       "INFO:com.PhoHale.Spike3D.pipeline:\t TODO: this will prevent recomputation even when the excludelist/includelist or computation function definitions change. Rework so that this is smarter.\n",
       "INFO:com.PhoHale.Spike3D.pipeline:Performing perform_action_for_all_contexts with action EvaluationActions.EVALUATE_COMPUTATIONS on filtered_session with filter named \"maze2_odd\"...\n",
       "INFO:com.PhoHale.Spike3D.pipeline:WARNING: skipping computation because overwrite_extant_results=False and active_computation_results[maze2_odd] already exists and is non-None\n",
@@ -408,8 +364,6 @@
       "INFO:com.PhoHale.Spike3D.pipeline:WARNING: skipping computation because overwrite_extant_results=False and active_computation_results[maze2_even] already exists and is non-None\n",
       "INFO:com.PhoHale.Spike3D.pipeline:\t TODO: this will prevent recomputation even when the excludelist/includelist or computation function definitions change. Rework so that this is smarter.\n",
       "INFO:com.PhoHale.Spike3D.pipeline:Performing perform_action_for_all_contexts with action EvaluationActions.EVALUATE_COMPUTATIONS on filtered_session with filter named \"maze_even\"...\n",
-=======
->>>>>>> dbb9b943
       "INFO:com.PhoHale.Spike3D.pipeline:WARNING: skipping computation because overwrite_extant_results=False and active_computation_results[maze_even] already exists and is non-None\n",
       "INFO:com.PhoHale.Spike3D.pipeline:\t TODO: this will prevent recomputation even when the excludelist/includelist or computation function definitions change. Rework so that this is smarter.\n",
       "INFO:com.PhoHale.Spike3D.pipeline:Performing perform_action_for_all_contexts with action EvaluationActions.EVALUATE_COMPUTATIONS on filtered_session with filter named \"maze1_any\"...\n",
@@ -430,7 +384,6 @@
      "name": "stdout",
      "output_type": "stream",
      "text": [
-<<<<<<< HEAD
       "WARNING: skipping computation because overwrite_extant_results=False and active_computation_results[maze1_odd] already exists and is non-None\n",
       "\t TODO: this will prevent recomputation even when the excludelist/includelist or computation function definitions change. Rework so that this is smarter.\n",
       "WARNING: skipping computation because overwrite_extant_results=False and active_computation_results[maze2_odd] already exists and is non-None\n",
@@ -441,8 +394,6 @@
       "\t TODO: this will prevent recomputation even when the excludelist/includelist or computation function definitions change. Rework so that this is smarter.\n",
       "WARNING: skipping computation because overwrite_extant_results=False and active_computation_results[maze2_even] already exists and is non-None\n",
       "\t TODO: this will prevent recomputation even when the excludelist/includelist or computation function definitions change. Rework so that this is smarter.\n",
-=======
->>>>>>> dbb9b943
       "WARNING: skipping computation because overwrite_extant_results=False and active_computation_results[maze_even] already exists and is non-None\n",
       "\t TODO: this will prevent recomputation even when the excludelist/includelist or computation function definitions change. Rework so that this is smarter.\n",
       "WARNING: skipping computation because overwrite_extant_results=False and active_computation_results[maze1_any] already exists and is non-None\n",
@@ -750,38 +701,14 @@
   },
   {
    "cell_type": "code",
-<<<<<<< HEAD
-   "execution_count": null,
-=======
-   "execution_count": 4,
->>>>>>> dbb9b943
+   "execution_count": null,
    "id": "e275e3bb",
    "metadata": {
     "notebookRunGroups": {
      "groupValue": "1"
     }
    },
-<<<<<<< HEAD
-   "outputs": [],
-=======
-   "outputs": [
-    {
-     "data": {
-      "application/vnd.jupyter.widget-view+json": {
-       "model_id": "a9e74f6427f846d0a696c96278ae117b",
-       "version_major": 2,
-       "version_minor": 0
-      },
-      "text/plain": [
-       "VBox(children=(Box(children=(Label(value='session path:', layout=Layout(width='auto')), Label(value='W:\\\\Data\\…"
-      ]
-     },
-     "execution_count": 4,
-     "metadata": {},
-     "output_type": "execute_result"
-    }
-   ],
->>>>>>> dbb9b943
+   "outputs": [],
    "source": [
     "import ipywidgets as widgets\n",
     "from IPython.display import display\n",
@@ -803,11 +730,7 @@
   },
   {
    "cell_type": "code",
-<<<<<<< HEAD
-   "execution_count": null,
-=======
-   "execution_count": 5,
->>>>>>> dbb9b943
+   "execution_count": null,
    "id": "1a533ba8",
    "metadata": {
     "ExecuteTime": {
@@ -888,11 +811,7 @@
   },
   {
    "cell_type": "code",
-<<<<<<< HEAD
-   "execution_count": null,
-=======
-   "execution_count": 6,
->>>>>>> dbb9b943
+   "execution_count": null,
    "id": "c49f5d4f",
    "metadata": {
     "notebookRunGroups": {
@@ -921,11 +840,7 @@
   },
   {
    "cell_type": "code",
-<<<<<<< HEAD
-   "execution_count": null,
-=======
-   "execution_count": 7,
->>>>>>> dbb9b943
+   "execution_count": null,
    "id": "7104fc37",
    "metadata": {
     "notebookRunGroups": {
@@ -944,11 +859,7 @@
   },
   {
    "cell_type": "code",
-<<<<<<< HEAD
-   "execution_count": null,
-=======
-   "execution_count": 8,
->>>>>>> dbb9b943
+   "execution_count": null,
    "id": "fa2dc5fe",
    "metadata": {
     "notebookRunGroups": {
@@ -1445,11 +1356,7 @@
   },
   {
    "cell_type": "code",
-<<<<<<< HEAD
-   "execution_count": null,
-=======
-   "execution_count": 9,
->>>>>>> dbb9b943
+   "execution_count": null,
    "id": "fd86cb20",
    "metadata": {
     "ExecuteTime": {
@@ -2172,7 +2079,6 @@
      "persistance"
     ]
    },
-<<<<<<< HEAD
    "outputs": [],
    "source": [
     "from pyphoplacecellanalysis.General.Pipeline.Stages.ComputationFunctions.MultiContextComputationFunctions.RankOrderComputations import save_rank_order_results\n",
@@ -2180,59 +2086,6 @@
     "formatted_time = get_now_rounded_time_str()\n",
     "print(formatted_time)\n",
     "save_rank_order_results(curr_active_pipeline, day_date=f\"{formatted_time}\") # \"2024-01-02_301pm\" \"2024-01-02_322pm\" 322pm # \"2024-01-02_301pm\" \"2024-01-02_322pm\" 322pm"
-=======
-   "outputs": [],
-   "source": [
-    "from pyphoplacecellanalysis.General.Pipeline.Stages.ComputationFunctions.MultiContextComputationFunctions.RankOrderComputations import save_rank_order_results\n",
-    "\n",
-    "save_rank_order_results(curr_active_pipeline, day_date=f\"{DAY_DATE_TO_USE}_NewShuffleMode_808am\") # \"2024-01-02_301pm\" \"2024-01-02_322pm\" 322pm"
-   ]
-  },
-  {
-   "cell_type": "code",
-   "execution_count": null,
-   "id": "e71ca5c9",
-   "metadata": {},
-   "outputs": [],
-   "source": [
-    "['long_stats_z_scorer', 'short_stats_z_scorer', 'long_short_z_diff', 'long_short_naive_z_diff', 'is_forward_replay']"
-   ]
-  },
-  {
-   "cell_type": "code",
-   "execution_count": null,
-   "id": "f94478ef",
-   "metadata": {},
-   "outputs": [],
-   "source": [
-    "curr_active_pipeline.get_output_path()"
-   ]
-  },
-  {
-   "cell_type": "code",
-   "execution_count": null,
-   "id": "c3869581",
-   "metadata": {},
-   "outputs": [],
-   "source": [
-    "print_keys_if_possible('rank_order_obj', rank_order_obj, max_depth=1)\n",
-    "# rank_order_obj.ripple_most_likely_result_tuple = None\n",
-    "# rank_order_obj.ripple_most_likely_result_tuple = None\n"
-   ]
-  },
-  {
-   "cell_type": "code",
-   "execution_count": null,
-   "id": "d2230163",
-   "metadata": {
-    "tags": [
-     "load"
-    ]
-   },
-   "outputs": [],
-   "source": [
-    "print_keys_if_possible('LR_ripple', rank_order_obj.LR_ripple.__dict__, max_depth=1) # pyphoplacecellanalysis.General.Pipeline.Stages.ComputationFunctions.MultiContextComputationFunctions.RankOrderComputations.RankOrderResult\n"
->>>>>>> dbb9b943
    ]
   },
   {
@@ -2323,11 +2176,7 @@
   },
   {
    "cell_type": "code",
-<<<<<<< HEAD
-   "execution_count": null,
-=======
-   "execution_count": 10,
->>>>>>> dbb9b943
+   "execution_count": null,
    "id": "728c46e6",
    "metadata": {
     "notebookRunGroups": {
@@ -6697,11 +6546,7 @@
   },
   {
    "cell_type": "code",
-<<<<<<< HEAD
-   "execution_count": null,
-=======
-   "execution_count": 11,
->>>>>>> dbb9b943
+   "execution_count": null,
    "id": "76086ac5",
    "metadata": {
     "notebookRunGroups": {
@@ -6781,66 +6626,14 @@
   },
   {
    "cell_type": "code",
-<<<<<<< HEAD
-   "execution_count": null,
-=======
-   "execution_count": 12,
->>>>>>> dbb9b943
+   "execution_count": null,
    "id": "0ac7fcab",
    "metadata": {
     "notebookRunGroups": {
      "groupValue": "31"
     }
    },
-<<<<<<< HEAD
-   "outputs": [],
-=======
-   "outputs": [
-    {
-     "data": {
-      "text/plain": [
-       "((        P_LR      P_RL    P_Long   P_Short  lap_idx  lap_start_t\n",
-       "  0   0.159733  0.840267  0.785922  0.214078        0     5.635867\n",
-       "  1   0.812745  0.187255  0.892090  0.107910        1    31.862536\n",
-       "  2   0.155300  0.844700  0.808182  0.191818        2   135.801698\n",
-       "  3   0.868285  0.131715  0.894672  0.105328        3   161.458825\n",
-       "  4   0.211556  0.788444  0.673036  0.326964        4   234.465983\n",
-       "  5   0.913774  0.086226  0.904251  0.095749        5   255.120847\n",
-       "  ..       ...       ...       ...       ...      ...          ...\n",
-       "  74  0.160618  0.839382  0.272587  0.727413       74  1998.978809\n",
-       "  75  0.806312  0.193688  0.279490  0.720510       75  2002.883510\n",
-       "  76  0.180555  0.819445  0.293255  0.706745       76  2019.131459\n",
-       "  77  0.820589  0.179411  0.352401  0.647599       77  2026.006596\n",
-       "  78  0.118055  0.881945  0.329319  0.670681       78  2037.617503\n",
-       "  79  0.716110  0.283890  0.267828  0.732172       79  2057.637436\n",
-       "  \n",
-       "  [80 rows x 6 columns],\n",
-       "  WindowsPath('C:/Users/pho/repos/Spike3DWorkEnv/Spike3D/output/collected_outputs/2024-01-04-kdiba_gor01_one_2006-6-08_14-26-15-(laps_marginals_df).csv')),\n",
-       " (         P_LR      P_RL    P_Long   P_Short  ripple_idx  ripple_start_t\n",
-       "  0    0.423746  0.576254  0.572131  0.427869           0       40.187177\n",
-       "  1    0.506879  0.493121  0.508114  0.491886           1       41.011916\n",
-       "  2    0.637888  0.362112  0.628115  0.371885           2       43.429702\n",
-       "  3    0.398351  0.601649  0.537782  0.462218           3       44.189868\n",
-       "  4    0.616377  0.383623  0.467206  0.532794           4       44.588736\n",
-       "  5    0.670112  0.329888  0.680976  0.319024           5       45.137119\n",
-       "  ..        ...       ...       ...       ...         ...             ...\n",
-       "  605  0.346965  0.653035  0.546324  0.453676         605     2033.583486\n",
-       "  606  0.926249  0.073751  0.361757  0.638243         606     2034.655153\n",
-       "  607  0.544930  0.455070  0.610922  0.389078         607     2043.892191\n",
-       "  608  0.606068  0.393932  0.426660  0.573340         608     2045.095432\n",
-       "  609  0.850552  0.149448  0.256465  0.743535         609     2051.142292\n",
-       "  610  0.265335  0.734665  0.446409  0.553591         610     2053.276532\n",
-       "  \n",
-       "  [611 rows x 6 columns],\n",
-       "  WindowsPath('C:/Users/pho/repos/Spike3DWorkEnv/Spike3D/output/collected_outputs/2024-01-04-kdiba_gor01_one_2006-6-08_14-26-15-(ripple_marginals_df).csv')))"
-      ]
-     },
-     "execution_count": 12,
-     "metadata": {},
-     "output_type": "execute_result"
-    }
-   ],
->>>>>>> dbb9b943
+   "outputs": [],
    "source": [
     "active_context = curr_active_pipeline.get_session_context()\n",
     "\n",
@@ -7726,11 +7519,7 @@
   },
   {
    "cell_type": "code",
-<<<<<<< HEAD
-   "execution_count": null,
-=======
-   "execution_count": 13,
->>>>>>> dbb9b943
+   "execution_count": null,
    "id": "6121e192",
    "metadata": {
     "notebookRunGroups": {
@@ -7760,87 +7549,14 @@
   },
   {
    "cell_type": "code",
-<<<<<<< HEAD
-   "execution_count": null,
-=======
-   "execution_count": 14,
->>>>>>> dbb9b943
+   "execution_count": null,
    "id": "6a1c373e",
    "metadata": {
     "notebookRunGroups": {
      "groupValue": "1"
     }
    },
-<<<<<<< HEAD
-   "outputs": [],
-=======
-   "outputs": [
-    {
-     "name": "stdout",
-     "output_type": "stream",
-     "text": [
-      "\t saved C:\\Users\\pho\\repos\\Spike3DWorkEnv\\Spike3D\\EXTERNAL\\Screenshots\\ProgrammaticDisplayFunctionTesting\\2024-01-09\\kdiba\\gor01\\one\\2006-6-08_14-26-15\\plot_all_epoch_bins_marginal_predictions_Laps all_epoch_binned Marginals.png\n",
-      "\t saved C:\\Users\\pho\\repos\\Spike3DWorkEnv\\Spike3D\\EXTERNAL\\Screenshots\\ProgrammaticDisplayFunctionTesting\\2024-01-09\\kdiba\\gor01\\one\\2006-6-08_14-26-15\\plot_all_epoch_bins_marginal_predictions_Ripple all_epoch_binned Marginals.png\n",
-      "\t saved C:\\Users\\pho\\repos\\Spike3DWorkEnv\\Spike3D\\EXTERNAL\\Screenshots\\ProgrammaticDisplayFunctionTesting\\2024-01-09\\kdiba\\gor01\\one\\2006-6-08_14-26-15\\plot_quantile_diffs_BestDir.png\n",
-      "result fixedup.\n",
-      "\t saved C:\\Users\\pho\\repos\\Spike3DWorkEnv\\Spike3D\\EXTERNAL\\Screenshots\\ProgrammaticDisplayFunctionTesting\\2024-01-09\\kdiba\\gor01\\one\\2006-6-08_14-26-15\\plot_rank_order_histograms_Ripple Z-scores.png\n"
-     ]
-    },
-    {
-     "name": "stderr",
-     "output_type": "stream",
-     "text": [
-      "C:\\Users\\pho\\repos\\Spike3DWorkEnv\\pyPhoPlaceCellAnalysis\\src\\pyphoplacecellanalysis\\General\\Pipeline\\Stages\\ComputationFunctions\\MultiContextComputationFunctions\\RankOrderComputations.py:2861: UserWarning: To output multiple subplots, the figure containing the passed axes is being cleared.\n",
-      "  _out_z_score = pd.DataFrame({'LR_long_z_scores': rank_order_results.LR_ripple.long_z_score, 'LR_short_z_scores': rank_order_results.LR_ripple.short_z_score,\n",
-      "C:\\Users\\pho\\repos\\Spike3DWorkEnv\\pyPhoPlaceCellAnalysis\\src\\pyphoplacecellanalysis\\General\\Pipeline\\Stages\\ComputationFunctions\\MultiContextComputationFunctions\\RankOrderComputations.py:2869: UserWarning: To output multiple subplots, the figure containing the passed axes is being cleared.\n",
-      "  _out_real = pd.DataFrame({'LR_long_real_corr': np.squeeze(LR_results_real_values[:,0]), 'LR_short_real_corr': np.squeeze(LR_results_real_values[:,1]),\n"
-     ]
-    },
-    {
-     "name": "stdout",
-     "output_type": "stream",
-     "text": [
-      "\t saved C:\\Users\\pho\\repos\\Spike3DWorkEnv\\Spike3D\\EXTERNAL\\Screenshots\\ProgrammaticDisplayFunctionTesting\\2024-01-09\\kdiba\\gor01\\one\\2006-6-08_14-26-15\\plot_rank_order_histograms_Ripple real correlations.png\n",
-      "\t saved C:\\Users\\pho\\repos\\Spike3DWorkEnv\\Spike3D\\EXTERNAL\\Screenshots\\ProgrammaticDisplayFunctionTesting\\2024-01-09\\kdiba\\gor01\\one\\2006-6-08_14-26-15\\plot_rank_order_histograms_Ripple Most-likely Z-scores.png\n"
-     ]
-    },
-    {
-     "name": "stderr",
-     "output_type": "stream",
-     "text": [
-      "C:\\Users\\pho\\repos\\Spike3DWorkEnv\\pyPhoPlaceCellAnalysis\\src\\pyphoplacecellanalysis\\General\\Pipeline\\Stages\\ComputationFunctions\\MultiContextComputationFunctions\\RankOrderComputations.py:2878: UserWarning: To output multiple subplots, the figure containing the passed axes is being cleared.\n",
-      "  _out_most_likely_z = pd.DataFrame({'most_likely_long_z_scores': rank_order_results.ripple_most_likely_result_tuple.long_best_dir_z_score_values, 'most_likely_short_z_scores': rank_order_results.ripple_most_likely_result_tuple.short_best_dir_z_score_values}).hist(bins=number_of_bins, ax=ax3, sharex=True, sharey=True)\n",
-      "C:\\Users\\pho\\repos\\Spike3DWorkEnv\\pyPhoPlaceCellAnalysis\\src\\pyphoplacecellanalysis\\General\\Pipeline\\Stages\\ComputationFunctions\\MultiContextComputationFunctions\\RankOrderComputations.py:2885: UserWarning: To output multiple subplots, the figure containing the passed axes is being cleared.\n",
-      "  _out_most_likely_raw = pd.DataFrame({'most_likely_long_raw_rho': rank_order_results.ripple_combined_epoch_stats_df['Long_BestDir_spearman'].to_numpy(),\n"
-     ]
-    },
-    {
-     "name": "stdout",
-     "output_type": "stream",
-     "text": [
-      "\t saved C:\\Users\\pho\\repos\\Spike3DWorkEnv\\Spike3D\\EXTERNAL\\Screenshots\\ProgrammaticDisplayFunctionTesting\\2024-01-09\\kdiba\\gor01\\one\\2006-6-08_14-26-15\\plot_rank_order_histograms_Ripple Most-likely Spearman Rho.png\n",
-      ".plot_histograms(..., kwargs: {})\n",
-      "\t saved C:\\Users\\pho\\repos\\Spike3DWorkEnv\\Spike3D\\EXTERNAL\\Screenshots\\ProgrammaticDisplayFunctionTesting\\2024-01-09\\kdiba\\gor01\\one\\2006-6-08_14-26-15\\plot_histograms_ripple_result_tuple.png\n",
-      ".plot_histograms(..., kwargs: {})\n",
-      "\t saved C:\\Users\\pho\\repos\\Spike3DWorkEnv\\Spike3D\\EXTERNAL\\Screenshots\\ProgrammaticDisplayFunctionTesting\\2024-01-09\\kdiba\\gor01\\one\\2006-6-08_14-26-15\\plot_histograms_laps_result_tuple.png\n",
-      "WARNING: namespace collision in resolve_key! attr with name \"subplot_name\" already exists and the value differs: existing_value: Ripple new_value: z_score_diff. Using collision_prefix to add new name: \"subplotsubplot_name\"!\n",
-      "WARNING: namespace collision in resolve_key! attr with name \"subplot_name\" already exists and the value differs: existing_value: Ripple new_value: raw. Using collision_prefix to add new name: \"subplotsubplot_name\"!\n",
-      "WARNING: namespace collision in resolve_key! attr with name \"subplot_name\" already exists and the value differs: existing_value: Ripple new_value: raw. Using collision_prefix to add new name: \"subplotsubplot_name\"!\n",
-      "exported plot to \"C:\\Users\\pho\\repos\\Spike3DWorkEnv\\Spike3D\\EXTERNAL\\Screenshots\\ProgrammaticDisplayFunctionTesting\\2024-01-09\\kdiba\\gor01\\one\\2006-6-08_14-26-15\\plot_rank_order_epoch_inst_fr_result_tuples_Ripple_z_score_diff.png\"\n",
-      "\t saved C:\\Users\\pho\\repos\\Spike3DWorkEnv\\Spike3D\\EXTERNAL\\Screenshots\\ProgrammaticDisplayFunctionTesting\\2024-01-09\\kdiba\\gor01\\one\\2006-6-08_14-26-15\\plot_rank_order_epoch_inst_fr_result_tuples_Ripple_z_score_diff.png\n",
-      "exported plot to \"C:\\Users\\pho\\repos\\Spike3DWorkEnv\\Spike3D\\EXTERNAL\\Screenshots\\ProgrammaticDisplayFunctionTesting\\2024-01-09\\kdiba\\gor01\\one\\2006-6-08_14-26-15\\plot_rank_order_epoch_inst_fr_result_tuples_Ripple_raw.png\"\n",
-      "\t saved C:\\Users\\pho\\repos\\Spike3DWorkEnv\\Spike3D\\EXTERNAL\\Screenshots\\ProgrammaticDisplayFunctionTesting\\2024-01-09\\kdiba\\gor01\\one\\2006-6-08_14-26-15\\plot_rank_order_epoch_inst_fr_result_tuples_Ripple_raw.png\n",
-      "WARNING: namespace collision in resolve_key! attr with name \"subplot_name\" already exists and the value differs: existing_value: Lap new_value: z_score_diff. Using collision_prefix to add new name: \"subplotsubplot_name\"!\n",
-      "WARNING: namespace collision in resolve_key! attr with name \"subplot_name\" already exists and the value differs: existing_value: Lap new_value: raw. Using collision_prefix to add new name: \"subplotsubplot_name\"!\n",
-      "WARNING: namespace collision in resolve_key! attr with name \"subplot_name\" already exists and the value differs: existing_value: Lap new_value: raw. Using collision_prefix to add new name: \"subplotsubplot_name\"!\n",
-      "exported plot to \"C:\\Users\\pho\\repos\\Spike3DWorkEnv\\Spike3D\\EXTERNAL\\Screenshots\\ProgrammaticDisplayFunctionTesting\\2024-01-09\\kdiba\\gor01\\one\\2006-6-08_14-26-15\\plot_rank_order_epoch_inst_fr_result_tuples_Lap_z_score_diff.png\"\n",
-      "\t saved C:\\Users\\pho\\repos\\Spike3DWorkEnv\\Spike3D\\EXTERNAL\\Screenshots\\ProgrammaticDisplayFunctionTesting\\2024-01-09\\kdiba\\gor01\\one\\2006-6-08_14-26-15\\plot_rank_order_epoch_inst_fr_result_tuples_Lap_z_score_diff.png\n",
-      "exported plot to \"C:\\Users\\pho\\repos\\Spike3DWorkEnv\\Spike3D\\EXTERNAL\\Screenshots\\ProgrammaticDisplayFunctionTesting\\2024-01-09\\kdiba\\gor01\\one\\2006-6-08_14-26-15\\plot_rank_order_epoch_inst_fr_result_tuples_Lap_raw.png\"\n",
-      "\t saved C:\\Users\\pho\\repos\\Spike3DWorkEnv\\Spike3D\\EXTERNAL\\Screenshots\\ProgrammaticDisplayFunctionTesting\\2024-01-09\\kdiba\\gor01\\one\\2006-6-08_14-26-15\\plot_rank_order_epoch_inst_fr_result_tuples_Lap_raw.png\n"
-     ]
-    }
-   ],
->>>>>>> dbb9b943
+   "outputs": [],
    "source": [
     "# _display_directional_merged_pf_decoded_epochs_marginals ________________________________________________________________________________ #\n",
     "try:\n",
